--- conflicted
+++ resolved
@@ -35,9 +35,11 @@
 test in assembly := {}
 
 
+//libraryDependencies += "org.scalatest" % "scalatest" % "1.4.RC2"
 
 //testOptions in Test += Tests.Argument("-oDF")
 
+libraryDependencies += "com.novocode" % "junit-interface" % "0.7" % "test->default"
 
 resolvers += "Typesafe Repository" at "http://repo.typesafe.com/typesafe/releases/"
 
@@ -49,21 +51,9 @@
 excludedJars in assembly <<= (fullClasspath in assembly) map { cp => 
   cp filter {x => 
              val v = x.data.getName 
-             v == "cplex.jar" || v == "gurobi.jar" || v == "junit-4.10.jar" || v == "scalacheck_2.9.0-1-1.9.jar" || v == "scalatest_2.9.0-2.0.M4.jar" }  
+             v == "cplex.jar" || v == "gurobi.jar" || v == "junit-4.10.jar" || v == "scalacheck_2.9.0-1-1.9.jar" || v == "scalatest-1.6.1.jar" }  
 }
-
-
-
-
-testOptions in Test <+= (target in Test) map {
-  t => Tests.Argument(TestFrameworks.ScalaTest, "junitxml(directory=\"%s\")" format (t / "test-reports"))
-}
-<<<<<<< HEAD
-
-
-=======
 //testListeners <<= target.map(t => Seq(new eu.henkelmann.sbt.JUnitXmlTestsListener(t.getAbsolutePath)))
->>>>>>> 3af1f8ee
 
 
 //mainClass in (Compile, run) := Some("main.scala.oscar	.dfo.examples.Rosenbrock2D")
