--- conflicted
+++ resolved
@@ -65,11 +65,7 @@
 
   }
 
-<<<<<<< HEAD
-  System.setProperty("http.agent", "Mozilla/5.0 ")
-=======
   System.setProperty("http.agent", "Mozilla/5.0")
->>>>>>> 122b86dd
 
   val tf = new DefaultTileFactory(info)
   viewer.setTileFactory(tf)
