--- conflicted
+++ resolved
@@ -80,44 +80,6 @@
     val g2d = g.asInstanceOf[Graphics2D]
     transform = new AffineTransform() // start with identity transform   
 
-<<<<<<< HEAD
-      if (!shapes.isEmpty) {
-
-        // Shapes size
-        val (minX, maxX, minY, maxY) = findBounds(shapes)
-        val sWidth = maxX - minX
-        val sHeight = maxY - minY
-
-        // Drawing size
-        val dWidth = getWidth()
-        val dHeight = getHeight()
-
-        // Flip
-        if (flipped) {
-          transform.translate(0, dHeight)
-          transform.scale(1 * scale, -1 * scale)
-        } else {
-          transform.scale(1 * scale, 1 * scale)
-        }
-
-        // Scale
-        if (scalable) {
-          // Compute the scaling ratio
-          val ratioX = dWidth / (marginR + marginL + sWidth)
-          val ratioY = dHeight / (marginT + marginB + sHeight)
-          val ratio = math.min(ratioX, ratioY) // Maintain proportions
-          transform.scale(ratio, ratio)
-
-          // Translate
-          val translateX: Int = (marginL - minX).toInt
-          val translateY: Int = ((if (flipped) marginB else marginT) - minY).toInt
-          transform.translate(translateX, translateY)
-        }
-        g2d.transform(transform)
-        for (s <- shapes) {
-          s.draw(g2d);
-        }
-=======
     if (shapes.nonEmpty) {
 
       // Shapes size
@@ -153,8 +115,8 @@
 	  g2d.transform(transform)
       for (s <- shapes) {
         s.draw(g2d)
->>>>>>> 9a19042e
-      }
+      }
+    }
   }
   
   def invertTransform(p: Point2D): Point2D = {
