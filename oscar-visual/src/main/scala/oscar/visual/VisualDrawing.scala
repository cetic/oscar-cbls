/**
 * *****************************************************************************
 * OscaR is free software: you can redistribute it and/or modify
 * it under the terms of the GNU Lesser General Public License as published by
 * the Free Software Foundation, either version 2.1 of the License, or
 * (at your option) any later version.
 *
 * OscaR is distributed in the hope that it will be useful,
 * but WITHOUT ANY WARRANTY; without even the implied warranty of
 * MERCHANTABILITY or FITNESS FOR A PARTICULAR PURPOSE.  See the
 * GNU Lesser General Public License  for more details.
 *
 * You should have received a copy of the GNU Lesser General Public License along with OscaR.
 * If not, see http://www.gnu.org/licenses/lgpl-3.0.en.html
 * ****************************************************************************
 */
package oscar.visual

import java.awt.{Color, Graphics, Graphics2D}
import java.awt.event.{MouseEvent, MouseListener, MouseMotionListener}
import java.awt.geom.{AffineTransform, Point2D}
import javax.swing.{JPanel, SwingUtilities}

import oscar.visual.shapes.{VisualLine, VisualRectangle, VisualShape}

import scala.collection.mutable.Queue

/**
 * VisualDrawing
 *
 *  Contains and draws VisualShapes.
 */
class VisualDrawing(flipped: Boolean, scalable: Boolean) extends JPanel {

  setBackground(Color.white)

  // Shapes contained in the panel
  protected val shapes: Queue[VisualShape] = Queue()

  protected var marginT: Double = 0
  protected var marginR: Double = 0
  protected var marginB: Double = 0
  protected var marginL: Double = 0

  /** Returns the margins of the panel. */
  def margin = (marginT, marginR, marginB, marginL)

  /** Sets the margins of the panel. */
  def margin(m: Double): Unit = margin(m, m, m, m)

  /** Sets the margins of the panel. */
  def margin(top: Double, right: Double, bottom: Double, left: Double): Unit = {
    marginT = top
    marginR = right
    marginB = bottom
    marginL = left
  }

  // Returns the bounds of the bounding box containing all the shapes.
  protected def findBounds(shapes: Iterable[VisualShape]): (Double, Double, Double, Double) = {
    var minX = Double.MaxValue
    var maxX = Double.MinValue
    var minY = Double.MaxValue
    var maxY = Double.MinValue
    for (shape <- shapes) {
      val bounds = shape.getBounds
      if (bounds._1 < minX) minX = bounds._1
      if (bounds._2 > maxX) maxX = bounds._2
      if (bounds._3 < minY) minY = bounds._3
      if (bounds._4 > maxY) maxY = bounds._4
    }
    (minX, maxX, minY, maxY)
  }
  var transform = new AffineTransform()
  var scale = 1.0
  
  override def paint(g: Graphics): Unit = {
	
    super.paintComponent(g)
    val g2d = g.asInstanceOf[Graphics2D]
    transform = new AffineTransform() // start with identity transform   
<<<<<<< HEAD
    
    if (shapes.nonEmpty) {
      
=======

    if (!shapes.isEmpty) {

>>>>>>> 23f7dd63
      // Shapes size
      val (minX, maxX, minY, maxY) = findBounds(shapes)
      val sWidth = maxX - minX
      val sHeight = maxY - minY

      // Drawing size
      val dWidth = getWidth
      val dHeight = getHeight
      
      // Flip
      if (flipped) {
        transform.translate(0, dHeight)
        transform.scale(1*scale, -1*scale)
      } else {
        transform.scale(1*scale, 1*scale)
      }

      // Scale
      if (scalable) {
        // Compute the scaling ratio
        val ratioX = dWidth / (marginR + marginL + sWidth)
        val ratioY = dHeight / (marginT + marginB + sHeight)
        val ratio = math.min(ratioX, ratioY) // Maintain proportions
        transform.scale(ratio, ratio)
        
        // Translate
        val translateX: Int = (marginL - minX).toInt
        val translateY: Int = ((if (flipped) marginB else marginT) - minY).toInt 
        transform.translate(translateX,translateY)
      }
	  g2d.transform(transform)
      for (s <- shapes) {
        s.draw(g2d)
      }
    }
  }
  
  def invertTransform(p: Point2D): Point2D = {
    val clone = transform.clone().asInstanceOf[AffineTransform]
    clone.invert()
    clone.transform(new Point2D.Double(p.getX, p.getY), null)
  } 

  /** Adds a new non null colored shape in the panel. */
  def addShape(shape: VisualShape, repaintAfter: Boolean = true): Unit = {
    if (shape == null) throw new IllegalArgumentException("The added shape is null.")
    else {
      shapes.enqueue(shape)
      if (repaintAfter) repaint()
    }
  }

  /** Removes all the shapes contained in the panel. */
  def clear(repaintAfter: Boolean = true): Unit = {
    shapes.clear()
    revalidate()
    if (repaintAfter) repaint()
  }

  addMouseMotionListener {
    val drawingPanel = this
    new MouseMotionListener() {
      override def mouseMoved(e: MouseEvent) {
        drawingPanel.setToolTipText("")
        for (s <- shapes) {
          s.showToolTip(e.getPoint)
        }         
      }
      override def mouseDragged(e: MouseEvent) {}
    }
  }
  
  private def scale(factor: Double) {
    scale = scale * factor
    repaint()
  }
  
  addMouseListener {
    new MouseListener() {
      override def mouseClicked(e: MouseEvent) {
        if (SwingUtilities.isRightMouseButton(e)) {
          scale(0.9)
        }
        if (SwingUtilities.isLeftMouseButton(e)) {
          if (e.getClickCount == 2) {
            scale(1.1)
          }
          else {
            shapes.foreach(_.clicked(e.getPoint))
          }
        }
      }
      override def mouseEntered(e: MouseEvent) {}
      override def mousePressed(e: MouseEvent) {}
      override def mouseExited(e: MouseEvent) {}
      override def mouseReleased(e: MouseEvent) {}
    }    
  }

  def showToolTip(text: String): Unit = {
    setToolTipText(text)
  }
}

object VisualDrawing {
  
  def apply(flipped: Boolean = true, scalable: Boolean = false): VisualDrawing = {
    new VisualDrawing(flipped, scalable)
  }
}

object VisualDrawingTest extends App {

  val frame = VisualFrame("Example")
  val drawing = VisualDrawing()
  val inFrame = frame.createFrame("Drawing")
  inFrame.add(drawing)
  frame.pack()

  val rect = new VisualRectangle(drawing, 50, 50, 100, 100)
  val line = VisualLine(drawing, 50, 50, 150, 150)

  try {
    Thread.sleep(1000)
  } catch {
    case e: InterruptedException => e.printStackTrace()
  }

  rect.innerCol = Color.red
}
<|MERGE_RESOLUTION|>--- conflicted
+++ resolved
@@ -79,15 +79,9 @@
     super.paintComponent(g)
     val g2d = g.asInstanceOf[Graphics2D]
     transform = new AffineTransform() // start with identity transform   
-<<<<<<< HEAD
-    
+
     if (shapes.nonEmpty) {
-      
-=======
-
-    if (!shapes.isEmpty) {
-
->>>>>>> 23f7dd63
+
       // Shapes size
       val (minX, maxX, minY, maxY) = findBounds(shapes)
       val sWidth = maxX - minX
