/**
 * *****************************************************************************
 * This file is part of OscaR (Scala in OR).
 *
 * OscaR is free software: you can redistribute it and/or modify
 * it under the terms of the GNU General Public License as published by
 * the Free Software Foundation, either version 2.1 of the License, or
 * (at your option) any later version.
 *
 * OscaR is distributed in the hope that it will be useful,
 * but WITHOUT ANY WARRANTY; without even the implied warranty of
 * MERCHANTABILITY or FITNESS FOR A PARTICULAR PURPOSE.  See the
 * GNU General Public License for more details.
 *
 * You should have received a copy of the GNU General Public License along with OscaR.
 * If not, see http://www.gnu.org/licenses/gpl-3.0.html
 * ****************************************************************************
 */

package oscar.reversible;

import java.util.Random
import java.util.Stack
import scala.util.continuations._
import oscar.search.DummyObjective
import oscar.search.Objective
import oscar.search._
import oscar.search.Tree

/**
 * Class representing a reversible search node, that is a node able to restore all
 * the reversible state attached to it (see Reversibles). <br>
 * A reversible search node is used to find solution by exploration of search tree (see Search).
 * @author Pierre Schaus pschaus@gmail.com
 */
class ReversibleSearchNode {
<<<<<<< HEAD
	
	var silent = false
  
	var magic = 0	
	var trail = new Trail();
	val pointerStack = new Stack[TrailEntry]()

	val random: Random = new Random(0)
	val failed = new ReversibleBool(this,false)

	var sc: SearchController = new DFSSearchController(this)

    var time : Long = 0
    var solveOne = false
    private var limit = Int.MaxValue
    private var tLimit = Int.MaxValue
    
    def failLimit = limit
    def failLimit_= (lim: Int) {
	  sc.failLimit_=(lim)
	  limit = lim
	}
	
    def timeLimit = tLimit
    def timeLimit_= (lim: Int) {
	  sc.timeLimit_=(lim)
	  tLimit = lim
	}	
    
	
	/**
	 * 
	 * @return The Random generator of this node potentially used in other algorithms
	 */
	def getRandom() = random

    /**
     *
     * @return  true if this node can surely not lead to any solution
     */
	def isFailed(): Boolean = failed.value
	

	/**
	 * Set the node in a failed state
	 */
	def fail() {
		failed.setValue(true)
	}
	
	/**
	 * @return the number of fail
	 */
	def nFail() = sc.nFail()
	
	/**
	 * Exit the search in progress and/or the LNS if any
	 */
	def stop() {
	  sc.stop()
	}
	
	def getMagic() = magic
	
	def getTrail() = trail
	
	
	def solFound() = {}

    /**
     * Store the current state of the node on a stack.
     */
	def pushState() {
		magic += 1
		pointerStack.push(trail.getTopEntry())
	}

    /**
     * Restore state on top of the stack of states and remove it from the stack.
     */
	def pop() {
		trail.restoreUntil(pointerStack.pop())
		magic += 1 // increment the magic because we want to trail again
	}

    /**
     * Restore the node to its initial state
     */
	def popAll() {
		while (!pointerStack.empty()) {
			trail.restoreUntil(pointerStack.pop())
		}
		magic +=1 // increment the magic because we want to trail again
	}
	
	override def toString() = {
		"ReversibleSearchNode: nbPushed"+pointerStack.size()+" currentTrailSize:"+trail.getSize();
	}
	
	var nb = 0
	
	/**
	 * executed just before the actual branch action
	 */
	def beforeBranch() = {}
	
	/**
	 * executed just after the actual branch action
	 */
	def afterBranch() = {}
	
	def branch(left: => Unit)(right: => Unit) = {
      shift { k: (Unit => Unit) =>
        if (!isFailed) {
          sc.addChoice(new MyContinuation("right", {
                           if (!isFailed) {
                             beforeBranch()
                             right
                             afterBranch()
                           }
                           if (!isFailed()) k()}))
        }
        if (!isFailed()) {
          beforeBranch()
          left 
          afterBranch()
        }
        if (!isFailed()) k()
      }
=======

  var silent = false

  var magic = 0
  var trail = new Trail();
  val pointerStack = new Stack[TrailEntry]()

  val random: Random = new Random(0)
  val failed = new ReversibleBool(this, false)

  var sc: SearchController = new DFSSearchController(this)

  /**
   * time (ms) spend in last exploration
   */
  var time: Long = 0
  /**
   * number of backtracks in last exploration
   */
  var bkts: Int = 0

  private var limit = Int.MaxValue
  private var tLimit = Int.MaxValue

  // tree visu
  val tree = new Tree(false)
  var currParent = 0
  var nodeMagic = 0
  def recordTree() {
    tree.clear()
    tree.record = true
  }

  def failLimit = limit
  def failLimit_=(lim: Int) {
    sc.failLimit_=(lim)
    limit = lim
  }

  def timeLimit = tLimit
  def timeLimit_=(lim: Int) {
    sc.timeLimit_=(lim)
    tLimit = lim
  }

  /**
   *
   * @return The Random generator of this node potentially used in other algorithms
   */
  def getRandom() = random

  /**
   *
   * @return  true if this node can surely not lead to any solution
   */
  def isFailed(): Boolean = failed.value

  /**
   * Set the node in a failed state
   */
  def fail() {
    failed.setValue(true)
  }

  /**
   * @return the number of fail
   */
  def nFail() = sc.nFail()

  /**
   * Exit the search in progress and/or the LNS if any
   */
  def stop() {
    sc.stop()
  }

  def getMagic() = magic

  def getTrail() = trail

  def solFound() = {
    tree.addSuccess(currParent)
  }

  /**
   * Store the current state of the node on a stack.
   */
  def pushState() {
    magic += 1
    pointerStack.push(trail.getTopEntry())
  }

  /**
   * Restore state on top of the stack of states and remove it from the stack.
   */
  def pop() {
    trail.restoreUntil(pointerStack.pop())
    magic += 1 // increment the magic because we want to trail again
  }

  /**
   * Restore the node to its initial state
   */
  def popAll() {
    while (!pointerStack.empty()) {
      trail.restoreUntil(pointerStack.pop())
>>>>>>> f7ea636a
    }
    magic += 1 // increment the magic because we want to trail again
  }

  override def toString() = {
    "ReversibleSearchNode: nbPushed" + pointerStack.size() + " currentTrailSize:" + trail.getSize();
  }


  /**
   * executed just before the actual branch action
   */
  def beforeBranch() = {}

  /**
   * executed just after the actual branch action
   */
  def afterBranch() = {}

  def branch(left: => Unit)(right: => Unit) = {
    val idleft = nodeMagic + 1
    val idright = nodeMagic + 2
    nodeMagic += 2
    tree.addBranch(currParent, idleft, "", "")
    tree.addBranch(currParent, idright, "", "")

    shift { k: (Unit => Unit) =>
      if (!isFailed) {
        sc.addChoice(new MyContinuation("right", {
          if (!isFailed) {
            beforeBranch()
            currParent = idright
            right
            afterBranch()
          }
          if (!isFailed()) k()
        }))
      }
      if (!isFailed()) {
        beforeBranch()
        currParent = idleft
        left
        afterBranch()
      }
      if (!isFailed()) k()
    }
  }

  def branchAll[A](indexes: Seq[A])(f: A => Unit) = {

    shift { k: (Unit => Unit) =>
      val first = indexes.head
      for (i <- indexes.reverse; if (i != first)) {
        sc.addChoice(new MyContinuation("i", {
          beforeBranch()
          f(i)
          afterBranch()
          if (!isFailed()) k()
        }))

      }
      beforeBranch()
      f(first)
      afterBranch()
      if (!isFailed()) k()
    }
  }

  def branchOne(left: => Unit): Unit @suspendable = {
    shift { k: (Unit => Unit) =>
      left
      if (!isFailed()) k()
    }
  }

  case class Exploration(val exploration: () => Unit @suspendable)
  private var exploBlock: Option[Exploration] = None

  def exploration(block: => Unit @suspendable): ReversibleSearchNode = {
    exploBlock = Option(Exploration(() => block))
    this
  }

  var explorationCompleted = false

  /**
   * Start the exploration block
   * @param: nbSolMax is the maximum number of solution to discover before the exploration stops (default = Int.MaxValue)
   * @param: failureLimit is the maximum number of backtracks before the exploration stops (default = Int.MaxValue)
   */
  def run(nbSolMax: Int = Int.MaxValue, failureLimit: Int = Int.MaxValue) = runSubjectTo(nbSolMax, failureLimit)()

  protected def update() = {}
  
  /**
   * Start the exploration block
   * @param: nbSolMax is the maximum number of solution to discover before the exploration stops (default = Int.MaxValue)
   * @param: failureLimit is the maximum number of backtracks before the exploration stops (default = Int.MaxValue)
   * @param: reversibleBlock is bloc of code such that every constraints posted in it are removed after the run
   */
  def runSubjectTo(nbSolMax: Int = Int.MaxValue, failureLimit: Int = Int.MaxValue)(reversibleBlock: => Unit = {}): Unit = {
    val t1 = System.currentTimeMillis()
    explorationCompleted = false
    failLimit = failureLimit
    var n = 0
    reset {
      shift { k1: (Unit => Unit) =>
        val b = () => {
          sc.start()
          update()
          //propagate()
          if (!isFailed()) {
            exploBlock.get.exploration()
          } else {
            shift { k: (Unit => Unit) => k() }
          }
          if (!isFailed()) {
            n += 1 // one more sol found
            solFound()
            if (n == nbSolMax) {
              bkts = sc.nFail
              sc.reset() // stop the search
              k1() // exit the exploration block
            }
          }
        }
        popAll()
        pushState()
        reversibleBlock
        sc.reset()
        if (!isFailed()) {
          sc.reset()
          reset {
            b()
          }
          if (!sc.exit) sc.explore() // let's go, unless the user decided to stop
        }
        k1() // exit the exploration block       
      }
    }
    bkts = sc.nFail
    time = System.currentTimeMillis() - t1
    if (!sc.isLimitReached) {
      explorationCompleted = true
    }
    if (explorationCompleted) {
      if (!silent) print("R")
    } else {
      if (!silent) print("!")
    }
  }

}<|MERGE_RESOLUTION|>--- conflicted
+++ resolved
@@ -34,137 +34,6 @@
  * @author Pierre Schaus pschaus@gmail.com
  */
 class ReversibleSearchNode {
-<<<<<<< HEAD
-	
-	var silent = false
-  
-	var magic = 0	
-	var trail = new Trail();
-	val pointerStack = new Stack[TrailEntry]()
-
-	val random: Random = new Random(0)
-	val failed = new ReversibleBool(this,false)
-
-	var sc: SearchController = new DFSSearchController(this)
-
-    var time : Long = 0
-    var solveOne = false
-    private var limit = Int.MaxValue
-    private var tLimit = Int.MaxValue
-    
-    def failLimit = limit
-    def failLimit_= (lim: Int) {
-	  sc.failLimit_=(lim)
-	  limit = lim
-	}
-	
-    def timeLimit = tLimit
-    def timeLimit_= (lim: Int) {
-	  sc.timeLimit_=(lim)
-	  tLimit = lim
-	}	
-    
-	
-	/**
-	 * 
-	 * @return The Random generator of this node potentially used in other algorithms
-	 */
-	def getRandom() = random
-
-    /**
-     *
-     * @return  true if this node can surely not lead to any solution
-     */
-	def isFailed(): Boolean = failed.value
-	
-
-	/**
-	 * Set the node in a failed state
-	 */
-	def fail() {
-		failed.setValue(true)
-	}
-	
-	/**
-	 * @return the number of fail
-	 */
-	def nFail() = sc.nFail()
-	
-	/**
-	 * Exit the search in progress and/or the LNS if any
-	 */
-	def stop() {
-	  sc.stop()
-	}
-	
-	def getMagic() = magic
-	
-	def getTrail() = trail
-	
-	
-	def solFound() = {}
-
-    /**
-     * Store the current state of the node on a stack.
-     */
-	def pushState() {
-		magic += 1
-		pointerStack.push(trail.getTopEntry())
-	}
-
-    /**
-     * Restore state on top of the stack of states and remove it from the stack.
-     */
-	def pop() {
-		trail.restoreUntil(pointerStack.pop())
-		magic += 1 // increment the magic because we want to trail again
-	}
-
-    /**
-     * Restore the node to its initial state
-     */
-	def popAll() {
-		while (!pointerStack.empty()) {
-			trail.restoreUntil(pointerStack.pop())
-		}
-		magic +=1 // increment the magic because we want to trail again
-	}
-	
-	override def toString() = {
-		"ReversibleSearchNode: nbPushed"+pointerStack.size()+" currentTrailSize:"+trail.getSize();
-	}
-	
-	var nb = 0
-	
-	/**
-	 * executed just before the actual branch action
-	 */
-	def beforeBranch() = {}
-	
-	/**
-	 * executed just after the actual branch action
-	 */
-	def afterBranch() = {}
-	
-	def branch(left: => Unit)(right: => Unit) = {
-      shift { k: (Unit => Unit) =>
-        if (!isFailed) {
-          sc.addChoice(new MyContinuation("right", {
-                           if (!isFailed) {
-                             beforeBranch()
-                             right
-                             afterBranch()
-                           }
-                           if (!isFailed()) k()}))
-        }
-        if (!isFailed()) {
-          beforeBranch()
-          left 
-          afterBranch()
-        }
-        if (!isFailed()) k()
-      }
-=======
 
   var silent = false
 
@@ -271,7 +140,6 @@
   def popAll() {
     while (!pointerStack.empty()) {
       trail.restoreUntil(pointerStack.pop())
->>>>>>> f7ea636a
     }
     magic += 1 // increment the magic because we want to trail again
   }
