/**
 * *****************************************************************************
 * This file is part of OscaR (Scala in OR).
 *
 * OscaR is free software: you can redistribute it and/or modify
 * it under the terms of the GNU General Public License as published by
 * the Free Software Foundation, either version 2.1 of the License, or
 * (at your option) any later version.
 *
 * OscaR is distributed in the hope that it will be useful,
 * but WITHOUT ANY WARRANTY; without even the implied warranty of
 * MERCHANTABILITY or FITNESS FOR A PARTICULAR PURPOSE.  See the
 * GNU General Public License for more details.
 *
 * You should have received a copy of the GNU General Public License along with OscaR.
 * If not, see http://www.gnu.org/licenses/gpl-3.0.html
 * ****************************************************************************
 */

package oscar.examples.cp.scheduling

import oscar.cp.constraints.NewMaxCumulative
import oscar.cp.constraints.MaxSweepCumulative
import oscar.cp.modeling._
import oscar.cp.core._
import oscar.cp.scheduling._
import oscar.reversible.ReversibleSetIndexedArray
import oscar.reversible.ReversibleInt
import oscar.search._
import oscar.visual._
import scala.util.Random.nextFloat

import scala.io.Source
import scala.collection.mutable.Set
import scala.math.max

object CumulativeJobShopLNS extends App {

  // Parsing		
  // -----------------------------------------------------------------------

  var lines = Source.fromFile("data/cJobShop.txt").getLines.toList

  val nJobs = lines.head.trim().split(" ")(0).toInt
  val nTasksPerJob = lines.head.trim().split(" ")(1).toInt
  val nResources = lines.head.trim().split(" ")(2).toInt
  val capacity = lines.head.trim().split(" ")(3).toInt

  val nActivities = nJobs * nTasksPerJob

  val Activities = 0 until nActivities
  val Jobs = 0 until nJobs
  val Resources = 0 until nResources

  println("#Jobs       : " + nJobs)
  println("#Activities : " + nActivities)
  println("#Resources  : " + nResources)
  println("Capacity    : " + capacity)

  lines = lines.drop(1)

  val job = new Array[Int](nActivities)
  val resource = new Array[Int](nActivities)
  val duration = new Array[Int](nActivities)

  for (i <- Activities) {

    val l = lines.head.trim().split("[ ,\t]+").map(_.toInt).toArray

    job(i) = l(0)
    resource(i) = l(1)
    duration(i) = l(2)

    lines = lines.drop(1)
  }

  // Modeling	
  // -----------------------------------------------------------------------

  val horizon = duration.sum
  val cp = new CPScheduler(horizon)

  // Activities & Resources
  val activities = Array.tabulate(nActivities)(i => Activity(cp, duration(i)))
  val resources = Array.tabulate(nResources)(r => MaxResource(cp, 2))

  // Resource allocation
<<<<<<< HEAD
  for (r <- Resources) {
    val fActivities = Activities.filter(resource(_) == r)
    val cumul = fActivities.map(i => CumulativeActivity(activities(i), r, 1)).toArray
    cp.add(new NewMaxCumulative(cp, cumul, 2, r))
  }
=======
  for (i <- Activities)
    activities(i) needs 1 ofResource resources(resource(i))
>>>>>>> 3a1c65fe

  // The makespan to minimize
  val makespan = maximum(0 until nActivities)(i => activities(i).end)

  // Visualization  
  // -----------------------------------------------------------------------

  val frame = new VisualFrame("Cumulative JobShop Problem", nResources + 1, 1)
  val colors = VisualUtil.getRandomColorArray(nResources)

  val gantt = new VisualGanttChart(activities, i => job(i), colors = i => colors(resource(i)))
  val profiles = Array.tabulate(nResources)(i => new VisualProfile(resources(i), makespan, color = colors(i)))

  frame.createFrame("Gantt chart").add(gantt)
  for (p <- profiles) frame.createFrame(p.resource.toString).add(p)
  frame.pack

  // Constraints & Search
  // -----------------------------------------------------------------------

  val bestSol: Array[FixedActivity] = Array.tabulate(activities.size)(i => new FixedActivity(i, 0, 0, 0, 0))
  var precedences: Array[(Int, Int)] = null

<<<<<<< HEAD
  cp.lns(2000, 2000) {

    val temp = cp.failLimit

    // Adaptative LNS
    if (!cp.isLastLNSRestartCompleted) {
      cp.failLimit = (cp.failLimit * 110) / 100
    } else {
      cp.failLimit = max(10, (cp.failLimit * 90) / 100)
    }

    val selected: Array[Boolean] = Array.fill(bestSol.size)(false)

    // Selected are relaxed (20%)
    for (i <- 0 until bestSol.size)
      if (nextFloat < 0.1)
        selected(i) = true

    val filteredPrecedences = precedences.filter(p => !selected(p._1) && !selected(p._2))
    val constraints = filteredPrecedences.map(p => activities(p._1).end <= activities(p._2).start)

    cp.post(constraints.asInstanceOf[Array[Constraint]])
  }

  cp.minimize(makespan) subjectTo {

    for (i <- 0 until nActivities - 1; if (job(i) == job(i + 1)))
      activities(i) endsBeforeStartOf activities(i + 1)

  } exploration {

    cp.binaryFirstFail(activities.map(_.start))
    //cp.setTimesSearch(activities)

    // Best so far solution
    for (t <- Activities) {

      bestSol(t).start = activities(t).est
      bestSol(t).end = activities(t).lct
      bestSol(t).inc = 1
      bestSol(t).machine = resource(t)
    }

    precedences = PartialOrderSchedule.getPrecedences(bestSol, Array.fill(nResources)(2))

    for (p <- profiles) p.update(1, 20)
    gantt.update(1, 20)
=======
  cp.minimize(makespan) subjectTo {

    for (i <- 0 until nActivities - 1; if (job(i) == job(i + 1)))
      activities(i) endsBeforeStartOf activities(i + 1)

    cp.add(makespan >= 666)

  } exploration {

    cp.binaryFirstFail(activities.map(_.start))
    //cp.setTimesSearch(activities)

    // Best so far solution
    for (t <- Activities) {

      bestSol(t).start = activities(t).est
      bestSol(t).end = activities(t).lct
      bestSol(t).inc = 1
      bestSol(t).machine = resource(t)
    }

    precedences = PartialOrderSchedule.getPrecedences(bestSol, Array.fill(nResources)(2))

    for (p <- profiles) p.update(1, 20)
    gantt.update(1, 20)
  } run (1)

  var limit = 2000

  for (i <- 0 until 2000) {
    val temp = limit

    // Adaptative LNS
    limit =
      if (!cp.explorationCompleted) limit * 110 / 100
      else max(10, (cp.failLimit * 90) / 100)

    println("limit: " + limit)

    val selected: Array[Boolean] = Array.fill(bestSol.size)(false)

    // Selected are relaxed (20%)
    for (i <- 0 until bestSol.size)
      if (nextFloat < 0.1)
        selected(i) = true

    cp.runSubjectTo(Int.MaxValue, limit) {
      val filteredPrecedences = precedences.filter(p => !selected(p._1) && !selected(p._2))
      val constraints = filteredPrecedences.map(p => activities(p._1).end <= activities(p._2).start)
      cp.post(constraints.asInstanceOf[Array[Constraint]])
    }
>>>>>>> 3a1c65fe
  }

  cp.printStats()
}
<|MERGE_RESOLUTION|>--- conflicted
+++ resolved
@@ -19,7 +19,6 @@
 
 package oscar.examples.cp.scheduling
 
-import oscar.cp.constraints.NewMaxCumulative
 import oscar.cp.constraints.MaxSweepCumulative
 import oscar.cp.modeling._
 import oscar.cp.core._
@@ -85,16 +84,8 @@
   val resources = Array.tabulate(nResources)(r => MaxResource(cp, 2))
 
   // Resource allocation
-<<<<<<< HEAD
-  for (r <- Resources) {
-    val fActivities = Activities.filter(resource(_) == r)
-    val cumul = fActivities.map(i => CumulativeActivity(activities(i), r, 1)).toArray
-    cp.add(new NewMaxCumulative(cp, cumul, 2, r))
-  }
-=======
   for (i <- Activities)
     activities(i) needs 1 ofResource resources(resource(i))
->>>>>>> 3a1c65fe
 
   // The makespan to minimize
   val makespan = maximum(0 until nActivities)(i => activities(i).end)
@@ -118,55 +109,6 @@
   val bestSol: Array[FixedActivity] = Array.tabulate(activities.size)(i => new FixedActivity(i, 0, 0, 0, 0))
   var precedences: Array[(Int, Int)] = null
 
-<<<<<<< HEAD
-  cp.lns(2000, 2000) {
-
-    val temp = cp.failLimit
-
-    // Adaptative LNS
-    if (!cp.isLastLNSRestartCompleted) {
-      cp.failLimit = (cp.failLimit * 110) / 100
-    } else {
-      cp.failLimit = max(10, (cp.failLimit * 90) / 100)
-    }
-
-    val selected: Array[Boolean] = Array.fill(bestSol.size)(false)
-
-    // Selected are relaxed (20%)
-    for (i <- 0 until bestSol.size)
-      if (nextFloat < 0.1)
-        selected(i) = true
-
-    val filteredPrecedences = precedences.filter(p => !selected(p._1) && !selected(p._2))
-    val constraints = filteredPrecedences.map(p => activities(p._1).end <= activities(p._2).start)
-
-    cp.post(constraints.asInstanceOf[Array[Constraint]])
-  }
-
-  cp.minimize(makespan) subjectTo {
-
-    for (i <- 0 until nActivities - 1; if (job(i) == job(i + 1)))
-      activities(i) endsBeforeStartOf activities(i + 1)
-
-  } exploration {
-
-    cp.binaryFirstFail(activities.map(_.start))
-    //cp.setTimesSearch(activities)
-
-    // Best so far solution
-    for (t <- Activities) {
-
-      bestSol(t).start = activities(t).est
-      bestSol(t).end = activities(t).lct
-      bestSol(t).inc = 1
-      bestSol(t).machine = resource(t)
-    }
-
-    precedences = PartialOrderSchedule.getPrecedences(bestSol, Array.fill(nResources)(2))
-
-    for (p <- profiles) p.update(1, 20)
-    gantt.update(1, 20)
-=======
   cp.minimize(makespan) subjectTo {
 
     for (i <- 0 until nActivities - 1; if (job(i) == job(i + 1)))
@@ -218,7 +160,6 @@
       val constraints = filteredPrecedences.map(p => activities(p._1).end <= activities(p._2).start)
       cp.post(constraints.asInstanceOf[Array[Constraint]])
     }
->>>>>>> 3a1c65fe
   }
 
   cp.printStats()
