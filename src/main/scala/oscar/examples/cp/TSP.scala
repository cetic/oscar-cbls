--- conflicted
+++ resolved
@@ -1,20 +1,19 @@
-/** *****************************************************************************
-  * This file is part of OscaR (Scala in OR).
-  *
-  * OscaR is free software: you can redistribute it and/or modify
-  * it under the terms of the GNU General Public License as published by
-  * the Free Software Foundation, either version 2.1 of the License, or
-  * (at your option) any later version.
-  *
-  * OscaR is distributed in the hope that it will be useful,
-  * but WITHOUT ANY WARRANTY; without even the implied warranty of
-  * MERCHANTABILITY or FITNESS FOR A PARTICULAR PURPOSE.  See the
-  * GNU General Public License for more details.
-  *
-  * You should have received a copy of the GNU General Public License along with OscaR.
-  * If not, see http://www.gnu.org/licenses/gpl-3.0.html
-  * ****************************************************************************
-  */
+/*******************************************************************************
+ * This file is part of OscaR (Scala in OR).
+ *  
+ * OscaR is free software: you can redistribute it and/or modify
+ * it under the terms of the GNU General Public License as published by
+ * the Free Software Foundation, either version 2.1 of the License, or
+ * (at your option) any later version.
+ * 
+ * OscaR is distributed in the hope that it will be useful,
+ * but WITHOUT ANY WARRANTY; without even the implied warranty of
+ * MERCHANTABILITY or FITNESS FOR A PARTICULAR PURPOSE.  See the
+ * GNU General Public License for more details.
+ * 
+ * You should have received a copy of the GNU General Public License along with OscaR.
+ * If not, see http://www.gnu.org/licenses/gpl-3.0.html
+ ******************************************************************************/
 
 package oscar.examples.cp
 
@@ -27,51 +26,30 @@
 import scala.io.Source
 import java.lang._
 
+
 /**
-  * tsp model: given a distance matrix between 20 cities,
-  *           find the shortest tour visiting each city exactly once.
-  *
-  * @author Pierre Schaus pschaus@gmail.com
-  */
+ * 
+ * tsp model: given a distance matrix between 20 cities, 
+ *            find the shortest tour visiting each city exactly once.
+ * 
+ * @author Pierre Schaus pschaus@gmail.com
+ */
 object TSP {
 
-	def main(args: Array[String]) {
+  def main(args: Array[String]) {
 
-		val n = 20
-		val Cities = 0 until n
-		val lines = Source.fromFile("data/tsp.txt").getLines.toList
+    val n = 20
+    val Cities = 0 until n
+    val lines = Source.fromFile("data/tsp.txt").getLines.toList
 
-		val distMatrix = lines.grouped(n).map(i => i.map(j => j.toInt).toArray).toArray
+    val distMatrix = lines.grouped(n).map(i => i.map(j => j.toInt).toArray).toArray
 
-		val cp = new CPSolver()
-		//array of successors
-		val succ = Array.tabulate(n)(_ => CPVarInt(cp, 0 until n))
-		//total distance
-		val dist = CPVarInt(cp, 0 to distMatrix.flatten.sum)
+    val cp = new CPSolver()
+    //array of successors
+    val succ = Array.tabulate(n)(_ => CPVarInt(cp, 0 until n))
+    //total distance
+    val dist = CPVarInt(cp, 0 to distMatrix.flatten.sum)
 
-
-<<<<<<< HEAD
-		cp.minimize(dist) subjectTo {
-			
-			// Ask to have a strong filtering
-			cp.add(circuit(succ), Strong) 
-			// Cycle length
-			cp.add(sum(Cities)(i => distMatrix(i)(succ(i))) == dist)
-			
-		} exploration {
-			
-			// Exploration of the search tree
-			while (!allBounds(succ)) {
-				
-				val res = minDomNotbound(succ)
-				val (x, i) = res.head
-				
-				// Get the closest successor in the domain of x
-				val v = argMin((x.min to x.max).filter(x.hasValue(_)))(distMatrix(i)(_)).head
-				cp.branch(cp.post(x == v))(cp.post(x != v))
-			}
-		}
-=======
     //cp.minimize(dist) subjectTo {
     cp.minimize(dist) subjectTo {
       cp.add(circuit(succ), Strong) //ask to have a strong filtering
@@ -85,9 +63,8 @@
          cp.branch(cp.post(x == v)) (cp.post(x != v))
       }
     }
->>>>>>> 03e177dc
 
-		cp.printStats()
-	}
+    cp.printStats()
+  }
 
 }