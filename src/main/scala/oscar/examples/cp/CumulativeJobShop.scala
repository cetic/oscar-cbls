/*******************************************************************************
 * This file is part of OscaR (Scala in OR).
 *  
 * OscaR is free software: you can redistribute it and/or modify
 * it under the terms of the GNU General Public License as published by
 * the Free Software Foundation, either version 2.1 of the License, or
 * (at your option) any later version.
 * 
 * OscaR is distributed in the hope that it will be useful,
 * but WITHOUT ANY WARRANTY; without even the implied warranty of
 * MERCHANTABILITY or FITNESS FOR A PARTICULAR PURPOSE.  See the
 * GNU General Public License for more details.
 * 
 * You should have received a copy of the GNU General Public License along with OscaR.
 * If not, see http://www.gnu.org/licenses/gpl-3.0.html
 ******************************************************************************/

package oscar.examples.cp

import oscar.cp.constraints.MaxCumulative
import oscar.cp.constraints.NewMaxCumulative
import oscar.cp.constraints.BoundedCumulative
import oscar.cp.modeling._
import oscar.cp.core._
import oscar.cp.scheduling._
import oscar.reversible.ReversibleSetIndexedArray
import oscar.reversible.ReversibleInt
import oscar.search._
import oscar.visual._

import scala.io.Source

object CumulativeJobShop extends CPModel {
  
	def main(args: Array[String]) {
	  
		// Parsing		
		// -----------------------------------------------------------------------
		
		// Read the data
		var lines = Source.fromFile("data/cJobShopVeryHard.txt").getLines.toList
		
		val nJobs        = lines.head.trim().split(" ")(0).toInt 
		val nTasksPerJob = lines.head.trim().split(" ")(1).toInt
		val nMachines    = nTasksPerJob
		
		val Jobs        = 0 until nJobs
		val Machines    = 0 until nMachines
		
		val capacity = lines.head.trim().split(" ")(2).toInt
		
		println("#Jobs      : " + nJobs)
		println("#Tasks/job : " + nTasksPerJob)
		println("#Machines  : " + nMachines)
		println("#Capacity  : " + capacity)
		
		lines = lines.drop(1)
		
		val machines   : Array[Array[Int]] = Array.fill(nJobs, nMachines)(0)
		val durations  : Array[Array[Int]] = Array.fill(nJobs, nTasksPerJob)(0)
		val capacities : Array[Int] = Array.fill(nTasksPerJob)(capacity);
		
		for (i <- Jobs) {
			
			val l = lines.head.trim().split("[ ,\t]+").map(_.toInt).toArray
			
			println("job "+ (i+1) +"\t" + l.mkString(" "))
			
			machines(i)  = Array.tabulate(nTasksPerJob)(j => l(2*j))
			durations(i) = Array.tabulate(nTasksPerJob)(j => l(2*j+1))
	  	    lines = lines.drop(1)
		}
		
		// Upper bound of the horizon
		val horizon = durations.flatten.sum

		// Modeling	
		// -----------------------------------------------------------------------
		
		val cp = CPSolver()

		// Matrix of cumulative activities (each line represents a job)
		val jobActivities = Array.tabulate(nJobs, nTasksPerJob)((i,j) => {
			
  	   		val dur      = CPVarInt(cp, durations(i)(j))
  	   		val start    = CPVarInt(cp, 0 to horizon - dur.getMin())
  	   		
  	   		CumulativeActivity(start,dur, machines(i)(j), 1)
  	   	}) 	   
  	   	
  	   	// The make span to minimize
  	   	val makespan = maximum(0 until nJobs)(i => jobActivities(i)(nTasksPerJob-1).end)
  	   	
  	   	// Visualization  
  	   	// -----------------------------------------------------------------------
  	   	/* 	
  	   	val frame = new VisualFrame("Cumulative Job-Shop Problem",nMachines+1,1)
		
		val cols = VisualUtil.getRandomColorArray(nMachines)
		val visualActivities = jobActivities.flatten.map(a => VisualActivity(a))
		
		// Gantt Chart
		val gantt = new VisualGanttChart(visualActivities, nTasksPerJob, cols)
		frame.createFrame("Jobs").add(gantt)
		
		// Profiles 
		val profiles : Array[VisualProfile] = new Array(nTasksPerJob)
		
		for (i <- Machines) {
			
			profiles(i) = new VisualProfile(visualActivities, i, capacities(i), cols(i))
			frame.createFrame("Machine " + i).add(profiles(i))
		}
	   
		def updateVisu(xScale : Int, yScale : Int) = {
			
			gantt.update(xScale, yScale)
			
			for (i <- Machines)
			   profiles(i).update(xScale, yScale)
		}
		frame.pack
	   	*/
  	   	// Constraints and Solving
		// -----------------------------------------------------------------------

		var nbSol = 0
		
		cp.failLimit(100000)
		
  	   	cp.minimize(makespan) subjectTo {
<<<<<<< HEAD
=======

			for (i <- jobActivities.flatten) {
				cp.add(i.start + i.dur == i.end)
			}
>>>>>>> 21282cf8
			
			// Precedence constraints
			for (i <- Jobs; j <- 0 until nTasksPerJob-1)
				cp.add(jobActivities(i)(j).end <= jobActivities(i)(j+1).start)
			
			// Cumulative constraints
			for (i <- Machines)
				cp.add(new NewMaxCumulative(cp, jobActivities.flatten, capacities(i), i))

		} exploration {
			
<<<<<<< HEAD
			// Test heuristic
			cp.binary(jobActivities.flatten.map(_.getStart))
=======
			cp.binaryFirstFail(jobActivities.flatten.map(_.start))
>>>>>>> 21282cf8
			
			// Efficient but not complete search strategy
			//SchedulingUtils.setTimesSearch(cp, jobActivities.flatten)
			
			// Updates the visual components
			//updateVisu(1, 20)
		}    
		
		cp.printStats() 
	}
}<|MERGE_RESOLUTION|>--- conflicted
+++ resolved
@@ -129,13 +129,6 @@
 		cp.failLimit(100000)
 		
   	   	cp.minimize(makespan) subjectTo {
-<<<<<<< HEAD
-=======
-
-			for (i <- jobActivities.flatten) {
-				cp.add(i.start + i.dur == i.end)
-			}
->>>>>>> 21282cf8
 			
 			// Precedence constraints
 			for (i <- Jobs; j <- 0 until nTasksPerJob-1)
@@ -147,12 +140,8 @@
 
 		} exploration {
 			
-<<<<<<< HEAD
 			// Test heuristic
-			cp.binary(jobActivities.flatten.map(_.getStart))
-=======
-			cp.binaryFirstFail(jobActivities.flatten.map(_.start))
->>>>>>> 21282cf8
+			cp.binary(jobActivities.flatten.map(_.start))
 			
 			// Efficient but not complete search strategy
 			//SchedulingUtils.setTimesSearch(cp, jobActivities.flatten)
