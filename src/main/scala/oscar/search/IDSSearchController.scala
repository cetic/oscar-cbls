/** *****************************************************************************
  * This file is part of OscaR (Scala in OR).
  *
  * OscaR is free software: you can redistribute it and/or modify
  * it under the terms of the GNU General Public License as published by
  * the Free Software Foundation, either version 2.1 of the License, or
  * (at your option) any later version.
  *
  * OscaR is distributed in the hope that it will be useful,
  * but WITHOUT ANY WARRANTY; without even the implied warranty of
  * MERCHANTABILITY or FITNESS FOR A PARTICULAR PURPOSE.  See the
  * GNU General Public License for more details.
  *
  * You should have received a copy of the GNU General Public License along with OscaR.
  * If not, see http://www.gnu.org/licenses/gpl-3.0.html
  * ****************************************************************************
  */

package oscar.search

import oscar.reversible._
import scala.collection.mutable.Stack
import scala.util.continuations._

/** Controller for iterative discrepancy search
  * @author Pierre Schaus pschaus@gmail.com & Sebastien Mouthuy smouthuy@gmail.com
  */
class IDSSearchController(node: ReversibleSearchNode, val maxDiscrepency: Int) extends SearchController(node) {

	val stack: Stack[MyContinuation] = new Stack()
	val discr = new ReversibleInt(node, 0)
	val inDFS = new ReversibleBool(node, false)
	var maxDiscr = 10

	def addChoice(e: MyContinuation) {
		node.pushState()
		stack.push(e)
	}

<<<<<<< HEAD
	override def reset() {
		super.reset()
		stack.clear()
	}

	override def start() = {
		discr.setValue(0)
		node.branchAll(0 to maxDiscrepency) { i =>
			discr.setValue(0)
			maxDiscr = i // max discrepancy of this DFS search = i
			println("discrepency = " + i)
		}
		inDFS.setValue(true)
	}

	override def fail() {
		super.fail()
		discr.incr() // increment the number of discrepancy
		if (inDFS.value && discr.value > maxDiscr) {
			node.fail()
		}
	}

	def explore() {
		while (!stack.isEmpty && !limitReached) {
			node.pop()
			fail()
			stack.pop.call()
		}
	}
=======
/**
 * Controller for iterative discrepancy search
 * @author Pierre Schaus pschaus@gmail.com & Sebastien Mouthuy smouthuy@gmail.com
 */
class IDSSearchController(node: ReversibleSearchNode, val maxDiscrepency: Int) extends SearchController(node) {
  
  val stack: Stack[MyContinuation] = new Stack()
  val discr = new ReversibleInt(node,0)
  val inDFS = new ReversibleBool(node,false)
  var maxDiscr = 10
  
  def addChoice(e: MyContinuation) { 
	node.pushState()
    stack.push(e)
  } 
  
  
  override def reset() {
    super.reset()
    stack.clear()
  }
  
  override def start() = {
    discr.setValue(0)
    node.branchAll(0 to maxDiscrepency) {i =>
      discr.setValue(0)
      maxDiscr = i // max discrepancy of this DFS search = i
    }
    inDFS.setValue(true)
  }
  
  override def fail() {
    super.fail()
    discr.incr() // increment the number of discrepancy
    if (inDFS.value &&  discr.value > maxDiscr) {
      node.fail()
    }
  }
  
  
  def explore() {
    while(!stack.isEmpty && !limitReached) {
      node.pop()
      fail()
      stack.pop.call()
      
    }
  }
>>>>>>> 0b2d4644

}
<|MERGE_RESOLUTION|>--- conflicted
+++ resolved
@@ -1,74 +1,29 @@
-/** *****************************************************************************
-  * This file is part of OscaR (Scala in OR).
-  *
-  * OscaR is free software: you can redistribute it and/or modify
-  * it under the terms of the GNU General Public License as published by
-  * the Free Software Foundation, either version 2.1 of the License, or
-  * (at your option) any later version.
-  *
-  * OscaR is distributed in the hope that it will be useful,
-  * but WITHOUT ANY WARRANTY; without even the implied warranty of
-  * MERCHANTABILITY or FITNESS FOR A PARTICULAR PURPOSE.  See the
-  * GNU General Public License for more details.
-  *
-  * You should have received a copy of the GNU General Public License along with OscaR.
-  * If not, see http://www.gnu.org/licenses/gpl-3.0.html
-  * ****************************************************************************
-  */
+/*******************************************************************************
+ * This file is part of OscaR (Scala in OR).
+ *  
+ * OscaR is free software: you can redistribute it and/or modify
+ * it under the terms of the GNU General Public License as published by
+ * the Free Software Foundation, either version 2.1 of the License, or
+ * (at your option) any later version.
+ * 
+ * OscaR is distributed in the hope that it will be useful,
+ * but WITHOUT ANY WARRANTY; without even the implied warranty of
+ * MERCHANTABILITY or FITNESS FOR A PARTICULAR PURPOSE.  See the
+ * GNU General Public License for more details.
+ * 
+ * You should have received a copy of the GNU General Public License along with OscaR.
+ * If not, see http://www.gnu.org/licenses/gpl-3.0.html
+ ******************************************************************************/
 
 package oscar.search
+
 
 import oscar.reversible._
 import scala.collection.mutable.Stack
 import scala.util.continuations._
 
-/** Controller for iterative discrepancy search
-  * @author Pierre Schaus pschaus@gmail.com & Sebastien Mouthuy smouthuy@gmail.com
-  */
-class IDSSearchController(node: ReversibleSearchNode, val maxDiscrepency: Int) extends SearchController(node) {
 
-	val stack: Stack[MyContinuation] = new Stack()
-	val discr = new ReversibleInt(node, 0)
-	val inDFS = new ReversibleBool(node, false)
-	var maxDiscr = 10
 
-	def addChoice(e: MyContinuation) {
-		node.pushState()
-		stack.push(e)
-	}
-
-<<<<<<< HEAD
-	override def reset() {
-		super.reset()
-		stack.clear()
-	}
-
-	override def start() = {
-		discr.setValue(0)
-		node.branchAll(0 to maxDiscrepency) { i =>
-			discr.setValue(0)
-			maxDiscr = i // max discrepancy of this DFS search = i
-			println("discrepency = " + i)
-		}
-		inDFS.setValue(true)
-	}
-
-	override def fail() {
-		super.fail()
-		discr.incr() // increment the number of discrepancy
-		if (inDFS.value && discr.value > maxDiscr) {
-			node.fail()
-		}
-	}
-
-	def explore() {
-		while (!stack.isEmpty && !limitReached) {
-			node.pop()
-			fail()
-			stack.pop.call()
-		}
-	}
-=======
 /**
  * Controller for iterative discrepancy search
  * @author Pierre Schaus pschaus@gmail.com & Sebastien Mouthuy smouthuy@gmail.com
@@ -117,6 +72,5 @@
       
     }
   }
->>>>>>> 0b2d4644
 
 }
