<<<<<<< HEAD
/**
 * *****************************************************************************
 * This file is part of OscaR (Scala in OR).
 *
=======
/*******************************************************************************
>>>>>>> e0bdaaa6
 * OscaR is free software: you can redistribute it and/or modify
 * it under the terms of the GNU Lesser General Public License as published by
 * the Free Software Foundation, either version 2.1 of the License, or
 * (at your option) any later version.
<<<<<<< HEAD
 *
 * OscaR is distributed in the hope that it will be useful,
 * but WITHOUT ANY WARRANTY; without even the implied warranty of
 * MERCHANTABILITY or FITNESS FOR A PARTICULAR PURPOSE.  See the
 * GNU General Public License for more details.
 *
 * You should have received a copy of the GNU General Public License along with OscaR.
 * If not, see http://www.gnu.org/licenses/gpl-3.0.html
 * ****************************************************************************
 */

=======
 *   
 * OscaR is distributed in the hope that it will be useful,
 * but WITHOUT ANY WARRANTY; without even the implied warranty of
 * MERCHANTABILITY or FITNESS FOR A PARTICULAR PURPOSE.  See the
 * GNU Lesser General Public License  for more details.
 *   
 * You should have received a copy of the GNU Lesser General Public License along with OscaR.
 * If not, see http://www.gnu.org/licenses/lgpl-3.0.en.html
 ******************************************************************************/
>>>>>>> e0bdaaa6
package oscar.des.engine

import scala.math._
import oscar.stochastic._
import scala.util.Random
import scala.util.continuations._
import JSci.maths.statistics._
import oscar.invariants._

class Generator(m: Model, var dist: Distr[Double], block: => Unit){

  start()

  def restart() {
    if (!generating) {
      start()
    }
  }
  def start() {
    generating = true
    reset {
      while (generating) {
        val t = floor(dist(m)).toLong
        waitFor(m.clock === m.clock() + t)
        if (generating) block
      }
    }
  }

  var generating = true

  def stop() { generating = false }
  def update(v: Distr[Double]) {
    dist = v
  }
}
object Generator {
  def apply(dist: Distr[Double])(block: => Unit)(implicit m: Model) = new Generator(m, dist, block)
}<|MERGE_RESOLUTION|>--- conflicted
+++ resolved
@@ -1,28 +1,8 @@
-<<<<<<< HEAD
-/**
- * *****************************************************************************
- * This file is part of OscaR (Scala in OR).
- *
-=======
 /*******************************************************************************
->>>>>>> e0bdaaa6
  * OscaR is free software: you can redistribute it and/or modify
  * it under the terms of the GNU Lesser General Public License as published by
  * the Free Software Foundation, either version 2.1 of the License, or
  * (at your option) any later version.
-<<<<<<< HEAD
- *
- * OscaR is distributed in the hope that it will be useful,
- * but WITHOUT ANY WARRANTY; without even the implied warranty of
- * MERCHANTABILITY or FITNESS FOR A PARTICULAR PURPOSE.  See the
- * GNU General Public License for more details.
- *
- * You should have received a copy of the GNU General Public License along with OscaR.
- * If not, see http://www.gnu.org/licenses/gpl-3.0.html
- * ****************************************************************************
- */
-
-=======
  *   
  * OscaR is distributed in the hope that it will be useful,
  * but WITHOUT ANY WARRANTY; without even the implied warranty of
@@ -32,43 +12,24 @@
  * You should have received a copy of the GNU Lesser General Public License along with OscaR.
  * If not, see http://www.gnu.org/licenses/lgpl-3.0.en.html
  ******************************************************************************/
->>>>>>> e0bdaaa6
 package oscar.des.engine
 
 import scala.math._
-import oscar.stochastic._
 import scala.util.Random
 import scala.util.continuations._
 import JSci.maths.statistics._
 import oscar.invariants._
 
-class Generator(m: Model, var dist: Distr[Double], block: => Unit){
+class Generator(m: Model, dist: ProbabilityDistribution, block: => Unit) extends NumberGenerator(dist){
 
-  start()
-
-  def restart() {
-    if (!generating) {
-      start()
+  reset {
+    while (generating) {
+      val t = generateNext
+      waitFor(m.clock === m.clock() + t)
+      block
     }
-  }
-  def start() {
-    generating = true
-    reset {
-      while (generating) {
-        val t = floor(dist(m)).toLong
-        waitFor(m.clock === m.clock() + t)
-        if (generating) block
-      }
-    }
-  }
-
-  var generating = true
-
-  def stop() { generating = false }
-  def update(v: Distr[Double]) {
-    dist = v
   }
 }
 object Generator {
-  def apply(dist: Distr[Double])(block: => Unit)(implicit m: Model) = new Generator(m, dist, block)
+  def apply(m: Model, dist: ProbabilityDistribution)(block: => Unit) = new Generator(m,dist,block)
 }