--- conflicted
+++ resolved
@@ -1,363 +1,351 @@
-/**
- * *****************************************************************************
+/*******************************************************************************
  * This file is part of OscaR (Scala in OR).
- *
+ *   
  * OscaR is free software: you can redistribute it and/or modify
  * it under the terms of the GNU General Public License as published by
  * the Free Software Foundation, either version 2.1 of the License, or
  * (at your option) any later version.
- *
+ *  
  * OscaR is distributed in the hope that it will be useful,
  * but WITHOUT ANY WARRANTY; without even the implied warranty of
  * MERCHANTABILITY or FITNESS FOR A PARTICULAR PURPOSE.  See the
  * GNU General Public License for more details.
- *
+ *  
  * You should have received a copy of the GNU General Public License along with OscaR.
  * If not, see http://www.gnu.org/licenses/gpl-3.0.html
- * ****************************************************************************
- */
+ ******************************************************************************/
 
 package oscar.cp.core
 
-abstract class CPVarInt(val s : Store, val name : String = "") extends Traversable[Int] {
-
-	def store = s
-
-	def constraintDegree() : Int
-
-	/**
-	 * @return true if the domain of the variable has exactly one value, false if the domain has more than one value
-	 */
-	def isBound : Boolean
-
-	/**
-	 *
+
+abstract class CPVarInt(val s: Store,val name: String = "") extends Traversable[Int] {
+
+    def store = s
+  
+	def constraintDegree(): Int
+	
+    /**
+     * @return true if the domain of the variable has exactly one value, false if the domain has more than one value
+     */
+	def isBound: Boolean
+	
+	/**
+	 * 
 	 * @param v
 	 * @return true if the variable is bound to value v, false if variable is not bound or bound to another value than v
 	 */
-	def isBoundTo(v : Int) : Boolean
-
-	/**
-	 * Test if a value is in the domain
-	 * @param val
-	 * @return  true if the domain contains the value val, false otherwise
-	 */
-	def hasValue(value : Int) : Boolean
-
-	/**
-	 * @return the unique value in the domain, None if variable is not bound
-	 */
-	def value : Int = min
-
-	def getValue : Int = min
-
-	/**
-	 * @param val
-	 * @return the smallest value > val in the domain, None if there is not value > val in the domain
-	 */
-	def valueAfter(value : Int) : Int
-
-	/**
-	 * @param val
-	 * @return the largest value < val in the domain, None if there is not value < val in the domain
-	 */
-	def valueBefore(value : Int) : Int
-
+	def isBoundTo(v: Int): Boolean
+	
+	/**
+     * Test if a value is in the domain
+     * @param val
+     * @return  true if the domain contains the value val, false otherwise
+     */
+	def hasValue(value: Int): Boolean
+	
+	/**
+     * @return the unique value in the domain, None if variable is not bound
+     */
+	def value: Int = min
+	
+	def getValue: Int = min
+	
+    /**
+     * @param val
+     * @return the smallest value > val in the domain, None if there is not value > val in the domain
+     */
+	def valueAfter(value: Int): Int
+	
+    /**
+     * @param val
+     * @return the largest value < val in the domain, None if there is not value < val in the domain
+     */
+	def valueBefore(value: Int): Int
+	
 	/**
 	 * Return a random value in the domain of the variable (uniform distribution)
 	 * @return
 	 */
-	def randomValue : Int = {
+	def randomValue: Int = {
 		val ind = s.getRandom().nextInt(size);
 		var cpt = 0;
-		for (v : Int <- this) {
+		for (v: Int <- this) {
 			if (cpt == ind) {
 				return v
 			}
 			cpt += 1
 		}
 		min
-	}
-
-	def foreach[U](f : Int => U) = {
-		for (v <- min to max; if (hasValue(v))) {
-			f(v)
-		}
-	}
-	
-	def median: Int = {
-		val a = this.toArray
-		return a(a.size/2)
-	}
-
-	/**
-	 * @return  the size of the domain
-	 */
-	def size : Int
-
+	}	
+	
+	def foreach[U](f: Int => U) = {
+	  for (v <- min to max; if (hasValue(v))) {
+	    f(v)
+	  }
+	}
+
+	/**
+     * @return  the size of the domain
+     */
+	def size: Int
+	
 	def getSize = size
-
-	/**
+	
+    /**
 	 * Number of values in common in both domains
 	 * @param other
 	 * @return Number of values in common in both domains
 	 */
-	def intersectionSize(other : CPVarInt) : Int = {
+	def intersectionSize(other: CPVarInt): Int = {
 		if (other.min > max) return 0
 		if (other.max < min) return 0
 		var res = 0
 		var v = other.min.min(min)
 		while (v <= other.max.min(max)) {
-			if (hasValue(v) && other.hasValue(v)) {
-				res += 1
-			}
-			v += 1
+		  if (hasValue(v) && other.hasValue(v)) {
+		    res += 1
+		  }
+		  v += 1
 		}
 		res
 	}
 
-	/**
-	 * @return true if the domain is empty, false otherwise
-	 */
-	def isEmpty : Boolean
-
-	/**
-	 * @return  the minimum value in the domain
-	 */
-	def min : Int
-
+	
+    /**
+     * @return true if the domain is empty, false otherwise
+     */
+	def isEmpty: Boolean
+
+    /**
+     * @return  the minimum value in the domain
+     */
+	def min: Int
+	
 	def getMin = min
 
-	/**
-	 * @return  the maximum value in the domain
-	 */
-	def max : Int
-
+	 /**
+     * @return  the maximum value in the domain
+     */
+	def max: Int
+	
 	def getMax = max
-
-	/**
-	 * Level 2 registration: ask that the propagate() method of the constraint c is called whenever
-	 * the domain of the variable is a singleton (i.e. isBound).
-	 * @param c
-	 * @see oscar.cp.core.Constraint#propagate()
-	 */
-	def callPropagateWhenBind(c : Constraint) : Unit
-
-	/**
-	 * Level 2 registration: ask that the propagate() method of the constraint c is called whenever
-	 * the maximum or the minimum value of the domain changes
-	 * @param c
-	 * @see oscar.cp.core.Constraint#propagate()
-	 */
-	def callPropagateWhenBoundsChange(c : Constraint) : Unit
-
-	/**
-	 * Level 2 registration: ask that the propagate() method of the constraint c is called whenever
-	 * the maximum of the domain changes
-	 * @param c
-	 * @see oscar.cp.core.Constraint#propagate()
-	 */
-	def callPropagateWhenMaxChanges(c : Constraint) : Unit
-
-	/**
-	 * Level 2 registration: ask that the propagate() method of the constraint c is called whenever
-	 * the minimum of the domain changes
-	 * @param c
-	 * @see oscar.cp.core.Constraint#propagate()
-	 */
-	def callPropagateWhenMinChanges(c : Constraint) : Unit
-
-	/**
-	 * Level 2 registration: ask that the propagate() method of the constraint c is called whenever
-	 * one of the value is removed from the domain
-	 * @param c
-	 * @see oscar.cp.core.Constraint#propagate()
-	 */
-	def callPropagateWhenDomainChanges(c : Constraint) : Unit
-
-	/**
-	 * Level 1 registration: ask that the valBind(CPVarInt) method of the constraint c is called whenever
-	 * the domain of the variable is a singleton (i.e. isBound).
-	 * @param c
-	 * @see oscar.cp.core.Constraint#valBind(CPVarInt)
-	 */
-	def callValBindWhenBind(c : Constraint) : Unit
-
-	def callValBindWhenBind(c : Constraint, variable : CPVarInt, delta : Int) : Unit
-
-	/**
-	 * Level 1 registration: ask that the updateBounds(CPVarInt) method of the constraint c is called whenever
-	 * the minimum or maximum value of the domain changes.
-	 * @param c
-	 * @see oscar.cp.core.Constraint#updateBounds(CPVarInt)
-	 */
-	def callUpdateBoundsWhenBoundsChange(c : Constraint) : Unit
-
-	def callUpdateBoundsWhenBoundsChange(c : Constraint, variable : CPVarInt, delta : Int) : Unit
-
-	/**
-	 * Level 1 registration: ask that the updateMax(CPVarInt, int) method of the constraint c is called whenever
-	 * the maximum value of the domain changes.
-	 * @param c
-	 * @see oscar.cp.core.Constraint#updateMax(CPVarInt, int)
-	 */
-	def callUpdateMaxWhenMaxChanges(c : Constraint) : Unit
-
-	def callUpdateMaxWhenMaxChanges(c : Constraint, variable : CPVarInt, delta : Int) : Unit
-
-	/**
-	 * Level 1 registration: ask that the updateMin(CPVarInt, int) method of the constraint c is called whenever
-	 * the minimum value of the domain changes.
-	 * @param c
-	 * @see oscar.cp.core.Constraint#updateMin(CPVarInt, int)
-	 */
-	def callUpdateMinWhenMinChanges(c : Constraint) : Unit
-
-	def callUpdateMinWhenMinChanges(c : Constraint, variable : CPVarInt, delta : Int) : Unit
-
-	/**
-	 * Level 1 registration: ask that the valRemove(CPVarInt, int) method of the constraint c is called for each
-	 * value deletion from the domain
-	 * @param c
-	 * @see oscar.cp.core.Constraint#valRemove(CPVarInt, int)
-	 */
-	def callValRemoveWhenValueIsRemoved(c : Constraint) : Unit
-
-	def callValRemoveWhenValueIsRemoved(c : Constraint, variable : CPVarInt, delta : Int) : Unit
-
-	/**
-	 * Level 1 registration: ask that the valRemoveIdx(CPVarInt, int, int) method of the constraint c is called for each
-	 * value deletion from the domain
-	 * @param c
-	 * @param idx, an index that will be given as parameter to valRemoveIdx(CPVarInt, int, int)
-	 * @see Constraint#valRemoveIdx(CPVarInt, int, int)
-	 */
-	def callValRemoveIdxWhenValueIsRemoved(c : Constraint, idx : Int) : Unit
-
-	def callValRemoveIdxWhenValueIsRemoved(c : Constraint, variable : CPVarInt, idx : Int, delta : Int) : Unit
-
-	/**
-	 * Level 1 registration: ask that the updateMinIdx(CPVarInt, int, int) method of the constraint c is called whenever
-	 * the minimum value of the domain changes
-	 * @param c
-	 * @param idx, an index that will be given as parameter to updateMinIdx(CPVarInt, int, int)
-	 * @see Constraint#updateMinIdx(CPVarInt, int, int)
-	 */
-	def callUpdateMinIdxWhenMinChanges(c : Constraint, idx : Int) : Unit
-
-	def callUpdateMinIdxWhenMinChanges(c : Constraint, variable : CPVarInt, idx : Int, delta : Int) : Unit
-
-	/**
-	 * Level 1 registration: ask that the updateMaxIdx(CPVarInt, int, int) method of the constraint c is called whenever
-	 * the maximum value of the domain changes
-	 * @param c
-	 * @param idx, an index that will be given as parameter to updateMaxIdx(CPVarInt, int, int)
-	 * @see Constraint#updateMaxIdx(CPVarInt, int, int)
-	 */
-	def callUpdateMaxIdxWhenMaxChanges(c : Constraint, idx : Int) : Unit
-
-	def callUpdateMaxIdxWhenMaxChanges(c : Constraint, variable : CPVarInt, idx : Int, delta : Int) : Unit
-
-	/**
-	 * Level 1 registration: ask that the updateBoundsIdx(CPVarInt, int) method of the constraint c is called whenever
-	 * the minimum or maximum value of the domain changes
-	 * @param c
-	 * @param idx, an index that will be given as parameter to updateBoundsIdx(CPVarInt, int)
-	 * @see Constraint#updateBoundsIdx(CPVarInt, int)
-	 */
-	def callUpdateBoundsIdxWhenBoundsChange(c : Constraint, idx : Int) : Unit
-
-	def callUpdateBoundsIdxWhenBoundsChange(c : Constraint, variable : CPVarInt, idx : Int, delta : Int) : Unit
-
-	/**
-	 * Level 1 registration: ask that the valBindIdx(CPVarInt, int) method of the constraint c is called whenever
-	 * the domain of the variable is a singleton (i.e. isBound).
-	 * @param c
-	 * @param idx, an index that will be given as parameter to valBindIdx(CPVarInt, int)
-	 * @see Constraint#valBindIdx(CPVarInt, int)
-	 */
-	def callValBindIdxWhenBind(c : Constraint, idx : Int) : Unit
-
-	def callValBindIdxWhenBind(c : Constraint, variable : CPVarInt, idx : Int, delta : Int) : Unit
-
-	/**
-	 * Reduce the domain to the singleton {val}, and notify appropriately all the propagators registered to this variable
-	 * @param val
-	 * @return  Suspend if val was in the domain, Failure otherwise
-	 */
-	def assign(value : Int) : CPOutcome
-
-	/**
-	 * Remove from the domain all values < val, and notify appropriately all the propagators registered to this variable
-	 * @param val
-	 * @return  Suspend if there is at least one value >= val in the domain, Failure otherwise
-	 */
-	def updateMin(value : Int) : CPOutcome
-
-	/**
-	 * Remove from the domain all values > val, and notify appropriately all the propagators registered to this variable
-	 * @param val
-	 * @return  Suspend if there is at least one value <= val in the domain, Failure otherwise
-	 */
-	def updateMax(value : Int) : CPOutcome
-
-	/**
-	 * Remove val from the domain, and notify appropriately all the propagators registered to this variable
-	 * @param val
-	 * @return  Suspend if the domain is not equal to the singleton {val}, Failure otherwise
-	 */
-	def removeValue(value : Int) : CPOutcome
-
+	
+	
+    /**
+     * Level 2 registration: ask that the propagate() method of the constraint c is called whenever
+     * the domain of the variable is a singleton (i.e. isBound).
+     * @param c
+     * @see oscar.cp.core.Constraint#propagate()
+     */
+	def callPropagateWhenBind(c: Constraint): Unit
+
+    /**
+     * Level 2 registration: ask that the propagate() method of the constraint c is called whenever
+     * the maximum or the minimum value of the domain changes
+     * @param c
+     * @see oscar.cp.core.Constraint#propagate()
+     */
+	def callPropagateWhenBoundsChange(c: Constraint): Unit
+
+    /**
+     * Level 2 registration: ask that the propagate() method of the constraint c is called whenever
+     * the maximum of the domain changes
+     * @param c
+     * @see oscar.cp.core.Constraint#propagate()
+     */
+	def callPropagateWhenMaxChanges(c: Constraint): Unit
+
+    /**
+     * Level 2 registration: ask that the propagate() method of the constraint c is called whenever
+     * the minimum of the domain changes
+     * @param c
+     * @see oscar.cp.core.Constraint#propagate()
+     */
+	def callPropagateWhenMinChanges(c: Constraint): Unit
+
+    /**
+     * Level 2 registration: ask that the propagate() method of the constraint c is called whenever
+     * one of the value is removed from the domain
+     * @param c
+     * @see oscar.cp.core.Constraint#propagate()
+     */
+	def callPropagateWhenDomainChanges(c: Constraint): Unit
+
+    /**
+     * Level 1 registration: ask that the valBind(CPVarInt) method of the constraint c is called whenever
+     * the domain of the variable is a singleton (i.e. isBound).
+     * @param c
+     * @see oscar.cp.core.Constraint#valBind(CPVarInt)
+     */
+	def callValBindWhenBind(c: Constraint): Unit
+	
+	def callValBindWhenBind(c: Constraint, variable: CPVarInt, delta: Int): Unit
+
+    /**
+     * Level 1 registration: ask that the updateBounds(CPVarInt) method of the constraint c is called whenever
+     * the minimum or maximum value of the domain changes.
+     * @param c
+     * @see oscar.cp.core.Constraint#updateBounds(CPVarInt)
+     */
+	def callUpdateBoundsWhenBoundsChange(c: Constraint): Unit
+	
+	def callUpdateBoundsWhenBoundsChange(c: Constraint, variable: CPVarInt,delta: Int): Unit
+
+    /**
+     * Level 1 registration: ask that the updateMax(CPVarInt, int) method of the constraint c is called whenever
+     * the maximum value of the domain changes.
+     * @param c
+     * @see oscar.cp.core.Constraint#updateMax(CPVarInt, int)
+     */
+	def callUpdateMaxWhenMaxChanges(c: Constraint): Unit
+	
+	def callUpdateMaxWhenMaxChanges(c: Constraint, variable: CPVarInt, delta: Int): Unit
+
+     /**
+     * Level 1 registration: ask that the updateMin(CPVarInt, int) method of the constraint c is called whenever
+     * the minimum value of the domain changes.
+     * @param c
+     * @see oscar.cp.core.Constraint#updateMin(CPVarInt, int)
+     */
+	def callUpdateMinWhenMinChanges(c: Constraint): Unit
+	
+	def callUpdateMinWhenMinChanges(c: Constraint, variable: CPVarInt, delta: Int): Unit
+
+    /**
+     * Level 1 registration: ask that the valRemove(CPVarInt, int) method of the constraint c is called for each
+     * value deletion from the domain
+     * @param c
+     * @see oscar.cp.core.Constraint#valRemove(CPVarInt, int)
+     */
+	def callValRemoveWhenValueIsRemoved(c: Constraint): Unit
+	
+	def callValRemoveWhenValueIsRemoved(c: Constraint, variable: CPVarInt, delta: Int): Unit
+
+    /**
+     * Level 1 registration: ask that the valRemoveIdx(CPVarInt, int, int) method of the constraint c is called for each
+     * value deletion from the domain
+     * @param c
+     * @param idx, an index that will be given as parameter to valRemoveIdx(CPVarInt, int, int)
+     * @see Constraint#valRemoveIdx(CPVarInt, int, int)
+     */
+	def callValRemoveIdxWhenValueIsRemoved(c: Constraint, idx: Int): Unit
+	
+	def callValRemoveIdxWhenValueIsRemoved(c: Constraint, variable: CPVarInt, idx: Int, delta: Int): Unit
+	
+    /**
+     * Level 1 registration: ask that the updateMinIdx(CPVarInt, int, int) method of the constraint c is called whenever
+     * the minimum value of the domain changes
+     * @param c
+     * @param idx, an index that will be given as parameter to updateMinIdx(CPVarInt, int, int)
+     * @see Constraint#updateMinIdx(CPVarInt, int, int)
+     */
+	def callUpdateMinIdxWhenMinChanges(c: Constraint , idx: Int): Unit
+
+
+	def callUpdateMinIdxWhenMinChanges(c: Constraint, variable: CPVarInt, idx: Int, delta: Int): Unit
+
+    /**
+     * Level 1 registration: ask that the updateMaxIdx(CPVarInt, int, int) method of the constraint c is called whenever
+     * the maximum value of the domain changes
+     * @param c
+     * @param idx, an index that will be given as parameter to updateMaxIdx(CPVarInt, int, int)
+     * @see Constraint#updateMaxIdx(CPVarInt, int, int)
+     */
+	def callUpdateMaxIdxWhenMaxChanges(c: Constraint , idx: Int): Unit
+
+	def callUpdateMaxIdxWhenMaxChanges(c: Constraint, variable: CPVarInt, idx: Int, delta: Int): Unit
+
+    /**
+     * Level 1 registration: ask that the updateBoundsIdx(CPVarInt, int) method of the constraint c is called whenever
+     * the minimum or maximum value of the domain changes
+     * @param c
+     * @param idx, an index that will be given as parameter to updateBoundsIdx(CPVarInt, int)
+     * @see Constraint#updateBoundsIdx(CPVarInt, int)
+     */
+	def callUpdateBoundsIdxWhenBoundsChange(c: Constraint , idx: Int): Unit
+	
+	def callUpdateBoundsIdxWhenBoundsChange(c: Constraint, variable: CPVarInt, idx: Int, delta: Int): Unit
+
+    /**
+     * Level 1 registration: ask that the valBindIdx(CPVarInt, int) method of the constraint c is called whenever
+     * the domain of the variable is a singleton (i.e. isBound).
+     * @param c
+     * @param idx, an index that will be given as parameter to valBindIdx(CPVarInt, int)
+     * @see Constraint#valBindIdx(CPVarInt, int)
+     */
+	def callValBindIdxWhenBind(c: Constraint , idx: Int): Unit
+	
+	def callValBindIdxWhenBind(c: Constraint, variable: CPVarInt, idx: Int, delta: Int): Unit
+	
+    /**
+     * Reduce the domain to the singleton {val}, and notify appropriately all the propagators registered to this variable
+     * @param val
+     * @return  Suspend if val was in the domain, Failure otherwise
+     */
+	def assign(value: Int): CPOutcome
+
+    /**
+     * Remove from the domain all values < val, and notify appropriately all the propagators registered to this variable
+     * @param val
+     * @return  Suspend if there is at least one value >= val in the domain, Failure otherwise
+     */
+	def updateMin(value: Int): CPOutcome
+	
+     /**
+     * Remove from the domain all values > val, and notify appropriately all the propagators registered to this variable
+     * @param val
+     * @return  Suspend if there is at least one value <= val in the domain, Failure otherwise
+     */
+	def updateMax(value: Int): CPOutcome
+	
+	
+    /**
+     * Remove val from the domain, and notify appropriately all the propagators registered to this variable
+     * @param val
+     * @return  Suspend if the domain is not equal to the singleton {val}, Failure otherwise
+     */
+	def removeValue(value: Int): CPOutcome
+	
+	
 	// ------------------------ some useful methods for java -------------------------
 
-	/**
-	 * @return a variable in the same store representing: - x
-	 */
+    /**
+     * @return a variable in the same store representing: - x
+     */
 	def opposite() = {
-		val y = new CPVarIntImpl(s, -max, -min);
-		s.post(new oscar.cp.constraints.Opposite(this, y));
+		val y = new CPVarIntImpl(s,-max,-min);
+		s.post(new oscar.cp.constraints.Opposite(this,y));
 		y;
 	}
 
-	/**
-	 * @param d
-	 * @return  a variable in the same store representing: x - d
-	 */
-	def minus(d : Int) = {
-		if (d == 0) this
-		else new CPVarIntView(this, -d)
-	}
-
-	/**
-	 * @param y a variable in the same store as x
-	 * @return a variable in the same store representing: x - y
-	 */
-	def minus(y : CPVarInt) = {
-		val c = new CPVarIntImpl(s, min - y.max, max - y.min);
-		s.post(new oscar.cp.constraints.Minus(this, y, c));
+    /**
+     * @param d
+     * @return  a variable in the same store representing: x - d
+     */
+	def minus(d: Int) = {
+	  if (d == 0) this
+	  else new CPVarIntView(this,-d) 
+	}
+
+    /**
+     * @param y a variable in the same store as x
+     * @return a variable in the same store representing: x - y
+     */
+	def minus(y: CPVarInt) = {
+		val c = new CPVarIntImpl(s,min - y.max,max - y.min);
+		s.post(new oscar.cp.constraints.Minus(this,y,c));
 		c;
 	}
 
-	/**
-	 * @param d
-	 * @return  a variable in the same store representing: x + d
-	 */
-	def plus(d : Int) = {
+    /**
+     * @param d
+     * @return  a variable in the same store representing: x + d
+     */
+	def plus(d: Int) = {
 		if (d == 0) this;
-		else new CPVarIntView(this, d);
-	}
-
-<<<<<<< HEAD
-	/**
-	 * @param y
-	 * @return a variable in the same store representing: x + y
-	 */
-	def plus(y : CPVarInt) = {
-		val c = new CPVarIntImpl(s, min + y.min, max + y.max);
-		val ok = s.post(new oscar.cp.constraints.Sum(Array(this, y), c));
-		assert(ok != CPOutcome.Failure);
-		c
-=======
+		else new CPVarIntView(this,d);
+	}
+
     /**
      * @param y
      * @return a variable in the same store representing: x + y
@@ -372,313 +360,313 @@
          assert (ok != CPOutcome.Failure);
 		 c
 	    }
->>>>>>> 050cb17c
-	}
-
-	/**
-	 * @param c
-	 * @return a variable in the same store representing: x * c
-	 */
-	def mul(c : Int) : CPVarInt = {
+	}
+
+    /**
+     * @param c
+     * @return a variable in the same store representing: x * c
+     */
+	def mul(c: Int): CPVarInt = {
 		if (c == 1) {
 			return this;
 		}
-		val a = if (c > 0) min * c else max * c;
-		val b = if (c > 0) max * c else min * c;
-		val y = new CPVarIntImpl(s, a, b);
-		val ok = s.post(new oscar.cp.constraints.MulCte(this, c, y));
+		val a = if (c > 0) min*c else max*c;
+		val b = if (c > 0) max*c else min*c;
+		val y = new CPVarIntImpl(s,a,b);
+		val ok = s.post(new oscar.cp.constraints.MulCte(this,c,y));
 		assert(ok != CPOutcome.Failure);
 		return y;
 	}
 
-	/**
-	 * @param y a variable in the same store as x
-	 * @return a variable in the same store representing: x * y
-	 */
-	def mul(y : CPVarInt) : CPVarInt = {
+    /**
+     * @param y a variable in the same store as x
+     * @return a variable in the same store representing: x * y
+     */
+	def mul(y: CPVarInt): CPVarInt = {
 		val a = min;
 		val b = max;
 		val c = y.min;
 		val d = y.max;
 		import oscar.cp.util.NumberUtils
-		val t = Array(NumberUtils.safeMul(a, c), NumberUtils.safeMul(a, d), NumberUtils.safeMul(b, c), NumberUtils.safeMul(b, d));
-		val z = new CPVarIntImpl(s, t.min, t.max);
-		val ok = s.post(new oscar.cp.constraints.MulVar(this, y, z));
-		assert(ok != CPOutcome.Failure);
+		val t = Array(NumberUtils.safeMul(a,c),NumberUtils.safeMul(a,d),NumberUtils.safeMul(b,c),NumberUtils.safeMul(b,d)); 
+		val z = new CPVarIntImpl(s,t.min,t.max);
+		val ok = s.post(new oscar.cp.constraints.MulVar(this,y,z));
+        assert(ok != CPOutcome.Failure);
 		z
 	}
 
-	/**
-	 * @return a variable in the same store representing: |x|
-	 */
-	def abs() : CPVarInt = {
-		val c = new CPVarIntImpl(s, 0, Math.max(Math.abs(min), Math.abs(max)));
-		val ok = s.post(new oscar.cp.constraints.Abs(this, c));
-		assert(ok != CPOutcome.Failure);
+    /**
+     * @return a variable in the same store representing: |x|
+     */
+	def abs(): CPVarInt = {
+		val c = new CPVarIntImpl(s,0,Math.max(Math.abs(min), Math.abs(max)));
+		val ok = s.post(new oscar.cp.constraints.Abs(this,c));
+        assert(ok != CPOutcome.Failure);
 		return c
 	}
 
-	/**
-	 * Reified constraint
-	 * @param v
-	 * @return  a boolean variable b in the same store linked to x by the relation x == v <=> b == true
-	 */
-	def isEq(v : Int) : CPVarBool = {
+    /**
+     * Reified constraint
+     * @param v
+     * @return  a boolean variable b in the same store linked to x by the relation x == v <=> b == true
+     */
+	def isEq(v: Int): CPVarBool = {
 		val b = new CPVarBool(s);
-		val ok = s.post(new oscar.cp.constraints.EqReif(this, v, b));
-		assert(ok != CPOutcome.Failure);
+		val ok = s.post(new oscar.cp.constraints.EqReif(this,v,b));
+        assert(ok != CPOutcome.Failure);
 		return b;
 	}
-
-	/**
-	 * Reified constraint
-	 * @param y a variable
-	 * @return a boolean variable b in the same store linked to x by the relation x == y <=> b == true
-	 */
-	def isEq(y : CPVarInt) : CPVarBool = {
+	
+    /**
+     * Reified constraint
+     * @param y a variable
+     * @return a boolean variable b in the same store linked to x by the relation x == y <=> b == true
+     */
+	def isEq(y: CPVarInt): CPVarBool = {
 		val b = new CPVarBool(s);
-		val ok = s.post(new oscar.cp.constraints.EqReifVar(this, y, b));
-		assert(ok != CPOutcome.Failure);
+		val ok = s.post(new oscar.cp.constraints.EqReifVar(this,y,b));
+        assert(ok != CPOutcome.Failure);
 		b
-	}
-
-	/**
-	 * Reified constraint
-	 * @param v
-	 * @return  a boolean variable b in the same store linked to x by the relation x != v <=> b == true
-	 */
-	def isDiff(v : Int) : CPVarBool = {
+	}	
+
+    /**
+     * Reified constraint
+     * @param v
+     * @return  a boolean variable b in the same store linked to x by the relation x != v <=> b == true
+     */
+	def isDiff(v: Int): CPVarBool = {
 		val b = new CPVarBool(s);
-		val ok = s.post(new oscar.cp.constraints.DiffReif(this, v, b));
-		assert(ok != CPOutcome.Failure)
+		val ok = s.post(new oscar.cp.constraints.DiffReif(this,v,b));
+        assert(ok != CPOutcome.Failure)
 		return b;
 	}
-
-	/**
-	 * Reified constraint
-	 * @param y
-	 * @return  a boolean variable b in the same store linked to x by the relation x != y <=> b == true
-	 */
-	def isDiff(y : CPVarInt) : CPVarBool = {
+	
+    /**
+     * Reified constraint
+     * @param y
+     * @return  a boolean variable b in the same store linked to x by the relation x != y <=> b == true
+     */
+	def isDiff(y: CPVarInt): CPVarBool = {
 		val b = new CPVarBool(s);
-		val ok = s.post(new oscar.cp.constraints.DiffReifVar(this, y, b));
-		assert(ok != CPOutcome.Failure)
+		val ok = s.post(new oscar.cp.constraints.DiffReifVar(this,y,b));
+        assert(ok != CPOutcome.Failure)
 		return b;
 	}
 
-	/**
-	 * Reified constraint
-	 * @param v
-	 * @return  a boolean variable b in the same store linked to x by the relation x >= v <=> b == true
-	 */
-	def isGrEq(v : Int) : CPVarBool = {
+    /**
+     * Reified constraint
+     * @param v
+     * @return  a boolean variable b in the same store linked to x by the relation x >= v <=> b == true
+     */
+	def isGrEq(v: Int): CPVarBool = {
 		val b = new CPVarBool(s);
-		val ok = s.post(new oscar.cp.constraints.GrEqCteReif(this, v, b));
-		assert(ok != CPOutcome.Failure);
+		val ok = s.post(new oscar.cp.constraints.GrEqCteReif(this,v,b));
+        assert (ok != CPOutcome.Failure);
 		return b;
-	}
-
-	/**
-	 * Reified constraint
-	 * @param v
-	 * @return  a boolean variable b in the same store linked to x by the relation x <= v <=> b == true
-	 */
-	def isLeEq(v : Int) : CPVarBool = {
+	}	
+	
+    /**
+     * Reified constraint
+     * @param v
+     * @return  a boolean variable b in the same store linked to x by the relation x <= v <=> b == true
+     */
+	def isLeEq(v: Int): CPVarBool = {
 		val b = new CPVarBool(s);
-		val ok = s.post(new oscar.cp.constraints.LeEqCteReif(this, v, b));
-		assert(ok != CPOutcome.Failure);
+		val ok = s.post(new oscar.cp.constraints.LeEqCteReif(this,v,b));
+        assert (ok != CPOutcome.Failure);
 		return b;
 	}
 
-	/**
-	 * Reified constraint
-	 * @param y a variable in the same store as x
-	 * @return  a boolean variable b in the same store linked to x by the relation x >= y <=> b == true
-	 */
-	def isGrEq(y : CPVarInt) : CPVarBool = {
+    /**
+     * Reified constraint
+     * @param y a variable in the same store as x
+     * @return  a boolean variable b in the same store linked to x by the relation x >= y <=> b == true
+     */
+	def isGrEq(y: CPVarInt): CPVarBool = {
 		val b = new CPVarBool(s);
-		val ok = s.post(new oscar.cp.constraints.GrEqVarReif(this, y, b));
-		assert(ok != CPOutcome.Failure);
+		val ok = s.post(new oscar.cp.constraints.GrEqVarReif(this,y,b));
+        assert (ok != CPOutcome.Failure);
 		return b;
 	}
-
-	/**
-	 * -x
-	 */
-	def unary_-() = this.opposite()
-	/**
-	 * x+y
-	 */
-	def +(y : CPVarInt) = this.plus(y)
-	/**
-	 * x-y
-	 */
-	def -(y : CPVarInt) = this.minus(y)
-	/**
-	 * x+y
-	 */
-	def +(y : Int) = this.plus(y)
-	/**
-	 * x-y
-	 */
-	def -(y : Int) = this.minus(y)
-	/**
-	 * x*y
-	 */
-	def *(y : CPVarInt) = this.mul(y)
-	/**
-	 * x*y
-	 */
-	def *(y : Int) = this.mul(y)
-	/**
-	 * x!=y
-	 */
-	def !=(y : CPVarInt) = new oscar.cp.constraints.Diff(this, y)
-	/**
-	 * x!=y
-	 */
-	def !=(y : Int) = new oscar.cp.constraints.Diff(this, y)
-	/**
-	 * x==y
-	 */
-	def ==(y : CPVarInt) = new oscar.cp.constraints.Eq(this, y)
-	/**
-	 * x==y
-	 */
-	def ==(y : Int) = new oscar.cp.constraints.Eq(this, y)
-	/**
-	 * x<y
-	 */
-	def <(y : CPVarInt) = new oscar.cp.constraints.Le(this, y)
-	/**
-	 * x<y
-	 */
-	def <(y : Int) = new oscar.cp.constraints.Le(this, y)
-	/**
-	 * x>y
-	 */
-	def >(y : CPVarInt) = new oscar.cp.constraints.Gr(this, y)
-	/**
-	 * x>y
-	 */
-	def >(y : Int) = new oscar.cp.constraints.Gr(this, y)
-	/**
-	 * x<=y
-	 */
-	def <=(y : CPVarInt) = new oscar.cp.constraints.LeEq(this, y)
-	/**
-	 * x<=y
-	 */
-	def <=(y : Int) = new oscar.cp.constraints.LeEq(this, y)
-	/**
-	 * x>=y
-	 */
-	def >=(y : CPVarInt) = new oscar.cp.constraints.GrEq(this, y)
-	/**
-	 * x>=y
-	 */
-	def >=(y : Int) = new oscar.cp.constraints.GrEq(this, y)
+	
+    /**
+     * -x
+     */
+    def unary_-() = this.opposite()
+    /**
+     * x+y
+     */
+    def +(y: CPVarInt) = this.plus(y)
+    /**
+     * x-y
+     */
+    def -(y: CPVarInt) = this.minus(y)
+    /**
+     * x+y
+     */
+    def +(y: Int) = this.plus(y)
+    /**
+     * x-y
+     */
+    def -(y: Int) = this.minus(y)
+    /**
+     * x*y
+     */
+    def *(y: CPVarInt) = this.mul(y)
+    /**
+     * x*y
+     */
+    def *(y: Int) = this.mul(y)
+    /**
+     * x!=y
+     */
+    def !=(y: CPVarInt) = new oscar.cp.constraints.Diff(this,y)
+    /**
+     * x!=y
+     */
+    def !=(y: Int) = new oscar.cp.constraints.Diff(this,y)
+    /**
+     * x==y
+     */
+    def ==(y: CPVarInt) = new oscar.cp.constraints.Eq(this,y)
+    /**
+     * x==y
+     */
+    def ==(y: Int) = new oscar.cp.constraints.Eq(this,y)     
+    /**
+     * x<y
+     */
+    def <(y: CPVarInt) = new oscar.cp.constraints.Le(this,y) 
+    /**
+     * x<y
+     */
+    def <(y: Int) = new oscar.cp.constraints.Le(this,y)
+    /**
+     * x>y
+     */
+    def >(y: CPVarInt) = new oscar.cp.constraints.Gr(this,y) 
+    /**
+     * x>y
+     */
+    def >(y: Int) = new oscar.cp.constraints.Gr(this,y)
+    /**
+     * x<=y
+     */
+    def <=(y: CPVarInt) = new oscar.cp.constraints.LeEq(this,y) 
+    /**
+     * x<=y
+     */
+    def <=(y: Int) = new oscar.cp.constraints.LeEq(this,y)
+    /**
+     * x>=y
+     */
+    def >=(y: CPVarInt) = new oscar.cp.constraints.GrEq(this,y) 
+    /**
+     * x>=y
+     */
+    def >=(y: Int) = new oscar.cp.constraints.GrEq(this,y)             
 	/**
 	 * b <=> x == v
 	 */
-	def ===(v : Int) = this.isEq(v)
+	def ===(v: Int) = this.isEq(v)
 	/**
 	 * b <=> x == y
 	 */
-	def ===(y : CPVarInt) = this.isEq(y)
+	def ===(y: CPVarInt) = this.isEq(y)
 	/**
 	 * b <=> x!= y
 	 */
-	def !==(y : CPVarInt) = this.isDiff(y)
+	def !==(y: CPVarInt) = this.isDiff(y)	
 	/**
 	 * b <=> x!= y
 	 */
-	def !==(y : Int) = this.isDiff(y)
+	def !==(y: Int) = this.isDiff(y)	
 	/**
 	 * b <=> x >= y
 	 */
-	def >==(y : Int) = this.isGrEq(y)
+	def >==(y: Int) = this.isGrEq(y)
 	/**
 	 * b <=> x >= y
 	 */
-	def >==(y : CPVarInt) = this.isGrEq(y)
+	def >==(y: CPVarInt) = this.isGrEq(y)	
 	/**
 	 * b <=> x > y
 	 */
-	def >>=(y : Int) = this.isGrEq(y + 1)
+	def >>=(y: Int) = this.isGrEq(y+1)	 
 	/**
 	 * b <=> x > y
 	 */
-	def >>=(y : CPVarInt) = this.isGrEq(y + 1)
+	def >>=(y: CPVarInt) = this.isGrEq(y+1)		
 	/**
 	 * b <=> x >= y
 	 */
-	def <==(y : Int) = this.isLeEq(y)
+	def <==(y: Int) = this.isLeEq(y)
 	/**
 	 * b <=> x >= y
 	 */
-	def <==(y : CPVarInt) = y >== this
+	def <==(y: CPVarInt) = y >== this	
 	/**
 	 * b <=> x > y
 	 */
-	def <<=(y : Int) = this <== (y - 1)
+	def <<=(y: Int) = this <== (y-1)	 
 	/**
 	 * b <=> x > y
 	 */
-	def <<=(y : CPVarInt) = this <== (y - 1)
+	def <<=(y: CPVarInt) = this <== (y-1)	
 }
 
 object CPVarInt {
 
-	/**
-	 * Creates a new CP Integer Variable with a range as initial domain
-	 * @param cp the solver in which the variable is created
-	 * @param domain the range defining the possible values for the variable
-	 * @return a fresh CPVarInt defined in the solver cp with initial domain {domain.min,, ..., domain.max}
-	 */
-	def apply(cp : Store, domain : Range) : CPVarInt = {
-		new CPVarIntImpl(cp, domain)
-	}
-
-	/**
-	 * Creates a new CP Integer Variable instantiated to a value
-	 * @param cp the solver in which the variable is created
-	 * @param value is the value to which the variable is instantiated
-	 * @return a fresh CPVarInt defined in the solver cp with initial domain {value}
-	 */
-	def apply(cp : Store, value : Int) : CPVarInt = {
-		new CPVarIntImpl(cp, value, value)
-	}
-
-	/**
-	 * Creates a new CP Integer Variable instantiated to a value
-	 * @param cp the solver in which the variable is created
-	 * @param value is the value to which the variable is instantiated
-	 * @return a fresh CPVarInt defined in the solver cp with initial domain {value}
-	 */
-	def apply(cp : Store, valueMin : Int, valueMax : Int) : CPVarInt = {
-		new CPVarIntImpl(cp, valueMin, valueMax)
-	}
-
-	/**
-	 * Creates a new CP Integer Variable with a set of values as initial domain
-	 * @param cp the solver in which the variable is created
-	 * @param values is the initial set of values possible for the variable (domain)
-	 * @return a fresh CPVarInt defined in the solver cp with initial domain equal to the set of values
-	 */
-
-	def apply(cp : Store, values : Set[Int]) : CPVarInt = {
-		val (minv, maxv) = (values.min, values.max)
-		val x = new CPVarIntImpl(cp, minv, maxv)
-		for (v <- minv to maxv; if (!values.contains(v))) {
-			x.removeValue(v)
-		}
-		x
-	}
-
-	def apply(cp : Store, values : Array[Int]) : CPVarInt = {
-		CPVarInt(cp, values.toSet)
-	}
-
+  /**
+   * Creates a new CP Integer Variable with a range as initial domain
+   * @param cp the solver in which the variable is created
+   * @param domain the range defining the possible values for the variable
+   * @return a fresh CPVarInt defined in the solver cp with initial domain {domain.min,, ..., domain.max}
+   */
+  def apply(cp: Store, domain: Range): CPVarInt = {
+    new CPVarIntImpl(cp, domain)
+  }
+
+  /**
+   * Creates a new CP Integer Variable instantiated to a value
+   * @param cp the solver in which the variable is created
+   * @param value is the value to which the variable is instantiated
+   * @return a fresh CPVarInt defined in the solver cp with initial domain {value}
+   */
+  def apply(cp: Store, value: Int): CPVarInt = {
+    new CPVarIntImpl(cp, value, value)
+  }
+  
+  /**
+   * Creates a new CP Integer Variable instantiated to a value
+   * @param cp the solver in which the variable is created
+   * @param value is the value to which the variable is instantiated
+   * @return a fresh CPVarInt defined in the solver cp with initial domain {value}
+   */
+  def apply(cp: Store, valueMin: Int, valueMax: Int): CPVarInt = {
+    new CPVarIntImpl(cp, valueMin, valueMax)
+  }  
+
+  /**
+   * Creates a new CP Integer Variable with a set of values as initial domain
+   * @param cp the solver in which the variable is created
+   * @param values is the initial set of values possible for the variable (domain)
+   * @return a fresh CPVarInt defined in the solver cp with initial domain equal to the set of values
+   */
+  
+  def apply(cp: Store, values: Set[Int]): CPVarInt = {
+    val (minv,maxv) = (values.min,values.max)
+    val x = new CPVarIntImpl(cp, minv,maxv)
+    for (v <- minv to maxv; if (!values.contains(v))) {
+      x.removeValue(v)
+    }
+    x
+  }
+  
+  def apply(cp: Store, values: Array[Int]): CPVarInt = {
+    CPVarInt(cp,values.toSet)
+  }
+  
+  
 }
   