/**
 * *****************************************************************************
 * This file is part of OscaR (Scala in OR).
 *
 * OscaR is free software: you can redistribute it and/or modify
 * it under the terms of the GNU General Public License as published by
 * the Free Software Foundation, either version 2.1 of the License, or
 * (at your option) any later version.
 *
 * OscaR is distributed in the hope that it will be useful,
 * but WITHOUT ANY WARRANTY; without even the implied warranty of
 * MERCHANTABILITY or FITNESS FOR A PARTICULAR PURPOSE.  See the
 * GNU General Public License for more details.
 *
 * You should have received a copy of the GNU General Public License along with OscaR.
 * If not, see http://www.gnu.org/licenses/gpl-3.0.html
 * ****************************************************************************
 */

package oscar.cp.modeling

import oscar.search._
import oscar.cp._
import oscar.cp.core._
import oscar.cp.constraints._
import scala.util.continuations._
import scala.collection.mutable.Stack
import oscar.cp.scheduling.CumulativeActivity
import oscar.reversible._

class NoSol(msg: String) extends Exception(msg)

class CPSolver() extends Store() {

  case class LNS(val nbRestarts: Int, val nbFailures: Int, val restart: () => Unit)
  var lns: Option[LNS] = None

  private var lastLNSRestartCompleted = false
<<<<<<< HEAD
  var startByLNS = false
=======
>>>>>>> 3d996190

  /**
   * @return true if the last lns restart was caused because of completed exploration of search tree,
   * false otherwise (i.e. limit on the number failure reached)
   */
  def isLastLNSRestartCompleted = lastLNSRestartCompleted

  def lns(nbRestarts: Int, nbFailures: Int)(restart: => Unit) {
    lns = Option(new LNS(nbRestarts, nbFailures, () => restart))
  }
<<<<<<< HEAD
  
  def lns(nbFailures: Int)(restart: => Unit) {
    lns = Option(new LNS(Int.MaxValue, nbFailures, () => restart))
  }

  def +=(cons: Constraint, propagStrength: CPPropagStrength = CPPropagStrength.Weak): Unit = {
    this.add(cons, propagStrength)
  }

  var stateObjective: Unit => Unit = Unit => Unit

  def optimize(obj: CPObjective): CPSolver = {
    stateObjective = Unit => {
      objective = obj
      post(obj)
    }
    solveAll()
    this
  }

  def minimize(obj: CPVarInt): CPSolver = {
    stateObjective = Unit => {
      objective = new CPObjective(this, new CPObjectiveUnitMinimize(obj))
      post(objective)
    }
    solveAll()
    this
  }

  //(obj1,weight1,id1,"name1"),(obj2,weight2,id2,"name2")

=======

  def +=(cons: Constraint, propagStrength: CPPropagStrength = CPPropagStrength.Weak): Unit = {
    this.add(cons, propagStrength)
  }

  var stateObjective: Unit => Unit = Unit => Unit

  def optimize(obj: CPObjective): CPSolver = {
    stateObjective = Unit => {
      objective = obj
      post(obj)
    }
    solveAll()
    this
  }

  def minimize(obj: CPVarInt): CPSolver = {
    stateObjective = Unit => {
      objective = new CPObjective(this, new CPObjectiveUnitMinimize(obj))
      post(objective)
    }
    solveAll()
    this
  }

  //(obj1,weight1,id1,"name1"),(obj2,weight2,id2,"name2")
  
>>>>>>> 3d996190
  def minimize(objectives: CPVarInt*): CPSolver = {
    stateObjective = Unit => {
      objective = new CPObjective(this, objectives.map(new CPObjectiveUnitMinimize(_)): _*)
      post(objective)
    }
    solveAll()
    this
  }

  def maximize(obj: CPVarInt): CPSolver = {
    stateObjective = Unit => {
      objective = new CPObjective(this, new CPObjectiveUnitMaximize(obj)) // must be maximize
      post(objective)
    }
    solveAll()
    this
  }

  def maximize(objectives: CPVarInt*): CPSolver = {
    stateObjective = Unit => {
<<<<<<< HEAD
      objective = new CPObjective(this, objectives.map(new CPObjectiveUnitMaximize(_)): _*)
=======
      objective = new CPObjective(this, objectives.map(new CPObjectiveUnitMaximize(_)): _*) // must be maximize
>>>>>>> 3d996190
      post(objective)
    }
    solveAll()
    this
  }
<<<<<<< HEAD
    
=======

>>>>>>> 3d996190
  def solve(): CPSolver = {
    solveOne = true
    this
  }

  def solveAll(): CPSolver = {
    solveOne = false
    this
  }

  def subjectTo(constraintsBlock: => Unit): CPSolver = {
    try {
      constraintsBlock
    } catch {
      case ex: NoSol => println("No Solution, inconsistent model")
    }
    this
  }

  /**
   * return true if every variable is bound
   */
  def allBounds(vars: IndexedSeq[CPVarInt]) = vars.map(_.isBound).foldLeft(true)((a, b) => a & b)

  def minDom(x: CPVarInt): Int = x.size
  def minRegre(x: CPVarInt): Int = x.max - x.min
  def minDomMaxDegree(x: CPVarInt): (Int, Int) = (x.size, -x.constraintDegree)
  def minVar(x: CPVarInt): Int = 1
  def maxDegree(x: CPVarInt): Int = -x.constraintDegree

  def minVal(x: CPVarInt): Int = x.min
  def maxVal(x: CPVarInt): Int = x.max
  def minValminVal(x: CPVarInt): (Int, Int) = (x.min, x.min)

  /**
   * Binary First Fail on the decision variables vars
   */
  def binaryFirstFail(vars: Array[CPVarInt], valHeuris: (CPVarInt => Int) = minVal): Unit @suspendable = {
    while (!allBounds(vars)) {
      val unbound = vars.filter(!_.isBound)
      val minDomSize = unbound.map(_.size).min
      val x = unbound.filter(_.getSize == minDomSize).head
      val v = valHeuris(x)
      branch(post(x == v))(post(x != v)) // right alternative			
    }
  }

  /**
   * Binary search on the decision variables vars with custom variable/value heuristic
   */
  def binary(vars: Array[CPVarInt], varHeuris: (CPVarInt => Int) = minVar, valHeuris: (CPVarInt => Int) = minVal): Unit @suspendable = {
    while (!allBounds(vars)) {
      val unbound = vars.filter(!_.isBound)
      val heuris = unbound.map(varHeuris(_)).min
      val x = unbound.filter(varHeuris(_) == heuris).head
      val v = valHeuris(x)
      branch(post(x == v))(post(x != v)) // right alternative
    }
  }

  /**
   *
   */
  def binaryFirstFail(vars: CPVarInt*): Unit @suspendable = {
    binary(vars.toArray, valHeuris = minVal)
  }

  /**
   * Binary search on the decision variables vars, selecting first the variables having the max number
   * of propagation methods attached to it.
   */
  def binaryMaxDegree(vars: Array[CPVarInt]): Unit @suspendable = {
    binary(vars, varHeuris = maxDegree, valHeuris = minVal)
  }

  /**
   * Binary search on the decision variables vars, splitting the domain of the selected variable on the
   * median of the values (left : <= median, right : > median)
   */
  def binaryDomainSplit(vars: Array[CPVarInt], varHeuris: (CPVarInt => Int) = minVar, valHeuris: (Int => Int) = i => i): Unit @suspendable = {

    while (!allBounds(vars)) {

      val unbound = vars.filter(!_.isBound)
      val heuris = unbound.map(varHeuris(_)).min
<<<<<<< HEAD
      val x = unbound.filter(varHeuris(_) == heuris).first
=======
      val x = unbound.filter(varHeuris(_) == heuris).head
>>>>>>> 3d996190

      val vals = x.toArray.sortBy(valHeuris)
      val median = vals(vals.size / 2)

      branch(post(x <= median))(post(x > median))
    }
  }

  def printStats() {
    println("time(ms)", time)
    println("#bkts", sc.nFail)
    println("time in fix point(ms)", getTimeInFixPoint())
    println("time in trail restore(ms)", getTrail().getTimeInRestore())
    println("max trail size", getTrail().getMaxSize())
  }

  override def exploration(block: => Unit @suspendable): Unit = {
    val t1 = System.currentTimeMillis()
    stateObjective()
    var nbRestart = 0
    var maxRestart = 1

    val relax = lns match {
      case None => () => Unit
      case Some(LNS(nbRestart, nbFailures, restar)) =>
        maxRestart = nbRestart
        failLimit = nbFailures
        () => {
          restar()
        }
    }

    reset {
      shift { k1: (Unit => Unit) =>
        val b = () => {
          sc.start()
          propagate()
          if (!isFailed()) {
            block
          } else {
            shift { k: (Unit => Unit) => k() }
<<<<<<< HEAD
          }
          if (!isFailed()) {
            if (solveOne) {
              sc.reset()
              k1() // exit the exploration block
            }
          }
=======
          }
          if (!isFailed()) {
            if (solveOne) {
              sc.reset()
              k1() // exit the exploration block
            }
          }
>>>>>>> 3d996190
        }

        def restart(relaxation: Boolean = false) {
          popAll()
          pushState()
          if (relaxation) {
            sc.reset()
            relax()
          }
          if (!isFailed()) {
            sc.reset()
            nbRestart += 1
            reset {
              b()
              if (!isFailed()) {
                solFound()
                objective.tighten()
                sc.limitActivated = true
              }
            }
            if (!sc.exit) sc.explore() // let's go, unless the user decided to stop
          }
        }
        lns match {
          case None => () => sc.limitActivated = true
          case _ => sc.limitActivated = false // don't want to activate the limit in case of lns until first solution is found
        }
<<<<<<< HEAD
        
        // If start by LNS, set the limit
        sc.limitActivated = startByLNS
        restart(startByLNS) // first restart, find a feasible solution so no limit
=======
        restart(false) // first restart, find a feasible solution so no limit
>>>>>>> 3d996190
        sc.limitActivated = true
        for (r <- 2 to maxRestart; if (!objective.isOptimum() && !sc.exit)) {
          restart(true)
          if (sc.isLimitReached) {
            lastLNSRestartCompleted = false
            if (!silent) print("!")
          } else {
            lastLNSRestartCompleted = true
            if (!silent) print("R")
          }
        }
        k1() // exit the exploration block       
      }
    }
    time = System.currentTimeMillis() - t1
  }
<<<<<<< HEAD
=======

>>>>>>> 3d996190
}

object CPSolver {

  /**
   * Creates a new CP Solver
   */
  def apply(): CPSolver = {
    new CPSolver()
  }
}<|MERGE_RESOLUTION|>--- conflicted
+++ resolved
@@ -36,10 +36,6 @@
   var lns: Option[LNS] = None
 
   private var lastLNSRestartCompleted = false
-<<<<<<< HEAD
-  var startByLNS = false
-=======
->>>>>>> 3d996190
 
   /**
    * @return true if the last lns restart was caused because of completed exploration of search tree,
@@ -50,11 +46,6 @@
   def lns(nbRestarts: Int, nbFailures: Int)(restart: => Unit) {
     lns = Option(new LNS(nbRestarts, nbFailures, () => restart))
   }
-<<<<<<< HEAD
-  
-  def lns(nbFailures: Int)(restart: => Unit) {
-    lns = Option(new LNS(Int.MaxValue, nbFailures, () => restart))
-  }
 
   def +=(cons: Constraint, propagStrength: CPPropagStrength = CPPropagStrength.Weak): Unit = {
     this.add(cons, propagStrength)
@@ -81,36 +72,7 @@
   }
 
   //(obj1,weight1,id1,"name1"),(obj2,weight2,id2,"name2")
-
-=======
-
-  def +=(cons: Constraint, propagStrength: CPPropagStrength = CPPropagStrength.Weak): Unit = {
-    this.add(cons, propagStrength)
-  }
-
-  var stateObjective: Unit => Unit = Unit => Unit
-
-  def optimize(obj: CPObjective): CPSolver = {
-    stateObjective = Unit => {
-      objective = obj
-      post(obj)
-    }
-    solveAll()
-    this
-  }
-
-  def minimize(obj: CPVarInt): CPSolver = {
-    stateObjective = Unit => {
-      objective = new CPObjective(this, new CPObjectiveUnitMinimize(obj))
-      post(objective)
-    }
-    solveAll()
-    this
-  }
-
-  //(obj1,weight1,id1,"name1"),(obj2,weight2,id2,"name2")
   
->>>>>>> 3d996190
   def minimize(objectives: CPVarInt*): CPSolver = {
     stateObjective = Unit => {
       objective = new CPObjective(this, objectives.map(new CPObjectiveUnitMinimize(_)): _*)
@@ -131,21 +93,13 @@
 
   def maximize(objectives: CPVarInt*): CPSolver = {
     stateObjective = Unit => {
-<<<<<<< HEAD
-      objective = new CPObjective(this, objectives.map(new CPObjectiveUnitMaximize(_)): _*)
-=======
       objective = new CPObjective(this, objectives.map(new CPObjectiveUnitMaximize(_)): _*) // must be maximize
->>>>>>> 3d996190
-      post(objective)
-    }
-    solveAll()
-    this
-  }
-<<<<<<< HEAD
-    
-=======
-
->>>>>>> 3d996190
+      post(objective)
+    }
+    solveAll()
+    this
+  }
+
   def solve(): CPSolver = {
     solveOne = true
     this
@@ -231,11 +185,7 @@
 
       val unbound = vars.filter(!_.isBound)
       val heuris = unbound.map(varHeuris(_)).min
-<<<<<<< HEAD
-      val x = unbound.filter(varHeuris(_) == heuris).first
-=======
       val x = unbound.filter(varHeuris(_) == heuris).head
->>>>>>> 3d996190
 
       val vals = x.toArray.sortBy(valHeuris)
       val median = vals(vals.size / 2)
@@ -277,7 +227,6 @@
             block
           } else {
             shift { k: (Unit => Unit) => k() }
-<<<<<<< HEAD
           }
           if (!isFailed()) {
             if (solveOne) {
@@ -285,15 +234,6 @@
               k1() // exit the exploration block
             }
           }
-=======
-          }
-          if (!isFailed()) {
-            if (solveOne) {
-              sc.reset()
-              k1() // exit the exploration block
-            }
-          }
->>>>>>> 3d996190
         }
 
         def restart(relaxation: Boolean = false) {
@@ -321,14 +261,7 @@
           case None => () => sc.limitActivated = true
           case _ => sc.limitActivated = false // don't want to activate the limit in case of lns until first solution is found
         }
-<<<<<<< HEAD
-        
-        // If start by LNS, set the limit
-        sc.limitActivated = startByLNS
-        restart(startByLNS) // first restart, find a feasible solution so no limit
-=======
         restart(false) // first restart, find a feasible solution so no limit
->>>>>>> 3d996190
         sc.limitActivated = true
         for (r <- 2 to maxRestart; if (!objective.isOptimum() && !sc.exit)) {
           restart(true)
@@ -345,10 +278,7 @@
     }
     time = System.currentTimeMillis() - t1
   }
-<<<<<<< HEAD
-=======
-
->>>>>>> 3d996190
+
 }
 
 object CPSolver {
