/**
 * *****************************************************************************
 * This file is part of OscaR (Scala in OR).
 *
 * OscaR is free software: you can redistribute it and/or modify
 * it under the terms of the GNU General Public License as published by
 * the Free Software Foundation, either version 2.1 of the License, or
 * (at your option) any later version.
 *
 * OscaR is distributed in the hope that it will be useful,
 * but WITHOUT ANY WARRANTY; without even the implied warranty of
 * MERCHANTABILITY or FITNESS FOR A PARTICULAR PURPOSE.  See the
 * GNU General Public License for more details.
 *
 * You should have received a copy of the GNU General Public License along with OscaR.
 * If not, see http://www.gnu.org/licenses/gpl-3.0.html
 * ****************************************************************************
 */

package oscar.cp.modeling

import oscar.search._
import oscar.cp._
import oscar.cp.core._
import oscar.cp.constraints._
import scala.util.continuations._
import scala.collection.mutable.Stack
import oscar.cp.scheduling.CumulativeActivity
import oscar.reversible._
import oscar.util._
import oscar.cp.mem.pareto.ListPareto
import oscar.cp.mem.pareto.Pareto
import oscar.cp.mem.constraints.Gavanelli02

class NoSol(msg: String) extends Exception(msg)

class CPSolver() extends Store() {

  def +=(cons: Constraint, propagStrength: CPPropagStrength = CPPropagStrength.Weak): Unit = {
    this.add(cons, propagStrength)
  }
  
  var objective = new CPObjective(this, Array[CPObjectiveUnit]());
  
  private var stateObjective: Unit => Unit = Unit => Unit
  
  private val decVariables = scala.collection.mutable.Set[CPVarInt]()
<<<<<<< HEAD
  private var lastSol: Option[CPSol] = None
=======
  var lastSol = new CPSol(Set[CPVarInt]())
>>>>>>> e8fcc8dd
  private var paretoSet: Pareto[CPSol] = new ListPareto[CPSol](Array())
  var recordNonDominatedSolutions = false
  
  def nonDominatedSolutions: Iterable[CPSol] = paretoSet.toList
  def nonDominatedSolutionsObjs: Iterable[IndexedSeq[Int]] = paretoSet.objectiveSols 
  
  def addDecisionVariables(x: Iterable[CPVarInt]) {
    x.foreach(decVariables += _)
  }
  
  private def recordSol() {
    lastSol = Some(new CPSol(decVariables.toSet))
  }
  
  def lastSolution = lastSol
  
  def obj(objVar: CPVarInt): CPObjectiveUnit = {
    objective(objVar)
  }

  def optimize(obj: CPObjective): CPSolver = {
    stateObjective = Unit => {
      objective = obj
      postCut(obj)
    }
    this
  }

  def minimize(objective: CPVarInt): CPSolver = minimize(Seq(objective): _*)
  
  def minimize(objectives: CPVarInt*): CPSolver = 
    optimize(new CPObjective(this, objectives.map(new CPObjectiveUnitMinimize(_)): _*))

  def maximize(objective: CPVarInt): CPSolver = maximize(Seq(objective): _*)

  def maximize(objectives: CPVarInt*): CPSolver = 
    optimize(new CPObjective(this, objectives.map(new CPObjectiveUnitMaximize(_)): _*))
  
  def paretoMinimize(objective: CPVarInt): CPSolver = paretoOptimize((objective, false))  
  
  def paretoMinimize(objectives: CPVarInt*): CPSolver = paretoOptimize(objectives.map((_, false)): _*)
  
  def paretoMaximize(objective: CPVarInt): CPSolver = paretoOptimize((objective, true))
  
  def paretoMaximize(objectives: CPVarInt*): CPSolver = paretoOptimize(objectives.map((_, true)): _*)
  
  def paretoOptimize(objVarModes: (CPVarInt, Boolean)): CPSolver = paretoOptimize(Seq(objVarModes): _*)
  
  def paretoOptimize(objVarMode: (CPVarInt, Boolean)*): CPSolver = {
    
    // objVar of each objective
    val objectives = objVarMode.map(_._1).toArray
    // true if objective i has to be maximized
    val isMax = objVarMode.map(_._2).toArray
    
    stateObjective = Unit => {
      recordNonDominatedSolutions = true
      objective = new CPObjective(this, (for(i <- 0 until isMax.size) yield {
        if (isMax(i)) new CPObjectiveUnitMaximize(objectives(i))
        else new CPObjectiveUnitMinimize(objectives(i))
      }):_*)
      postCut(objective)
      objective.objs.foreach(_.tightenMode = TightenType.NoTighten)
    }
    
    addDecisionVariables(objectives)
    paretoSet = new ListPareto[CPSol](isMax)
    // Adds a dominance constraint with all objectives in minimization mode
    addCut(new Gavanelli02(paretoSet, isMax, objectives.toArray))
    this
  }

  def solve(): CPSolver = {
    this
  }

  def subjectTo(constraintsBlock: => Unit): CPSolver = {
    try {
      constraintsBlock
      stateObjective()
      pushState()
    } catch {
      case ex: NoSol => println("No Solution, inconsistent model")
    }
    this
  }

  /**
   * return true if every variable is bound
   */
  def allBounds(vars: IndexedSeq[CPVarInt]) = vars.map(_.isBound).foldLeft(true)((a, b) => a & b)

  def minDom(x: CPVarInt): Int = x.size
  def minRegret(x: CPVarInt): Int = x.max - x.min
  def minDomMaxDegree(x: CPVarInt): (Int, Int) = (x.size, -x.constraintDegree)
  def minVar(x: CPVarInt): Int = 1
  def maxDegree(x: CPVarInt): Int = -x.constraintDegree

  def minVal(x: CPVarInt): Int = x.min
  def maxVal(x: CPVarInt): Int = x.max
  def minValminVal(x: CPVarInt): (Int, Int) = (x.min, x.min)

  /**
   * Deterministic branching
   * Binary First Fail (min dom size) on the decision variables vars. Ties are broken randomly
   * @param vars: the array of variables to assign during the search
   * @param valHeuris: gives the value v to try on left branch for the chosen variable, this value is removed on the right branch
   */
  def deterministicBinaryFirstFail(vars: Array[CPVarInt], valHeuris: (CPVarInt => Int) = minVal): Unit @suspendable = {
    binary(vars,x => (x.size,vars.indexOf(x)),valHeuris)
  }
  
  
  /**
   * Randomized branching
   * Binary First Fail (min dom size) on the decision variables vars. Ties are broken randomly
   * @param vars: the array of variables to assign during the search
   * @param valHeuris: gives the value v to try on left branch for the chosen variable, this value is removed on the right branch
   */
  def binaryFirstFail(vars: Array[CPVarInt], valHeuris: (CPVarInt => Int) = minVal): Unit @suspendable = {
    binary(vars,_.size,valHeuris)
  }
  
  /**
   * Deterministic branching:
   * Instantiate variable in from the first to last one in vars, trying smallest value first
   */
  def binary(vars: Array[_ <: CPVarInt]): Unit @suspendable = {
    binary(vars,vars.indexOf(_),minVal)
  }
  
  
  /**
   * Randomized branching (unless you use a deterministic varHeuris,valHeuris selection rules):
   * Binary search on the decision variables vars with custom variable/value heuristic (random tie breaking)
   * @param vars: the array of variables to assign during the search
   * @param varHeuris: for each variable, it's priority. 
   *        The non-instantiated variable with the smallest priority is chosen first (random tie break).
   * 		Note that a tuple can be used as variable priority to get lexicographical tie breaking rule.
   * @param valHeuris: gives the value v to try on left branch for the chosen variable, this value is removed on the right branch
   */
  def binary[T](vars: Array[_ <: CPVarInt], varHeuris: (CPVarInt => T), valHeuris: (CPVarInt => Int) = minVal)(implicit orderer: T => Ordered[T]): Unit @suspendable = {
    while (!allBounds(vars)) {
      val x = selectMin(vars.asInstanceOf[Array[CPVarInt]])(!_.isBound)(varHeuris).get
      val v = valHeuris(x)
      branch(post(x == v))(post(x != v)) // right alternative
    }
  }


  def binaryFirstFail(vars: CPVarInt*): Unit @suspendable = {
    binary(vars.toArray,_.size,minVal)
  }

  /**
   * Binary search on the decision variables vars, selecting first the variables having the max number
   * of propagation methods attached to it.
   */
  def binaryMaxDegree(vars: Array[CPVarInt]): Unit @suspendable = {
    binary(vars, varHeuris = maxDegree, valHeuris = minVal)
  }

  /**
   * Binary search on the decision variables vars, splitting the domain of the selected variable on the
   * median of the values (left : <= median, right : > median)
   */
  def binaryDomainSplit(vars: Array[CPVarInt], varHeuris: (CPVarInt => Int) = minVar, valHeuris: (Int => Int) = i => i): Unit @suspendable = {

    while (!allBounds(vars)) {

      val unbound = vars.filter(!_.isBound)
      val heuris = unbound.map(varHeuris(_)).min
      val x = unbound.filter(varHeuris(_) == heuris).head

      val vals = x.toArray.sortBy(valHeuris)
      val median = vals(vals.size / 2)

      branch(post(x <= median))(post(x > median))
    }
  }

  override def update() = propagate()
  override def solFound() = {
    super.solFound()
    lastSol = Some(new CPSol(decVariables.toSet))
    if (recordNonDominatedSolutions) {
      if (!silent) println("new solution:"+objective.objs.map(_.objVar.value).toArray.mkString(","))
      paretoSet.insert(lastSol.get, objective.objs.map(_.objVar.value):_*)
    }
    objective.tighten()
  }

  def printStats() {
    println("time(ms)", time)
    println("#bkts", bkts)
    println("time in fix point(ms)", getTimeInFixPoint())
    println("time in trail restore(ms)", getTrail().getTimeInRestore())
    println("max trail size", getTrail().getMaxSize())
  }
}

object CPSolver {

  /**
   * Creates a new CP Solver
   */
  def apply(): CPSolver = {
    new CPSolver()
  }
}<|MERGE_RESOLUTION|>--- conflicted
+++ resolved
@@ -45,11 +45,7 @@
   private var stateObjective: Unit => Unit = Unit => Unit
   
   private val decVariables = scala.collection.mutable.Set[CPVarInt]()
-<<<<<<< HEAD
-  private var lastSol: Option[CPSol] = None
-=======
   var lastSol = new CPSol(Set[CPVarInt]())
->>>>>>> e8fcc8dd
   private var paretoSet: Pareto[CPSol] = new ListPareto[CPSol](Array())
   var recordNonDominatedSolutions = false
   
@@ -61,10 +57,8 @@
   }
   
   private def recordSol() {
-    lastSol = Some(new CPSol(decVariables.toSet))
-  }
-  
-  def lastSolution = lastSol
+    lastSol = new CPSol(decVariables.toSet)
+  }
   
   def obj(objVar: CPVarInt): CPObjectiveUnit = {
     objective(objVar)
@@ -234,10 +228,10 @@
   override def update() = propagate()
   override def solFound() = {
     super.solFound()
-    lastSol = Some(new CPSol(decVariables.toSet))
+    lastSol = new CPSol(decVariables.toSet)
     if (recordNonDominatedSolutions) {
       if (!silent) println("new solution:"+objective.objs.map(_.objVar.value).toArray.mkString(","))
-      paretoSet.insert(lastSol.get, objective.objs.map(_.objVar.value):_*)
+      paretoSet.insert(lastSol, objective.objs.map(_.objVar.value):_*)
     }
     objective.tighten()
   }
