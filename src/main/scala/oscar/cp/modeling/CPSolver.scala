/**
 * *****************************************************************************
 * This file is part of OscaR (Scala in OR).
 *
 * OscaR is free software: you can redistribute it and/or modify
 * it under the terms of the GNU General Public License as published by
 * the Free Software Foundation, either version 2.1 of the License, or
 * (at your option) any later version.
 *
 * OscaR is distributed in the hope that it will be useful,
 * but WITHOUT ANY WARRANTY; without even the implied warranty of
 * MERCHANTABILITY or FITNESS FOR A PARTICULAR PURPOSE.  See the
 * GNU General Public License for more details.
 *
 * You should have received a copy of the GNU General Public License along with OscaR.
 * If not, see http://www.gnu.org/licenses/gpl-3.0.html
 * ****************************************************************************
 */

package oscar.cp.modeling

import oscar.search._
import oscar.cp._
import oscar.cp.core._
import oscar.cp.constraints._
import scala.util.continuations._
import scala.collection.mutable.Stack
import oscar.cp.scheduling.CumulativeActivity
import oscar.reversible._
<<<<<<< HEAD
import oscar.cp.mem.CPMObjective
import oscar.cp.mem.pareto.ParetoSet
import oscar.cp.mem.CPMObjectiveUnitMinimize
=======
import oscar.util._
>>>>>>> aee3f8ac

class NoSol(msg: String) extends Exception(msg)

class CPSolver() extends Store() {

  def +=(cons: Constraint, propagStrength: CPPropagStrength = CPPropagStrength.Weak): Unit = {
    this.add(cons, propagStrength)
  }

  var stateObjective: Unit => Unit = Unit => Unit

  def optimize(obj: CPObjective): CPSolver = {
    stateObjective = Unit => {
      objective = obj
      post(obj)
    }
    this
  }
  
  def minimizeMO[Sol](pareto: ParetoSet[Sol], objectives: CPVarInt*): CPSolver = {
    stateObjective = Unit => {
      objective = new CPMObjective(this, pareto, objectives.map(new CPMObjectiveUnitMinimize(_)): _*)
      post(objective)
    }
    this
  }

  def minimize(obj: CPVarInt): CPSolver = {
    stateObjective = Unit => {
      objective = new CPObjective(this, new CPObjectiveUnitMinimize(obj))
      post(objective)
    }
    this
  }

  def minimize(objectives: CPVarInt*): CPSolver = {
    stateObjective = Unit => {
      objective = new CPObjective(this, objectives.map(new CPObjectiveUnitMinimize(_)): _*)
      post(objective)
    }
    this
  }

  def maximize(obj: CPVarInt): CPSolver = {
    stateObjective = Unit => {
      objective = new CPObjective(this, new CPObjectiveUnitMaximize(obj)) // must be maximize
      post(objective)
    }
    this
  }

  def maximize(objectives: CPVarInt*): CPSolver = {
    stateObjective = Unit => {
      objective = new CPObjective(this, objectives.map(new CPObjectiveUnitMaximize(_)): _*) // must be maximize
      post(objective)
    }
    this
  }

  def solve(): CPSolver = {
    this
  }

  def subjectTo(constraintsBlock: => Unit): CPSolver = {
    try {
      constraintsBlock
      stateObjective()
      pushState()
    } catch {
      case ex: NoSol => println("No Solution, inconsistent model")
    }
    this
  }

  /**
   * return true if every variable is bound
   */
  def allBounds(vars: IndexedSeq[CPVarInt]) = vars.map(_.isBound).foldLeft(true)((a, b) => a & b)

  def minDom(x: CPVarInt): Int = x.size
  def minRegre(x: CPVarInt): Int = x.max - x.min
  def minDomMaxDegree(x: CPVarInt): (Int, Int) = (x.size, -x.constraintDegree)
  def minVar(x: CPVarInt): Int = 1
  def maxDegree(x: CPVarInt): Int = -x.constraintDegree

  def minVal(x: CPVarInt): Int = x.min
  def maxVal(x: CPVarInt): Int = x.max
  def minValminVal(x: CPVarInt): (Int, Int) = (x.min, x.min)

  /**
   * Deterministic branching
   * Binary First Fail (min dom size) on the decision variables vars. Ties are broken randomly
   * @param vars: the array of variables to assign during the search
   * @param valHeuris: gives the value v to try on left branch for the chosen variable, this value is removed on the right branch
   */
  def deterministicBinaryFirstFail(vars: Array[CPVarInt], valHeuris: (CPVarInt => Int) = minVal): Unit @suspendable = {
    binary(vars,x => (x.size,vars.indexOf(x)),valHeuris)
  }
  
  
  /**
   * Randomized branching
   * Binary First Fail (min dom size) on the decision variables vars. Ties are broken randomly
   * @param vars: the array of variables to assign during the search
   * @param valHeuris: gives the value v to try on left branch for the chosen variable, this value is removed on the right branch
   */
  def binaryFirstFail(vars: Array[CPVarInt], valHeuris: (CPVarInt => Int) = minVal): Unit @suspendable = {
    binary(vars,_.size,valHeuris)
  }
  
  /**
   * Deterministic branching:
   * Instantiate variable in from the first to last one in vars, trying smallest value first
   */
  def binary(vars: Array[CPVarInt]): Unit @suspendable = {
    binary(vars,vars.indexOf(_),minVal)
  }
  
  
  /**
   * Randomized branching (unless you use a deterministic varHeuris,valHeuris selection rules):
   * Binary search on the decision variables vars with custom variable/value heuristic (random tie breaking)
   * @param vars: the array of variables to assign during the search
   * @param varHeuris: for each variable, it's priority. 
   *        The non-instantiated variable with the smallest priority is chosen first (random tie break).
   * 		Note that a tuple can be used as variable priority to get lexicographical tie breaking rule.
   * @param valHeuris: gives the value v to try on left branch for the chosen variable, this value is removed on the right branch
   */
  def binary[T](vars: Array[CPVarInt], varHeuris: (CPVarInt => T), valHeuris: (CPVarInt => Int) = minVal)(implicit orderer: T => Ordered[T]): Unit @suspendable = {
    while (!allBounds(vars)) {
      val x = selectMin(vars)(!_.isBound)(varHeuris).get
      val v = valHeuris(x)
      branch(post(x == v))(post(x != v)) // right alternative
    }
  }


  def binaryFirstFail(vars: CPVarInt*): Unit @suspendable = {
    binary(vars.toArray,_.size,minVal)
  }

  /**
   * Binary search on the decision variables vars, selecting first the variables having the max number
   * of propagation methods attached to it.
   */
  def binaryMaxDegree(vars: Array[CPVarInt]): Unit @suspendable = {
    binary(vars, varHeuris = maxDegree, valHeuris = minVal)
  }

  /**
   * Binary search on the decision variables vars, splitting the domain of the selected variable on the
   * median of the values (left : <= median, right : > median)
   */
  def binaryDomainSplit(vars: Array[CPVarInt], varHeuris: (CPVarInt => Int) = minVar, valHeuris: (Int => Int) = i => i): Unit @suspendable = {

    while (!allBounds(vars)) {

      val unbound = vars.filter(!_.isBound)
      val heuris = unbound.map(varHeuris(_)).min
      val x = unbound.filter(varHeuris(_) == heuris).head

      val vals = x.toArray.sortBy(valHeuris)
      val median = vals(vals.size / 2)

      branch(post(x <= median))(post(x > median))
    }
  }

  override def update() = propagate()
  override def solFound() = {
    super.solFound()
    objective.tighten()
  }

  def printStats() {
    println("time(ms)", time)
    println("#bkts", bkts)
    println("time in fix point(ms)", getTimeInFixPoint())
    println("time in trail restore(ms)", getTrail().getTimeInRestore())
    println("max trail size", getTrail().getMaxSize())
  }
}

object CPSolver {

  /**
   * Creates a new CP Solver
   */
  def apply(): CPSolver = {
    new CPSolver()
  }
}<|MERGE_RESOLUTION|>--- conflicted
+++ resolved
@@ -27,13 +27,7 @@
 import scala.collection.mutable.Stack
 import oscar.cp.scheduling.CumulativeActivity
 import oscar.reversible._
-<<<<<<< HEAD
-import oscar.cp.mem.CPMObjective
-import oscar.cp.mem.pareto.ParetoSet
-import oscar.cp.mem.CPMObjectiveUnitMinimize
-=======
 import oscar.util._
->>>>>>> aee3f8ac
 
 class NoSol(msg: String) extends Exception(msg)
 
@@ -49,14 +43,6 @@
     stateObjective = Unit => {
       objective = obj
       post(obj)
-    }
-    this
-  }
-  
-  def minimizeMO[Sol](pareto: ParetoSet[Sol], objectives: CPVarInt*): CPSolver = {
-    stateObjective = Unit => {
-      objective = new CPMObjective(this, pareto, objectives.map(new CPMObjectiveUnitMinimize(_)): _*)
-      post(objective)
     }
     this
   }
