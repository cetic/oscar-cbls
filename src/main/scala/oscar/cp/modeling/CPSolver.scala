/**
 * *****************************************************************************
 * This file is part of OscaR (Scala in OR).
 *
 * OscaR is free software: you can redistribute it and/or modify
 * it under the terms of the GNU General Public License as published by
 * the Free Software Foundation, either version 2.1 of the License, or
 * (at your option) any later version.
 *
 * OscaR is distributed in the hope that it will be useful,
 * but WITHOUT ANY WARRANTY; without even the implied warranty of
 * MERCHANTABILITY or FITNESS FOR A PARTICULAR PURPOSE.  See the
 * GNU General Public License for more details.
 *
 * You should have received a copy of the GNU General Public License along with OscaR.
 * If not, see http://www.gnu.org/licenses/gpl-3.0.html
 * ****************************************************************************
 */

package oscar.cp.modeling

import oscar.search._
import oscar.cp._
import oscar.cp.core._
import oscar.cp.constraints._
import scala.util.continuations._
import scala.collection.mutable.Stack
import oscar.cp.scheduling.CumulativeActivity
import oscar.reversible._
import oscar.util._
import oscar.cp.mem.pareto.ListPareto
import oscar.cp.mem.pareto.Pareto
import oscar.cp.mem.Gavanelli02

class NoSol(msg: String) extends Exception(msg)

class CPSolver() extends Store() {

  def +=(cons: Constraint, propagStrength: CPPropagStrength = CPPropagStrength.Weak): Unit = {
    this.add(cons, propagStrength)
  }
  
  var objective = new CPObjective(this, Array[CPObjectiveUnit]());
  
  private var stateObjective: Unit => Unit = Unit => Unit
  
  private val decVariables = scala.collection.mutable.Set[CPVarInt]()
<<<<<<< HEAD
  var lastSol = new CPSol(Set[CPVarInt]())
  private var paretoSet: Pareto[CPSol] = new ListPareto[CPSol](0)
  //def pareto = paretoSet
=======
  private var lastSol = new CPSol(Set[CPVarInt]())
  private var paretoSet: Pareto[CPSol] = new ListPareto[CPSol](Array())
>>>>>>> 6954f69e
  var recordNonDominatedSolutions = false
  
  def nonDominatedSolutions: Iterable[CPSol] = paretoSet.toList
  def nonDominatedSolutionsObjs: Iterable[IndexedSeq[Int]] = paretoSet.objectiveSols 
  
  def addDecisionVariables(x: Iterable[CPVarInt]) {
    x.foreach(decVariables += _)
  }
  
  private def recordSol() {
    lastSol = new CPSol(decVariables.toSet)
  }
  
  def obj(objVar: CPVarInt): CPObjectiveUnit = {
    objective(objVar)
  }

  def optimize(obj: CPObjective): CPSolver = {
    stateObjective = Unit => {
      objective = obj
      postCut(obj)
    }
    this
  }

  def minimize(objective: CPVarInt): CPSolver = minimize(Seq(objective): _*)
  
  def minimize(objectives: CPVarInt*): CPSolver = 
    optimize(new CPObjective(this, objectives.map(new CPObjectiveUnitMinimize(_)): _*))

  def maximize(objective: CPVarInt): CPSolver = maximize(Seq(objective): _*)

  def maximize(objectives: CPVarInt*): CPSolver = 
    optimize(new CPObjective(this, objectives.map(new CPObjectiveUnitMaximize(_)): _*))
  
  def paretoMinimize(objective: CPVarInt): CPSolver = paretoOptimize((objective, false))  
  
  def paretoMinimize(objectives: CPVarInt*): CPSolver = paretoOptimize(objectives.map((_, false)): _*)
  
  def paretoMaximize(objective: CPVarInt): CPSolver = paretoOptimize((objective, true))
  
  def paretoMaximize(objectives: CPVarInt*): CPSolver = paretoOptimize(objectives.map((_, true)): _*)
  
  def paretoOptimize(objVarModes: (CPVarInt, Boolean)): CPSolver = paretoOptimize(Seq(objVarModes): _*)
  
  def paretoOptimize(objVarMode: (CPVarInt, Boolean)*): CPSolver = {
    
    // objVar of each objective
    val objectives = objVarMode.map(_._1).toArray
    // true if objective i has to be maximized
    val isMax = objVarMode.map(_._2).toArray
    
    stateObjective = Unit => {
      recordNonDominatedSolutions = true
      objective = new CPObjective(this, (for(i <- 0 until isMax.size) yield {
        if (isMax(i)) new CPObjectiveUnitMaximize(objectives(i))
        else new CPObjectiveUnitMinimize(objectives(i))
      }):_*)
      postCut(objective)
      objective.objs.foreach(_.tightenMode = TightenType.NoTighten)
    }
    
    addDecisionVariables(objectives)
    paretoSet = new ListPareto[CPSol](isMax)
    // Adds a dominance constraint with all objectives in minimization mode
    addCut(new Gavanelli02(paretoSet, isMax, objectives.toArray))
    this
  }

  def solve(): CPSolver = {
    this
  }

  def subjectTo(constraintsBlock: => Unit): CPSolver = {
    try {
      constraintsBlock
      stateObjective()
      pushState()
    } catch {
      case ex: NoSol => println("No Solution, inconsistent model")
    }
    this
  }

  /**
   * return true if every variable is bound
   */
  def allBounds(vars: IndexedSeq[CPVarInt]) = vars.map(_.isBound).foldLeft(true)((a, b) => a & b)

  def minDom(x: CPVarInt): Int = x.size
  def minRegret(x: CPVarInt): Int = x.max - x.min
  def minDomMaxDegree(x: CPVarInt): (Int, Int) = (x.size, -x.constraintDegree)
  def minVar(x: CPVarInt): Int = 1
  def maxDegree(x: CPVarInt): Int = -x.constraintDegree

  def minVal(x: CPVarInt): Int = x.min
  def maxVal(x: CPVarInt): Int = x.max
  def minValminVal(x: CPVarInt): (Int, Int) = (x.min, x.min)

  /**
   * Deterministic branching
   * Binary First Fail (min dom size) on the decision variables vars. Ties are broken randomly
   * @param vars: the array of variables to assign during the search
   * @param valHeuris: gives the value v to try on left branch for the chosen variable, this value is removed on the right branch
   */
  def deterministicBinaryFirstFail(vars: Array[CPVarInt], valHeuris: (CPVarInt => Int) = minVal): Unit @suspendable = {
    binary(vars,x => (x.size,vars.indexOf(x)),valHeuris)
  }
  
  
  /**
   * Randomized branching
   * Binary First Fail (min dom size) on the decision variables vars. Ties are broken randomly
   * @param vars: the array of variables to assign during the search
   * @param valHeuris: gives the value v to try on left branch for the chosen variable, this value is removed on the right branch
   */
  def binaryFirstFail(vars: Array[CPVarInt], valHeuris: (CPVarInt => Int) = minVal): Unit @suspendable = {
    binary(vars,_.size,valHeuris)
  }
  
  /**
   * Deterministic branching:
   * Instantiate variable in from the first to last one in vars, trying smallest value first
   */
  def binary(vars: Array[_ <: CPVarInt]): Unit @suspendable = {
    binary(vars,vars.indexOf(_),minVal)
  }
  
  
  /**
   * Randomized branching (unless you use a deterministic varHeuris,valHeuris selection rules):
   * Binary search on the decision variables vars with custom variable/value heuristic (random tie breaking)
   * @param vars: the array of variables to assign during the search
   * @param varHeuris: for each variable, it's priority. 
   *        The non-instantiated variable with the smallest priority is chosen first (random tie break).
   * 		Note that a tuple can be used as variable priority to get lexicographical tie breaking rule.
   * @param valHeuris: gives the value v to try on left branch for the chosen variable, this value is removed on the right branch
   */
  def binary[T](vars: Array[_ <: CPVarInt], varHeuris: (CPVarInt => T), valHeuris: (CPVarInt => Int) = minVal)(implicit orderer: T => Ordered[T]): Unit @suspendable = {
    while (!allBounds(vars)) {
      val x = selectMin(vars.asInstanceOf[Array[CPVarInt]])(!_.isBound)(varHeuris).get
      val v = valHeuris(x)
      branch(post(x == v))(post(x != v)) // right alternative
    }
  }


  def binaryFirstFail(vars: CPVarInt*): Unit @suspendable = {
    binary(vars.toArray,_.size,minVal)
  }

  /**
   * Binary search on the decision variables vars, selecting first the variables having the max number
   * of propagation methods attached to it.
   */
  def binaryMaxDegree(vars: Array[CPVarInt]): Unit @suspendable = {
    binary(vars, varHeuris = maxDegree, valHeuris = minVal)
  }

  /**
   * Binary search on the decision variables vars, splitting the domain of the selected variable on the
   * median of the values (left : <= median, right : > median)
   */
  def binaryDomainSplit(vars: Array[CPVarInt], varHeuris: (CPVarInt => Int) = minVar, valHeuris: (Int => Int) = i => i): Unit @suspendable = {

    while (!allBounds(vars)) {

      val unbound = vars.filter(!_.isBound)
      val heuris = unbound.map(varHeuris(_)).min
      val x = unbound.filter(varHeuris(_) == heuris).head

      val vals = x.toArray.sortBy(valHeuris)
      val median = vals(vals.size / 2)

      branch(post(x <= median))(post(x > median))
    }
  }

  override def update() = propagate()
  override def solFound() = {
    super.solFound()
    lastSol = new CPSol(decVariables.toSet)
    if (recordNonDominatedSolutions) {
      if (!silent) println("new solution:"+objective.objs.map(_.objVar.value).toArray.mkString(","))
      paretoSet.insert(lastSol, objective.objs.map(_.objVar.value):_*)
    }
    objective.tighten()
  }

  def printStats() {
    println("time(ms)", time)
    println("#bkts", bkts)
    println("time in fix point(ms)", getTimeInFixPoint())
    println("time in trail restore(ms)", getTrail().getTimeInRestore())
    println("max trail size", getTrail().getMaxSize())
  }
}

object CPSolver {

  /**
   * Creates a new CP Solver
   */
  def apply(): CPSolver = {
    new CPSolver()
  }
}<|MERGE_RESOLUTION|>--- conflicted
+++ resolved
@@ -45,14 +45,8 @@
   private var stateObjective: Unit => Unit = Unit => Unit
   
   private val decVariables = scala.collection.mutable.Set[CPVarInt]()
-<<<<<<< HEAD
   var lastSol = new CPSol(Set[CPVarInt]())
-  private var paretoSet: Pareto[CPSol] = new ListPareto[CPSol](0)
-  //def pareto = paretoSet
-=======
-  private var lastSol = new CPSol(Set[CPVarInt]())
   private var paretoSet: Pareto[CPSol] = new ListPareto[CPSol](Array())
->>>>>>> 6954f69e
   var recordNonDominatedSolutions = false
   
   def nonDominatedSolutions: Iterable[CPSol] = paretoSet.toList
