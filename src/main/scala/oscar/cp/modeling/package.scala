package oscar.cp

import scala.util.continuations._
import scala.collection.IterableLike
import scala.collection.SeqLike
import scala.collection.generic.CanBuildFrom

import oscar.search._
import oscar.cp.constraints._
import oscar.cp.core.CPVarInt
import oscar.cp.core.CPVarBool
import oscar.cp.modeling._
import oscar.cp.core._
import oscar.util._

/**
 * @author Pierre Schaus pschaus@gmail.com
 */
package object modeling extends Constraints {

<<<<<<< HEAD
	/**
	 * Filtering power can be specified for some of the constraints.
	 * The default filtering is Weak.
	 */
	val Strong = CPPropagStrength.Strong
	val Medium = CPPropagStrength.Medium
	val Weak = CPPropagStrength.Weak
	
	/** Element
	 * 
	 */
	
	implicit def array2ElementConstraintBuilder(a : Array[Int])       = new ArrayIntElementConstraintBuilder(a)
	implicit def array2ElementConstraintBuilder(a : Array[CPVarInt])  = new ArrayCPVarIntElementConstraintBuilder(a)
	implicit def array2ElementConstraintBuilder(a : Array[CPVarBool]) = new ArrayCPVarBoolElementConstraintBuilder(a)
	
	implicit def idSeq2ElementConstraintBuilder(s : IndexedSeq[Int])       = new IdSeqIntElementConstraintBuilder(s)
	implicit def idSeq2ElementConstraintBuilder(s : IndexedSeq[CPVarInt])  = new IdSeqCPVarIntElementConstraintBuilder(s)
	implicit def idSeq2ElementConstraintBuilder(s : IndexedSeq[CPVarBool]) = new IdSeqCPVarBoolElementConstraintBuilder(s)
	
	implicit def matrix2ElementConstraintBuilder(a : Array[Array[Int]]) = new ElementIntMatrixConstraintBuilderLine(a)

	abstract class ElementConstraintBuilder {
		def apply(i :CPVarInt) : CPVarInt
	}
	
	class ArrayIntElementConstraintBuilder(a : Array[Int]) extends ElementConstraintBuilder {
		override def apply(i : CPVarInt) : CPVarInt = element(a, i)
	}

	class ArrayCPVarIntElementConstraintBuilder(a : Array[CPVarInt]) extends ElementConstraintBuilder {
		override def apply(i : CPVarInt) : CPVarInt = element(a, i)
	}
	
	class ArrayCPVarBoolElementConstraintBuilder(a : Array[CPVarBool]) extends ElementConstraintBuilder {
		override def apply(i : CPVarInt) : CPVarInt = element(a, i)
	}
	
	class IdSeqIntElementConstraintBuilder(s : IndexedSeq[Int]) extends ElementConstraintBuilder {
		override def apply(i : CPVarInt) : CPVarInt = element(s, i)
	}
	
	class IdSeqCPVarIntElementConstraintBuilder(s : IndexedSeq[CPVarInt]) extends ElementConstraintBuilder {
		override def apply(i : CPVarInt) : CPVarInt = element(s, i)
	}
	
	class IdSeqCPVarBoolElementConstraintBuilder(s : IndexedSeq[CPVarBool]) extends ElementConstraintBuilder {
		override def apply(i : CPVarInt) : CPVarInt = element(s, i)
	}

	class ElementIntMatrixConstraintBuilderLine(a : Array[Array[Int]]) {
		def apply(i : CPVarInt) = new ElementIntMatrixConstraintBuilderCol(i, a)
	}

	class ElementIntMatrixConstraintBuilderCol(i : CPVarInt, a : Array[Array[Int]]) {
		def apply(j : CPVarInt) : CPVarInt = element(a, i, j)
	}


	class CPVarBoolWrappper(val b : oscar.cp.core.CPVarBool) {
		/**
		 * -b
		 */
		def unary_!() = b.not()
		/**
		 * x | y
		 */
		def |(y : CPVarBool) = b.or(y)
		/**
		 * x || y
		 */
		def ||(y : CPVarBool) = b.or(y)
		/**
		 * x & y
		 */
		def &(y : CPVarBool) = b.and(y)
		/**
		 * x && y
		 */
		def &&(y : CPVarBool) = b.and(y)
		/**
		 * x ==> y
		 */
		def ==>(y : CPVarBool) = b.implies(y)
		/**
		 * x != y
		 */
		def !=(y : CPVarBool) = new Not(b, y)
	}
	implicit def convert2CPVarBoolWrapper(b : CPVarBool) = new CPVarBoolWrappper(b)

	class CPVarIntWrappper(val x : CPVarInt) {
		/**
		 * -x
		 */
		def unary_-() = x.opposite()
		/**
		 * x+y
		 */
		def +(y : CPVarInt) = x.plus(y)
		/**
		 * x-y
		 */
		def -(y : CPVarInt) = x.minus(y)
		/**
		 * x+y
		 */
		def +(y : Int) = x.plus(y)
		/**
		 * x-y
		 */
		def -(y : Int) = x.minus(y)
		/**
		 * x*y
		 */
		def *(y : CPVarInt) = x.mul(y)
		/**
		 * x*y
		 */
		def *(y : Int) = x.mul(y)
		/**
		 * x!=y
		 */
		def !=(y : CPVarInt) = new Diff(x, y)
		/**
		 * x!=y
		 */
		def !=(y : Int) = new Diff(x, y)
		/**
		 * x==y
		 */
		def ==(y : CPVarInt) = new Eq(x, y)
		/**
		 * x==y
		 */
		def ==(y : Int) = new Eq(x, y)
		/**
		 * x<y
		 */
		def <(y : CPVarInt) = new Le(x, y)
		/**
		 * x<y
		 */
		def <(y : Int) = new Le(x, y)
		/**
		 * x>y
		 */
		def >(y : CPVarInt) = new Gr(x, y)
		/**
		 * x>y
		 */
		def >(y : Int) = new Gr(x, y)
		/**
		 * x<=y
		 */
		def <=(y : CPVarInt) = new LeEq(x, y)
		/**
		 * x<=y
		 */
		def <=(y : Int) = new LeEq(x, y)
		/**
		 * x>=y
		 */
		def >=(y : CPVarInt) = new GrEq(x, y)
		/**
		 * x>=y
		 */
		def >=(y : Int) = new GrEq(x, y)
		/**
		 * b <=> x == v
		 */
		def ===(v : Int) = x.isEq(v)
		/**
		 * b <=> x == y
		 */
		def ===(y : CPVarInt) = x.isEq(y)
		/**
		 * b <=> x!= y
		 */
		def !==(y : CPVarInt) = x.isDiff(y)
		/**
		 * b <=> x!= y
		 */
		def !==(y : Int) = x.isDiff(y)
		/**
		 * b <=> x >= y
		 */
		def >==(y : Int) = x.isGrEq(y)
		/**
		 * b <=> x >= y
		 */
		def >==(y : CPVarInt) = x.isGrEq(y)
		/**
		 * b <=> x > y
		 */
		def >>=(y : Int) = x.isGrEq(y + 1)
		/**
		 * b <=> x > y
		 */
		def >>=(y : CPVarInt) = x.isGrEq(y + 1)
		/**
		 * b <=> x >= y
		 */
		def <==(y : Int) = x.isLeEq(y)
		/**
		 * b <=> x >= y
		 */
		def <==(y : CPVarInt) = y >== x
		/**
		 * b <=> x > y
		 */
		def <<=(y : Int) = x <== (y - 1)
		/**
		 * b <=> x > y
		 */
		def <<=(y : CPVarInt) = x <== (y - 1)
	}
	implicit def convert2CPVarIntWrapper(x : CPVarInt) = new CPVarIntWrappper(x)

	implicit def convert2(vals : IndexedSeq[Int]) = vals.toArray[Int]

	implicit def indexed2Array(x : IndexedSeq[CPVarInt]) = x.toArray[CPVarInt]
	implicit def args2Array(x : CPVarInt*) = x.toArray[CPVarInt]

	implicit def indexed2ArrayBool(x : IndexedSeq[CPVarBool]) = x.toArray[CPVarBool]
	implicit def args2ArrayBool(x : CPVarBool*) = x.toArray[CPVarBool]

	//implicit def convertSeqVars2ArrayVars[T <: CPVarInt](x: scala.collection.immutable.IndexedSeq[T]) : Array[T]= x.toArray

	implicit def richIterable[A, Repr](xs : SeqLike[A, Repr]) = new {
		def suspendable = new {
			def foreach(yld : A => Unit @suspendable) : Unit @suspendable = {
				loop(xs.indices) {
					i => yld(xs(i))
				}
			}
		}
	}

	def loopWhile[T](cond : => Boolean)(body : => (Unit @suspendable)) : Unit @suspendable = {
		if (cond) {
			body
			loopWhile[T](cond)(body)
		}
	}

	def loop(r : Range)(body : Int => (Unit @suspendable)) : Unit @suspendable = {
		var i = r.start
		loopWhile(i < r.end) {
			val k = i
			body(i)
			i = k + 1
		}
	}


	
	
	
	implicit def cpVarSeq2EnrichedCPVarSeq(s : Iterable[CPVarInt]) = new EnrichedCPVarSeq(s)

	implicit def cpVarArray2EnrichedCPVarSeq(s : Array[CPVarInt]) = new EnrichedCPVarSeq(s)
	
	class EnrichedCPVarSeq(val seq : Iterable[CPVarInt]) {
	  /**
	   * @return one unbound variable with minimum domain (randomly chosen is several of them)
	   */
	  def minDomNotBound: CPVarInt = {
	    val res: Option[(CPVarInt,Int)] = selectMin(seq.zipWithIndex)(x => !x._1.isBound)(y => (y._1.size,y._2))
	    res match {
	      case Some((x,i)) => x
	      case None => throw new java.util.NoSuchElementException("no unbound var")
	    }
	  }
	  
	  /**
	   * @return the maximum value taken a bound variable or v if no variable is bound
	   */
	  def maxBoundOrElse(v: Int): Int = {
	    val res: Option[CPVarInt] = selectMin(seq)(_.isBound)(-_.value)
	    res match {
	      case Some(x) => x.value
	      case None => v
	    }
	  }
	  
	  
	  
	  
	}

	//helper functions

	def allBounds(vars : Iterable[CPVarInt]) = vars.forall(_.isBound)

	def argMax[A](indexes : Iterable[A])(f : A => Int) : Iterable[A] = {
		val max = indexes.map(f).max
		indexes.filter(f(_) == max)
	}

	def argMax2[A](indexes : Iterable[A])(f1 : A => Int, f2 : A => Int) : Iterable[A] = {
		val maxf1 = indexes.map(f1).max
		val tmp = indexes.filter(f1(_) == maxf1)
		val maxf2 = tmp.map(f2).max
		tmp.filter(f2(_) == maxf2)
	}

	def argMin[A](indexes : Iterable[A])(f : A => Int) : Iterable[A] = {
		val min = indexes.map(f).min
		indexes.filter(f(_) == min)
	}
=======
  /**
   * Filtering power can be specified for some of the constraints.
   * The default filtering is Weak.
   */
  val Strong = CPPropagStrength.Strong
  val Medium = CPPropagStrength.Medium
  val Weak = CPPropagStrength.Weak

  object TightenType extends Enumeration {
    val WeakTighten = Value("weak tighten")
    val StrongTighten = Value("strong tighten")
    val NoTighten = Value("no tighten")
  }
  import TightenType._

  /**
   * Element
   *
   */

  implicit def array2ElementConstraintBuilder(a: Array[Int]) = new ArrayIntElementConstraintBuilder(a)
  implicit def array2ElementConstraintBuilder(a: Array[CPVarInt]) = new ArrayCPVarIntElementConstraintBuilder(a)
  implicit def array2ElementConstraintBuilder(a: Array[CPVarBool]) = new ArrayCPVarBoolElementConstraintBuilder(a)

  implicit def idSeq2ElementConstraintBuilder(s: IndexedSeq[Int]) = new IdSeqIntElementConstraintBuilder(s)
  implicit def idSeq2ElementConstraintBuilder(s: IndexedSeq[CPVarInt]) = new IdSeqCPVarIntElementConstraintBuilder(s)
  implicit def idSeq2ElementConstraintBuilder(s: IndexedSeq[CPVarBool]) = new IdSeqCPVarBoolElementConstraintBuilder(s)

  implicit def matrix2ElementConstraintBuilder(a: Array[Array[Int]]) = new ElementIntMatrixConstraintBuilderLine(a)

  abstract class ElementConstraintBuilder {
    def apply(i: CPVarInt): CPVarInt
  }

  class ArrayIntElementConstraintBuilder(a: Array[Int]) extends ElementConstraintBuilder {
    override def apply(i: CPVarInt): CPVarInt = element(a, i,Weak)
  }

  class ArrayCPVarIntElementConstraintBuilder(a: Array[CPVarInt]) extends ElementConstraintBuilder {
    override def apply(i: CPVarInt): CPVarInt = elementVar(a, i,Weak)
  }

  class ArrayCPVarBoolElementConstraintBuilder(a: Array[CPVarBool]) extends ElementConstraintBuilder {
    override def apply(i: CPVarInt): CPVarInt = elementVar(a, i,Weak)
  }

  class IdSeqIntElementConstraintBuilder(s: IndexedSeq[Int]) extends ElementConstraintBuilder {
    override def apply(i: CPVarInt): CPVarInt = element(s, i,Weak)
  }

  class IdSeqCPVarIntElementConstraintBuilder(s: IndexedSeq[CPVarInt]) extends ElementConstraintBuilder {
    override def apply(i: CPVarInt): CPVarInt = elementVar(s, i,Weak)
  }

  class IdSeqCPVarBoolElementConstraintBuilder(s: IndexedSeq[CPVarBool]) extends ElementConstraintBuilder {
    override def apply(i: CPVarInt): CPVarInt = elementVar(s, i,Weak)
  }

  class ElementIntMatrixConstraintBuilderLine(a: Array[Array[Int]]) {
    def apply(i: CPVarInt) = new ElementIntMatrixConstraintBuilderCol(i, a)
  }

  class ElementIntMatrixConstraintBuilderCol(i: CPVarInt, a: Array[Array[Int]]) {
    def apply(j: CPVarInt): CPVarInt = element(a, i, j)
  }

  class CPVarBoolWrappper(val b: oscar.cp.core.CPVarBool) {
    /**
     * -b
     */
    def unary_!() = b.not()
    /**
     * x | y
     */
    def |(y: CPVarBool) = b.or(y)
    /**
     * x || y
     */
    def ||(y: CPVarBool) = b.or(y)
    /**
     * x & y
     */
    def &(y: CPVarBool) = b.and(y)
    /**
     * x && y
     */
    def &&(y: CPVarBool) = b.and(y)
    /**
     * x ==> y
     */
    def ==>(y: CPVarBool) = b.implies(y)
    /**
     * x != y
     */
    def !=(y: CPVarBool) = new Not(b, y)
  }
  implicit def convert2CPVarBoolWrapper(b: CPVarBool) = new CPVarBoolWrappper(b)

  class CPVarIntWrappper(val x: CPVarInt) {
    /**
     * -x
     */
    def unary_-() = x.opposite()
    /**
     * x+y
     */
    def +(y: CPVarInt) = x.plus(y)
    /**
     * x-y
     */
    def -(y: CPVarInt) = x.minus(y)
    /**
     * x+y
     */
    def +(y: Int) = x.plus(y)
    /**
     * x-y
     */
    def -(y: Int) = x.minus(y)
    /**
     * x*y
     */
    def *(y: CPVarInt) = x.mul(y)
    /**
     * x*y
     */
    def *(y: Int) = x.mul(y)
    /**
     * x!=y
     */
    def !=(y: CPVarInt) = new Diff(x, y)
    /**
     * x!=y
     */
    def !=(y: Int) = new Diff(x, y)
    /**
     * x==y
     */
    def ==(y: CPVarInt) = new Eq(x, y)
    /**
     * x==y
     */
    def ==(y: Int) = new Eq(x, y)
    /**
     * x<y
     */
    def <(y: CPVarInt) = new Le(x, y)
    /**
     * x<y
     */
    def <(y: Int) = new Le(x, y)
    /**
     * x>y
     */
    def >(y: CPVarInt) = new Gr(x, y)
    /**
     * x>y
     */
    def >(y: Int) = new Gr(x, y)
    /**
     * x<=y
     */
    def <=(y: CPVarInt) = new LeEq(x, y)
    /**
     * x<=y
     */
    def <=(y: Int) = new LeEq(x, y)
    /**
     * x>=y
     */
    def >=(y: CPVarInt) = new GrEq(x, y)
    /**
     * x>=y
     */
    def >=(y: Int) = new GrEq(x, y)
    /**
     * b <=> x == v
     */
    def ===(v: Int) = x.isEq(v)
    /**
     * b <=> x == y
     */
    def ===(y: CPVarInt) = x.isEq(y)
    /**
     * b <=> x!= y
     */
    def !==(y: CPVarInt) = x.isDiff(y)
    /**
     * b <=> x!= y
     */
    def !==(y: Int) = x.isDiff(y)
    /**
     * b <=> x >= y
     */
    def >==(y: Int) = x.isGrEq(y)
    /**
     * b <=> x >= y
     */
    def >==(y: CPVarInt) = x.isGrEq(y)
    /**
     * b <=> x > y
     */
    def >>=(y: Int) = x.isGrEq(y + 1)
    /**
     * b <=> x > y
     */
    def >>=(y: CPVarInt) = x.isGrEq(y + 1)
    /**
     * b <=> x >= y
     */
    def <==(y: Int) = x.isLeEq(y)
    /**
     * b <=> x >= y
     */
    def <==(y: CPVarInt) = y >== x
    /**
     * b <=> x > y
     */
    def <<=(y: Int) = x <== (y - 1)
    /**
     * b <=> x > y
     */
    def <<=(y: CPVarInt) = x <== (y - 1)
  }
  implicit def convert2CPVarIntWrapper(x: CPVarInt) = new CPVarIntWrappper(x)

  implicit def convert2(vals: IndexedSeq[Int]) = vals.toArray[Int]

  implicit def indexed2Array(x: IndexedSeq[CPVarInt]) = x.toArray[CPVarInt]
  implicit def args2Array(x: CPVarInt*) = x.toArray[CPVarInt]

  implicit def indexed2ArrayBool(x: IndexedSeq[CPVarBool]) = x.toArray[CPVarBool]
  implicit def args2ArrayBool(x: CPVarBool*) = x.toArray[CPVarBool]

  //implicit def convertSeqVars2ArrayVars[T <: CPVarInt](x: scala.collection.immutable.IndexedSeq[T]) : Array[T]= x.toArray

  implicit def richIterable[A, Repr](xs: SeqLike[A, Repr]) = new {
    def suspendable = new {
      def foreach(yld: A => Unit @suspendable): Unit @suspendable = {
        loop(xs.indices) {
          i => yld(xs(i))
        }
      }
    }
  }

  def loopWhile[T](cond: => Boolean)(body: => (Unit @suspendable)): Unit @suspendable = {
    if (cond) {
      body
      loopWhile[T](cond)(body)
    }
  }

  def loop(r: Range)(body: Int => (Unit @suspendable)): Unit @suspendable = {
    var i = r.start
    loopWhile(i < r.end) {
      val k = i
      body(i)
      i = k + 1
    }
  }

  implicit def cpVarSeq2EnrichedCPVarSeq(s: Iterable[CPVarInt]) = new EnrichedCPVarSeq(s)

  implicit def cpVarArray2EnrichedCPVarSeq(s: Array[CPVarInt]) = new EnrichedCPVarSeq(s)

  class EnrichedCPVarSeq(val seq: Iterable[CPVarInt]) {
    /**
     * @return one unbound variable with minimum domain (randomly chosen is several of them)
     */
    def minDomNotBound: CPVarInt = {
      val res: Option[(CPVarInt, Int)] = selectMin(seq.zipWithIndex)(x => !x._1.isBound)(y => (y._1.size, y._2))
      res match {
        case Some((x, i)) => x
        case None => throw new java.util.NoSuchElementException("no unbound var")
      }
    }

    /**
     * @return the maximum value taken a bound variable or v if no variable is bound
     */
    def maxBoundOrElse(v: Int): Int = {
      val res: Option[CPVarInt] = selectMin(seq)(_.isBound)(-_.value)
      res match {
        case Some(x) => x.value
        case None => v
      }
    }

  }

  //helper functions

  def allBounds(vars: Iterable[CPVarInt]) = vars.forall(_.isBound)

  def argMax[A](indexes: Iterable[A])(f: A => Int): Iterable[A] = {
    val max = indexes.map(f).max
    indexes.filter(f(_) == max)
  }

  def argMax2[A](indexes: Iterable[A])(f1: A => Int, f2: A => Int): Iterable[A] = {
    val maxf1 = indexes.map(f1).max
    val tmp = indexes.filter(f1(_) == maxf1)
    val maxf2 = tmp.map(f2).max
    tmp.filter(f2(_) == maxf2)
  }

  def argMin[A](indexes: Iterable[A])(f: A => Int): Iterable[A] = {
    val min = indexes.map(f).min
    indexes.filter(f(_) == min)
  }
>>>>>>> f7ea636a

}<|MERGE_RESOLUTION|>--- conflicted
+++ resolved
@@ -18,319 +18,6 @@
  */
 package object modeling extends Constraints {
 
-<<<<<<< HEAD
-	/**
-	 * Filtering power can be specified for some of the constraints.
-	 * The default filtering is Weak.
-	 */
-	val Strong = CPPropagStrength.Strong
-	val Medium = CPPropagStrength.Medium
-	val Weak = CPPropagStrength.Weak
-	
-	/** Element
-	 * 
-	 */
-	
-	implicit def array2ElementConstraintBuilder(a : Array[Int])       = new ArrayIntElementConstraintBuilder(a)
-	implicit def array2ElementConstraintBuilder(a : Array[CPVarInt])  = new ArrayCPVarIntElementConstraintBuilder(a)
-	implicit def array2ElementConstraintBuilder(a : Array[CPVarBool]) = new ArrayCPVarBoolElementConstraintBuilder(a)
-	
-	implicit def idSeq2ElementConstraintBuilder(s : IndexedSeq[Int])       = new IdSeqIntElementConstraintBuilder(s)
-	implicit def idSeq2ElementConstraintBuilder(s : IndexedSeq[CPVarInt])  = new IdSeqCPVarIntElementConstraintBuilder(s)
-	implicit def idSeq2ElementConstraintBuilder(s : IndexedSeq[CPVarBool]) = new IdSeqCPVarBoolElementConstraintBuilder(s)
-	
-	implicit def matrix2ElementConstraintBuilder(a : Array[Array[Int]]) = new ElementIntMatrixConstraintBuilderLine(a)
-
-	abstract class ElementConstraintBuilder {
-		def apply(i :CPVarInt) : CPVarInt
-	}
-	
-	class ArrayIntElementConstraintBuilder(a : Array[Int]) extends ElementConstraintBuilder {
-		override def apply(i : CPVarInt) : CPVarInt = element(a, i)
-	}
-
-	class ArrayCPVarIntElementConstraintBuilder(a : Array[CPVarInt]) extends ElementConstraintBuilder {
-		override def apply(i : CPVarInt) : CPVarInt = element(a, i)
-	}
-	
-	class ArrayCPVarBoolElementConstraintBuilder(a : Array[CPVarBool]) extends ElementConstraintBuilder {
-		override def apply(i : CPVarInt) : CPVarInt = element(a, i)
-	}
-	
-	class IdSeqIntElementConstraintBuilder(s : IndexedSeq[Int]) extends ElementConstraintBuilder {
-		override def apply(i : CPVarInt) : CPVarInt = element(s, i)
-	}
-	
-	class IdSeqCPVarIntElementConstraintBuilder(s : IndexedSeq[CPVarInt]) extends ElementConstraintBuilder {
-		override def apply(i : CPVarInt) : CPVarInt = element(s, i)
-	}
-	
-	class IdSeqCPVarBoolElementConstraintBuilder(s : IndexedSeq[CPVarBool]) extends ElementConstraintBuilder {
-		override def apply(i : CPVarInt) : CPVarInt = element(s, i)
-	}
-
-	class ElementIntMatrixConstraintBuilderLine(a : Array[Array[Int]]) {
-		def apply(i : CPVarInt) = new ElementIntMatrixConstraintBuilderCol(i, a)
-	}
-
-	class ElementIntMatrixConstraintBuilderCol(i : CPVarInt, a : Array[Array[Int]]) {
-		def apply(j : CPVarInt) : CPVarInt = element(a, i, j)
-	}
-
-
-	class CPVarBoolWrappper(val b : oscar.cp.core.CPVarBool) {
-		/**
-		 * -b
-		 */
-		def unary_!() = b.not()
-		/**
-		 * x | y
-		 */
-		def |(y : CPVarBool) = b.or(y)
-		/**
-		 * x || y
-		 */
-		def ||(y : CPVarBool) = b.or(y)
-		/**
-		 * x & y
-		 */
-		def &(y : CPVarBool) = b.and(y)
-		/**
-		 * x && y
-		 */
-		def &&(y : CPVarBool) = b.and(y)
-		/**
-		 * x ==> y
-		 */
-		def ==>(y : CPVarBool) = b.implies(y)
-		/**
-		 * x != y
-		 */
-		def !=(y : CPVarBool) = new Not(b, y)
-	}
-	implicit def convert2CPVarBoolWrapper(b : CPVarBool) = new CPVarBoolWrappper(b)
-
-	class CPVarIntWrappper(val x : CPVarInt) {
-		/**
-		 * -x
-		 */
-		def unary_-() = x.opposite()
-		/**
-		 * x+y
-		 */
-		def +(y : CPVarInt) = x.plus(y)
-		/**
-		 * x-y
-		 */
-		def -(y : CPVarInt) = x.minus(y)
-		/**
-		 * x+y
-		 */
-		def +(y : Int) = x.plus(y)
-		/**
-		 * x-y
-		 */
-		def -(y : Int) = x.minus(y)
-		/**
-		 * x*y
-		 */
-		def *(y : CPVarInt) = x.mul(y)
-		/**
-		 * x*y
-		 */
-		def *(y : Int) = x.mul(y)
-		/**
-		 * x!=y
-		 */
-		def !=(y : CPVarInt) = new Diff(x, y)
-		/**
-		 * x!=y
-		 */
-		def !=(y : Int) = new Diff(x, y)
-		/**
-		 * x==y
-		 */
-		def ==(y : CPVarInt) = new Eq(x, y)
-		/**
-		 * x==y
-		 */
-		def ==(y : Int) = new Eq(x, y)
-		/**
-		 * x<y
-		 */
-		def <(y : CPVarInt) = new Le(x, y)
-		/**
-		 * x<y
-		 */
-		def <(y : Int) = new Le(x, y)
-		/**
-		 * x>y
-		 */
-		def >(y : CPVarInt) = new Gr(x, y)
-		/**
-		 * x>y
-		 */
-		def >(y : Int) = new Gr(x, y)
-		/**
-		 * x<=y
-		 */
-		def <=(y : CPVarInt) = new LeEq(x, y)
-		/**
-		 * x<=y
-		 */
-		def <=(y : Int) = new LeEq(x, y)
-		/**
-		 * x>=y
-		 */
-		def >=(y : CPVarInt) = new GrEq(x, y)
-		/**
-		 * x>=y
-		 */
-		def >=(y : Int) = new GrEq(x, y)
-		/**
-		 * b <=> x == v
-		 */
-		def ===(v : Int) = x.isEq(v)
-		/**
-		 * b <=> x == y
-		 */
-		def ===(y : CPVarInt) = x.isEq(y)
-		/**
-		 * b <=> x!= y
-		 */
-		def !==(y : CPVarInt) = x.isDiff(y)
-		/**
-		 * b <=> x!= y
-		 */
-		def !==(y : Int) = x.isDiff(y)
-		/**
-		 * b <=> x >= y
-		 */
-		def >==(y : Int) = x.isGrEq(y)
-		/**
-		 * b <=> x >= y
-		 */
-		def >==(y : CPVarInt) = x.isGrEq(y)
-		/**
-		 * b <=> x > y
-		 */
-		def >>=(y : Int) = x.isGrEq(y + 1)
-		/**
-		 * b <=> x > y
-		 */
-		def >>=(y : CPVarInt) = x.isGrEq(y + 1)
-		/**
-		 * b <=> x >= y
-		 */
-		def <==(y : Int) = x.isLeEq(y)
-		/**
-		 * b <=> x >= y
-		 */
-		def <==(y : CPVarInt) = y >== x
-		/**
-		 * b <=> x > y
-		 */
-		def <<=(y : Int) = x <== (y - 1)
-		/**
-		 * b <=> x > y
-		 */
-		def <<=(y : CPVarInt) = x <== (y - 1)
-	}
-	implicit def convert2CPVarIntWrapper(x : CPVarInt) = new CPVarIntWrappper(x)
-
-	implicit def convert2(vals : IndexedSeq[Int]) = vals.toArray[Int]
-
-	implicit def indexed2Array(x : IndexedSeq[CPVarInt]) = x.toArray[CPVarInt]
-	implicit def args2Array(x : CPVarInt*) = x.toArray[CPVarInt]
-
-	implicit def indexed2ArrayBool(x : IndexedSeq[CPVarBool]) = x.toArray[CPVarBool]
-	implicit def args2ArrayBool(x : CPVarBool*) = x.toArray[CPVarBool]
-
-	//implicit def convertSeqVars2ArrayVars[T <: CPVarInt](x: scala.collection.immutable.IndexedSeq[T]) : Array[T]= x.toArray
-
-	implicit def richIterable[A, Repr](xs : SeqLike[A, Repr]) = new {
-		def suspendable = new {
-			def foreach(yld : A => Unit @suspendable) : Unit @suspendable = {
-				loop(xs.indices) {
-					i => yld(xs(i))
-				}
-			}
-		}
-	}
-
-	def loopWhile[T](cond : => Boolean)(body : => (Unit @suspendable)) : Unit @suspendable = {
-		if (cond) {
-			body
-			loopWhile[T](cond)(body)
-		}
-	}
-
-	def loop(r : Range)(body : Int => (Unit @suspendable)) : Unit @suspendable = {
-		var i = r.start
-		loopWhile(i < r.end) {
-			val k = i
-			body(i)
-			i = k + 1
-		}
-	}
-
-
-	
-	
-	
-	implicit def cpVarSeq2EnrichedCPVarSeq(s : Iterable[CPVarInt]) = new EnrichedCPVarSeq(s)
-
-	implicit def cpVarArray2EnrichedCPVarSeq(s : Array[CPVarInt]) = new EnrichedCPVarSeq(s)
-	
-	class EnrichedCPVarSeq(val seq : Iterable[CPVarInt]) {
-	  /**
-	   * @return one unbound variable with minimum domain (randomly chosen is several of them)
-	   */
-	  def minDomNotBound: CPVarInt = {
-	    val res: Option[(CPVarInt,Int)] = selectMin(seq.zipWithIndex)(x => !x._1.isBound)(y => (y._1.size,y._2))
-	    res match {
-	      case Some((x,i)) => x
-	      case None => throw new java.util.NoSuchElementException("no unbound var")
-	    }
-	  }
-	  
-	  /**
-	   * @return the maximum value taken a bound variable or v if no variable is bound
-	   */
-	  def maxBoundOrElse(v: Int): Int = {
-	    val res: Option[CPVarInt] = selectMin(seq)(_.isBound)(-_.value)
-	    res match {
-	      case Some(x) => x.value
-	      case None => v
-	    }
-	  }
-	  
-	  
-	  
-	  
-	}
-
-	//helper functions
-
-	def allBounds(vars : Iterable[CPVarInt]) = vars.forall(_.isBound)
-
-	def argMax[A](indexes : Iterable[A])(f : A => Int) : Iterable[A] = {
-		val max = indexes.map(f).max
-		indexes.filter(f(_) == max)
-	}
-
-	def argMax2[A](indexes : Iterable[A])(f1 : A => Int, f2 : A => Int) : Iterable[A] = {
-		val maxf1 = indexes.map(f1).max
-		val tmp = indexes.filter(f1(_) == maxf1)
-		val maxf2 = tmp.map(f2).max
-		tmp.filter(f2(_) == maxf2)
-	}
-
-	def argMin[A](indexes : Iterable[A])(f : A => Int) : Iterable[A] = {
-		val min = indexes.map(f).min
-		indexes.filter(f(_) == min)
-	}
-=======
   /**
    * Filtering power can be specified for some of the constraints.
    * The default filtering is Weak.
@@ -642,6 +329,5 @@
     val min = indexes.map(f).min
     indexes.filter(f(_) == min)
   }
->>>>>>> f7ea636a
 
 }