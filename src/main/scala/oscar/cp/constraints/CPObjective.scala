--- conflicted
+++ resolved
@@ -1,22 +1,3 @@
-<<<<<<< HEAD
-/** ***********************************************************************
-  * This file is part of OscaR (Scala in OR).
-  *
-  * OscaR is free software: you can redistribute it and/or modify
-  * it under the terms of the GNU General Public License as published by
-  * the Free Software Foundation, either version 2.1 of the License, or
-  * (at your option) any later version.
-  *
-  * OscaR is distributed in the hope that it will be useful,
-  * but WITHOUT ANY WARRANTY; without even the implied warranty of
-  * MERCHANTABILITY or FITNESS FOR A PARTICULAR PURPOSE.  See the
-  * GNU General Public License for more details.
-  *
-  * You should have received a copy of the GNU General Public License along with OscaR.
-  * If not, see http://www.gnu.org/licenses/gpl-3.0.html
-  * ****************************************************************************
-  */
-=======
 /**
  * ***********************************************************************
  * This file is part of OscaR (Scala in OR).
@@ -35,7 +16,6 @@
  * If not, see http://www.gnu.org/licenses/gpl-3.0.html
  * ****************************************************************************
  */
->>>>>>> eeea5f7e
 
 package oscar.cp.constraints
 
@@ -43,95 +23,6 @@
 import oscar.cp.core._
 import oscar.cp.modeling._
 
-<<<<<<< HEAD
-import scala.util.Random.nextInt
-
-/** @author Pierre Schaus  pschaus@gmail.com
-  * @author Renaud Hartert ren.hartert@gmail.com
-  */
-class CPObjective(val objVars: CPVarInt*) extends Constraint(objVars(0).store, "objective") with Objective {
-
-	def this(x: CPVarInt) = this(Array(x): _*)
-	
-	val id = nextInt(10000000)
-	
-	override def toString : String = "objective : " + id
-
-	val nObjs = objVars.size
-	val Objs  = 0 until nObjs  
-
-	val bestObjs = Array.fill(nObjs)(0)
-	val bounds   = Array.fill(nObjs)(0)
-
-	protected val tightenedOnce = Array.fill(nObjs)(false)
-
-	private var currObj = 0
-	
-	def nextObjective() : Boolean = {
-		
-		currObj = (currObj + 1) % nObjs
-		currObj == 0
-	}
-
-	def currentObjectiveIdx = currObj
-
-	def currentObjective = objVars(currentObjectiveIdx)
-
-	def currentObjective_=(i: Int) = {
-		
-		if (i > objVars.size || i < 0)
-			throw new IllegalArgumentException("objective index between " + 0 + " and " + (objVars.size - 1))
-
-		restoreBest()
-		currObj = i
-
-		if (tightenedOnce(i)) {
-			reTighten()
-		}
-	}
-
-	def tighten() = {}
-
-	def reTighten() = {}
-
-	def relax() = {}
-	
-	def relaxAll() = {}
-
-	def restoreBest() = {}
-
-	def isOptimum() = false
-
-	/** set the bound of the current objective to value
-	  */
-	def bound_=(value: Int) = {
-		bounds(currentObjectiveIdx) = value
-	}
-
-	/** get the bound of the current objective
-	  */
-	def bound = bounds(currentObjectiveIdx)
-
-	/** set the current best objective found so far
-	  */
-	def bestObj_=(value: Int) = {
-		bestObjs(currentObjectiveIdx) = value
-	}
-
-	/** get the current best objective found so far
-	  */
-	def bestObj = bestObjs(currentObjectiveIdx)
-
-	def isOK() = s.propagate(this) != CPOutcome.Failure
-
-	// constraint methods
-
-	override def setup(l: CPPropagStrength): CPOutcome = {
-		objVars.foreach(_.callPropagateWhenBoundsChange(this))
-		propagate()
-	}
-
-=======
 /**
  * @author Pierre Schaus pschaus@gmail.com
  */
@@ -161,5 +52,4 @@
   
   override def toString = objs.mkString(" , ")
 
->>>>>>> eeea5f7e
 }