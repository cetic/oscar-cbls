/**
 * ***********************************************************************
 * This file is part of OscaR (Scala in OR).
 *
 * OscaR is free software: you can redistribute it and/or modify
 * it under the terms of the GNU General Public License as published by
 * the Free Software Foundation, either version 2.1 of the License, or
 * (at your option) any later version.
 *
 * OscaR is distributed in the hope that it will be useful,
 * but WITHOUT ANY WARRANTY; without even the implied warranty of
 * MERCHANTABILITY or FITNESS FOR A PARTICULAR PURPOSE.  See the
 * GNU General Public License for more details.
 *
 * You should have received a copy of the GNU General Public License along with OscaR.
 * If not, see http://www.gnu.org/licenses/gpl-3.0.html
 * ****************************************************************************
 */

package oscar.cp.constraints

import oscar.search._
import oscar.cp.core._
import oscar.cp.modeling._

/**
 * @author Pierre Schaus pschaus@gmail.com
 */
class CPObjectiveUnitMinimize(objVar: CPVarInt,n: String = "") extends CPObjectiveUnit(objVar,n) {

  best = Int.MaxValue
  
  override def isOptimum = (best == lb)
  
  // constraint methods
  import TightenType._
  override def propagate(): CPOutcome = {
    if (tightenType == NoTighten) return CPOutcome.Suspend
    def delta = if (tightenType == StrongTighten) 1 else 0
    //println("propagate "+StrongTighten+" delta:"+delta+" best:"+best)
    if (objVar.updateMax(best - delta) == CPOutcome.Failure) {
        return CPOutcome.Failure
    }
    CPOutcome.Suspend
  }
<<<<<<< HEAD
  
  override def relax() {
    super.relax()
    best = Int.MaxValue
=======

  override def relax() {
    super.relax()
    best = ub
>>>>>>> 642e1cc6
  }
}<|MERGE_RESOLUTION|>--- conflicted
+++ resolved
@@ -43,16 +43,9 @@
     }
     CPOutcome.Suspend
   }
-<<<<<<< HEAD
-  
-  override def relax() {
-    super.relax()
-    best = Int.MaxValue
-=======
 
   override def relax() {
     super.relax()
     best = ub
->>>>>>> 642e1cc6
   }
 }