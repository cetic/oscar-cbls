--- conflicted
+++ resolved
@@ -18,13 +18,8 @@
 import oscar.visual.VisualFrame
 import scala.io.Source
 
-<<<<<<< HEAD
-class EnergeticReasoning(starts: Array[CPVarInt], durations: Array[CPVarInt], ends: Array[CPVarInt], demands: Array[CPVarInt], resources: Array[CPVarInt], capacity: CPVarInt, id: Int = 1) extends Constraint(starts.head.store, "Energetic Reasoning") {
+class EnergeticReasoning(starts: Array[CPVarInt], ends: Array[CPVarInt], durations: Array[CPVarInt], demands: Array[CPVarInt], resources: Array[CPVarInt], capacity: CPVarInt, id: Int = 1) extends Constraint(starts.head.store, "Energetic Reasoning") {
 
-=======
-class EnergeticReasoning(starts: Array[CPVarInt], ends: Array[CPVarInt], durations: Array[CPVarInt], demands: Array[CPVarInt], resources: Array[CPVarInt], capacity: CPVarInt, id: Int = 1) extends Constraint(starts.head.store, "Energetic Reasoning") {
-  
->>>>>>> e77d153e
   assert(starts.length == durations.length && starts.length == ends.length && starts.length == demands.length && starts.length == resources.length, "starts, durations, ends, demands and resources must be of same length")
 
   def setup(l: CPPropagStrength): CPOutcome = {
