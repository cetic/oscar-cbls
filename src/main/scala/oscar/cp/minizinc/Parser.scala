package oscar.cp.minizinc

import scala.util.parsing.combinator._
import FZType._
import oscar.cp.modeling.CPSolver
import oscar.cp.core._
import oscar.cp.modeling._
//import oscar.cp.core.CPOutcome._
import java.io.FileReader
import oscar.cbls.invariants.lib.set.Cardinality
import scala.Equals
import oscar.cp.constraints.EqReifVar
import oscar.cp.constraints.GrEqVarReif
import oscar.cp.constraints.DiffReifVar
import oscar.cp.constraints.EqReif
import oscar.cp.constraints.GrEqCteReif
import oscar.cp.constraints.DiffReif
import oscar.cp.constraints.Abs
import oscar.cp.constraints.Automaton
import oscar.cp.constraints.Or
import oscar.cp.constraints.Sum
import scala.util.continuations._
import oscar.cp.constraints.SetDiff
import java.sql.Time
import oscar.cp.constraints.WeightedSum

class Parser extends JavaTokenParsers {// RegexParsers {
  
	val UNDEFINED_VARINT_RANGE_MAX = 10000000
	val UNDEFINED_VARINT_RANGE_MIN = -10000000
	val PARTICULAR_SOLUTIONS = true
	
	var model : Minizinc_model = new Minizinc_model
	val cp = CPSolver()
	
	//val timestamp: Long = System.currentTimeMillis / 1000
	var options: Options = null
	var bool2Int: Map[String,String] = null
	//def myParseAll(input: String) = {parseAll(var_decl, input)}
	
	def myParseAll(opts: Options,b2i: Map[String,String]) = {
	  options = opts
	  bool2Int = b2i
	  parseAll(flatzinc_model, opts.file)
	}
	def myParseAll(input: String) = {parseAll(flatzinc_model, input)}
	//def myParseAll(input: String) = {parseAll(constraint, input)}
	def parseParam(input: String) = {parseAll(param_decl, input)}
	def parseVar(input: String) = {parseAll(var_decl, input)}
	
	/**
	 * flatzinc model parsing
	 */
	def flatzinc_model : Parser[Any] = rep(pred_decl)~rep(param_decl)~rep(var_decl)~rep(constraint)~solve_goal

   /**
	* predicate declaration parsing
	*/			
	def pred_decl : Parser[Any] = "predicate"~identifier~"("~rep1sep(pred_param, ",")~");" ^^ {
	  case "predicate"~id~"("~parList~");" => //println("predicate " + id)
	  case _ => //println("error in predicate")
	}

	/**
	 * identifier parsing (predicates)
	 */
	def identifier : Parser[String] = "[A-Z_a-z][A-Z_a-z0-9_]*".r
	
	def pred_param : Parser[Any] = pred_param_type~":"~pred_ann_id // what about no space before the ":" and one after ?
	def pred_param_type : Parser[Any] = par_pred_param_type | var_pred_param_type	
	
	/**
	 * parameters types parsing
	 */
	def par_type : Parser[Any] = (
	    "bool"
		| "float"
		| "int"
		| "set of int"
		| "array ["~index_set~"] of bool"
		| "array ["~index_set~"] of float"
		| "array ["~index_set~"] of int"
		| "array ["~index_set~"] of set of int"
	)
	
	/**
	 * predicate parameters types parsing
	 */
	def par_pred_param_type : Parser[Any] = (
		par_type
		| float_const~".."~float_const
		| int_const~".."~int_const
		| "{"~rep1sep(int_const, ",")~"}"
		| "set of"~int_const~".."~int_const
		| "set of"~"{"~rep1sep(int_const, ",")~"}"
		| "array ["~index_set~"] of"~float_const~".."~float_const
		| "array ["~index_set~"] of"~int_const~".."~int_const
		| "array ["~index_set~"] of"~"{"~rep1sep(int_const, ",")~"}"
		| "array ["~index_set~"] of"~"set of"~int_const~".."~int_const
		| "array ["~index_set~"] of"~"set of"~"{"~rep1sep(int_const, ",")~"}"
	)
	
	/**
	 * variables types parsing
	 */
	def var_type : Parser[Any] = (
	    "var bool"
		| "var float"
	    | "var"~float_const~".."~float_const
	    | "var int"
	    | "var"~int_const~".."~int_const
	    | "var"~"{"~rep1sep(int_const, ",")~"}"
	    | "var set of"~int_const~".."~int_const
	    | "var set of"~"{"~rep1sep(int_const, ",")~"}"
	    | "array ["~index_set~"] of var bool"
	    | "array ["~index_set~"] of var float"
	    | "array ["~index_set~"] of var"~float_const~".."~float_const
	    | "array ["~index_set~"] of var int"
	    | "array ["~index_set~"] of var"~int_const~".."~int_const
	    | "array ["~index_set~"] of var"~"{"~rep1sep(int_const, ",")~"}"
	    | "array ["~index_set~"] of var set of"~int_const~".."~int_const
	    | "array ["~index_set~"] of var set of"~"{"~rep1sep(int_const, ",")~"}"
	)
	def var_pred_param_type : Parser[Any] = (
		var_type
		| "var set of int"
		| "array ["~index_set~"] of var set of int"
	)
	
	/**
	 * parses index_set, used in array declarations
	 */
	def index_set : Parser[Any] = (
	    "1.."~int_const ^^ {
	      case "1.."~i => Range(1, i+1, 1)
	    }
	    | "int" ^^ (_.toString())// what about the fact that "int" is only allowed in predicates ?
	)
	
	/**
	 * expression parsing
	 */
	def expr : Parser[Any] = ( //need to find a way to return something else than any
		bool_const
		| set_const //should be float -> int -> set, inverted for set to work, need testing
		| float_const
		| int_const
		| var_par_id~"["~int_const~"]" ^^ {
		  case id~"["~i~"]" => List(id, i)
		}
		| var_par_id
		| array_expr
		| annotation
		| "[A-Z_a-z][A-Z_a-z0-9_]*".r //"...string constant..." //???
	)
	
	/**
	 * identifiers, used for constraints and annotations
	 */
	def pred_ann_id : Parser[String] = "[A-Z_a-z][A-Z_a-z0-9_]*".r
	
	/**
	 * identifiers, used for parameters and variables declarations
	 */
	def var_par_id : Parser[String] = "-*[A-Za-z][A-Za-z0-9_]*".r
	
	/**
	 * definition of the constants
	 */
	def bool_const : Parser[Boolean] = (
	    "true" ^^ (x => true)
	    | "false" ^^ (x => false)
	)
	def float_const : Parser[Float] = (
	    int_const~"."~"[0-9][0-9]*".r~opt("[eE]".r~int_const) ^^ {
	      case i1~"."~i2~exp => exp match {
	        case Some(e~i3) => (i1+"."+i2+e+i3).toFloat
	        case None => (i1+"."+i2).toFloat
	      }
	    }
	    | int_const~"[eE]".r~int_const ^^ {
	      case i1~e~i2 => (i1+e+i2).toFloat
	    }
	)
	def int_const : Parser[Int] = "[+-]?[0-9][0-9]*".r ^^ (_.toInt)// [+-] at the begining of the regex in the grammar, what does that mean ?
	
	def set_const : Parser[Any] = ( 
	    int_const~".."~int_const ^^ { 
	    	case int1~".."~int2 => Range(int1, int2+1) 
	    } 
	    | "{"~>repsep(int_const, ",")<~"}" 
	    //| "{"~>rep1sep(int_const, ",")<~"}" // -> according to the grammar, bt doesn't parse some models
	)
	
	def array_expr : Parser[List[Any]] = (
	    //"[]" | not useful since repsep is used instead of rep1sep
	    "["~>repsep(expr, ",")<~"]"
	)
	
	/**
	 * Parameter declarations
	 */
	def param_decl : Parser[Any] = par_type~":"~var_par_id~"="~expr~";" ^^ 
	{
	  case tp~":"~id~"="~e~";" =>
	    tp match {
	      case "bool" => model.dict += 
	        ((id, (FZType.P_BOOL, 
	            new ParamBool(e.toString.toBoolean, id))))
	      case "int" => model.dict += 
	        ((id, (FZType.P_INT, 
	            new ParamInt(e.toString.toInt, id))))
	      case "float" => model.dict += 
	        ((id, (FZType.P_FLOAT,
	            new ParamFloat(e.toString.toFloat, id)))) // ! no floats in oscar, what to do ?
	      case "set of int" => model.dict += 
	        ((id, (FZType.P_SET_INT,
	          e match {
	          	case x:Range => new ParamSetOfInt(x.toSet[Int], true, id)
	          	case x:List[Int] => new ParamSetOfInt(x.toSet[Int], false, id)
	          	case _ => throw new Exception("Error in parsing of set of int")
	          }
	        )))
	        
	      case "array ["~iset~"] of bool" => model.dict += 
	        ((id, (FZType.P_ARRAY_BOOL, 
	            new ParamArrayBool(e, 
	                iset match {
	                	case x:Range => iset
	                	case _ => None
	            	}, id))))
	      case "array ["~iset~"] of float" => model.dict += 
	        ((id, (FZType.P_ARRAY_FLOAT, 
	            new ParamArrayFloat(e, 
	                iset match {
	                	case x:Range => iset
	                	case _ => None
	            	}, id))))
	      case "array ["~iset~"] of int" => model.dict += 
	        ((id, (FZType.P_ARRAY_INT, 
	            new ParamArrayInt(e, 
	                iset match {
	                	case x:Range => iset
	                	case _ => None
	            	}, id))))
	      case "array ["~iset~"] of set of int" => model.dict +=
	        ((id, (FZType.P_ARRAY_SET_INT, 
	            new ParamArraySetOfInt(e,
	                iset match {
	                	case x:Range => iset
	                	case _ => None
	            	}, id))))
	    }
	}
	
	/**
	 * Variables declarations
	 */
	def var_decl : Parser[Any] = var_type~":"~var_par_id~annotations~opt("="~expr)~";" ^^
	{ 
	  case tp~":"~id~ann~e~";" => 
	    var t: FZType = null
	    tp match {
	      case "var bool" => 
	        createCPVarBool(e, id, ann)
	        
	      case "array ["~iset~"] of var bool" =>
	        createCPVarBoolArray(e, id, ann, getRangeLength(iset))
	            	
	      case "var int" => 
	        createCPVarInt(e, id, Set[Int](), ann)
	        
	      case "var"~i1~".."~i2 => 
	        val s = Range(i1.toString.toInt, i2.toString.toInt+1).toSet[Int]
	        if(!s.isEmpty) {
	          createCPVarInt(e, id, s, ann)
	        } else {
	          throw new Exception("A var int can not have an empty domain")
	        }      
	        
	      case "var"~"{"~intList~"}" =>
	        // no need to check if s is empty as the grammar doesn't allow it
	        val s = getSetFromList(intList)
	        createCPVarInt(e, id, s, ann)
	        
	      case "var set of"~i1~".."~i2 => 
	        val s = Range(i1.toString.toInt, i2.toString.toInt+1).toSet[Int]
	        createCPVarSet(e, id, s, ann)
	        
	      case "var set of"~"{"~intList~"}" => 
	        val s = getSetFromList(intList)
	        createCPVarSet(e, id, s, ann)

	      case "array ["~iset~"] of var int" => 
	        createCPVarIntArray(e, id, Set[Int](), ann, getRangeLength(iset))
	                
	      case "array ["~iset~"] of var"~i1~".."~i2 => 
	        val s = Range(i1.toString.toInt, i2.toString.toInt+1).toSet
	        if(!s.isEmpty) {
	          createCPVarIntArray(e, id, s, ann, getRangeLength(iset))
	        } else {
	          throw new Exception("A var int can not have an empty domain")
	        } 
	            	
	      case "array ["~iset~"] of var"~"{"~intList~"}" => 
	        val s = getSetFromList(intList)
	        createCPVarIntArray(e, id, s, ann, getRangeLength(iset))
	                  
	      case "array ["~iset~"] of var set of"~i1~".."~i2 => 
	        val s = Range(i1.toString.toInt, i2.toString.toInt+1, 1).toSet[Int]
	        createCPVarSetArray(e, id, s, ann, getRangeLength(iset))
	            	
	      case "array ["~iset~"] of var set of"~"{"~intList~"}" => 
	        // grammar doesn't allow to create an empty set, should it be modified ? (cfr var_type)
	        val s = getSetFromList(intList)
	        createCPVarSetArray(e, id, s, ann, getRangeLength(iset))
	                  
	      case _ => throw new Exception("Error in parsing of var")
	    }
	}
	
	/**
	 * Creates a CPVarBool and adds it to the store
	 * @param e : the result of parsing an expr, represent the value of the Var if it is assigned in the model
	 * @param id : the name of the variable
	 * @param ann : the list of annotation for the variable
	 */
	def createCPVarBool(e: Any, id: String, ann: List[Annotation]) {
	  e match {
	      case Some("="~assign) =>
	        assign match {
	      	  case x:Boolean => model.dict +=
		        ((id, (FZType.V_BOOL,
		            new VarBool(ann, CPVarBool(cp, x), id))))
		      case _ => 
		        addCPVarBool(ann, id, getCPVarBool(assign))
	      	}
	      case None => 
	        addCPVarBool(ann, id)
		  case _ => throw new Exception("Error in var bool creation")
	    }
	}
	/**
	 * Creates a CPVarInt and adds it to the store
	 * @param e : the result of parsing an expr, represent the value of the Var if it is assigned in the model
	 * @param id : the name of the variable
	 * @param s : a set, the initial domain of the variable 
	 * @param ann : the list of annotation for the variable
	 */
	def createCPVarInt(e: Any, id: String, s: Set[Int], ann: List[Annotation]) {
	  e match {
          case Some("="~assign) =>
            assign match {
	      	  case x:Int => 
	      	    if((s contains x) || s.isEmpty) {
	      	      model.dict += 
	      	        ((id, (FZType.V_INT, 
	      	            new VarInt(ann, CPVarInt(cp, x), id))))
	      	    } else {
	      	      throw new Exception(x + " not in the domain of " + id)
	      	    }
	      	  case _ => 
	      	    val cpvar = getCPVarInt(assign)
	      	    if(!s.isEmpty) {
	      	      shrinkDom(s, cpvar)
	      	    }
	      	    addCPVarInt(ann, id, cpvar)
	      	}
          case None => 
            addCPVarInt(ann, id, s)
          case _ => throw new Exception("Error in var int creation")
        }
	}
	
	/**
	 * Creates a CPVarSet and adds it to the store
	 * @param e : the result of parsing an expr, represent the value of the Var if it is assigned in the model
	 * @param id : the name of the variable
	 * @param s : a set, the initial domain of the variable 
	 * @param ann : the list of annotation for the variable
	 */
	def createCPVarSet(e: Any, id: String, s: Set[Int], ann: List[Annotation]) {
	  e match {
          case Some("="~assign) =>
            assign match {
              case x:List[Int] if(x(0).isInstanceOf[Int]) => 
                if(x.toSet.subsetOf(s)) {
                  model.dict += 
		      		((id, (FZType.V_SET_INT, 
		      		    // it is an assignment, so x is a requiered set for the CPVarSet
		      			new VarSetInt(ann, CPVarSet(cp, x.toSet, Set[Int]()), id)
		      		)))
                } else {
                  throw new Exception(x.toSet.toString + " not in the domain of " + id)
                }
              case _ => 
                val cpvar = getCPVarSet(assign)
	      	    shrinkDom(s, cpvar)
	      	    addCPVarSet(ann, id, cpvar)
            }
          case None =>
	        addCPVarSet(ann, id, s)
	      case _ => throw new Exception("Error in var set creation")
        }
	}
	
	/**
	 * Creates a array of CPVarBool and adds it to the store
	 * @param e : the result of parsing an expr, represent the value of the array of var if it is assigned in the model
	 * @param id : the name of the array
	 * @param ann : the list of annotation for the array of variables
	 */
	def createCPVarBoolArray(e: Any, id: String, ann: List[Annotation], l: Int) {
	  e match {
          case Some("="~assign) =>
            assign match {
              case x:List[Any] => model.dict +=
		        ((id, (FZType.V_ARRAY_BOOL, 
		            new VarArrayBool(ann,
		                (x) map(getCPVarBool(_)) toArray
		        , id)))) 
              case _ => 
	      	    val value = getCPVarBoolArray(assign)
	      	    addCPVarBoolArray(ann, id, value)
//                addCPVarBoolArray(ann, id, l)
//                val current = getCPVarBoolArray(id)
//                val value = getCPVarBoolArray(assign)
//                assert(current.length == value.length, 
//                	"Arrays must have the same length to express equality")
//                for(i <- 0 until current.length) {
//		  		  cp.add(current(i) == value(i))
//		  		}
            }
          case None =>
           	addCPVarBoolArray(ann, id, l) 
        }
	}
	
	/**
	 * Creates a array of CPVarInt and adds it to the store
	 * @param e : the result of parsing an expr, represent the value of the array of var if it is assigned in the model
	 * @param id : the name of the array
	 * @param s : a set, the initial domain of the variables in the array
	 * @param ann : the list of annotation for the array of variables
	 */
	def createCPVarIntArray(e: Any, id: String, s: Set[Int], ann: List[Annotation], 
	    l: Int) {
	  e match {
          case Some("="~assign) =>
            assign match {
	      	  case x:List[Any] => 
	      	    model.dict += 
	      		((id, (FZType.V_ARRAY_INT, 
	      			new VarArrayInt(Set[Int](), ann, 
	      			    (x) map(d =>
      			    		  d match {
      			    		    case y:Int => 
      			    		      if((s contains y) || s.isEmpty) {
						      	    getCPVarInt(y)
						      	  } else {
						      	    throw new Exception(y + " not in the domain of " + id)
						      	  }
      			    		    case _ => 
      			    		      val cpvar = getCPVarInt(d)
						      	  if(!s.isEmpty) {
						      	    shrinkDom(s, cpvar)
						      	  }
						      	  cpvar
      			    		  }
	      			        ) toArray
	      		, id))))
	      	  case _ => 
	      	    //addCPVarIntArray(ann, id, s, l)
//		  		val current = getCPVarIntArray(id)
//		  		val value = getCPVarIntArray(assign)
//		  		assert(current.length == value.length, 
//		  		    "Arrays must have the same length to express equality")
//		  		for(i <- 0 until current.length) {
//		  		  cp.add(current(i) == value(i))
//		  		}
	      	    var array = Array[CPVarInt]()
	      	    val value = getCPVarIntArray(assign)
	      	    value.foreach { cpvar =>
	      	      if(!s.isEmpty) {
		      	    shrinkDom(s, cpvar)
		      	  }
	      	      array :+= cpvar
	      	    }
	      	    addCPVarIntArray(ann, id, s, array)
	      	}
          case None => 
            addCPVarIntArray(ann, id, s, l)
          case _ => throw new Exception("Error in var int array creation")
        }
	}
	
	/**
	 * Creates a array of CPVarSet and adds it to the store
	 * @param e : the result of parsing an expr, represent the value of the array of set if it is assigned in the model
	 * @param id : the name of the array
	 * @param s : a set, the initial domain of the sets in the array
	 * @param ann : the list of annotation for the array of sets
	 */
	def createCPVarSetArray(e: Any, id: String, s: Set[Int], ann: List[Annotation], 
	    l: Int) {
	  e match {
	    case Some("="~assign) =>
	      assign match {
	        case x:List[Any] => 
	          model.dict += 
	      		((id, (FZType.V_ARRAY_SET, 
	      			new VarArraySet(s, ann, 
	      			    (x) map(d =>
      			    		  d match {
      			    		    case y:List[Int] => 
      			    		      // same as in varset creation, what is the assignment is {varint, varint} or {array(#),...}
      			    		      if(y.toSet.subsetOf(s)) { getCPVarSet(y) } 
      			    		      else {throw new Exception(y + " not in the domain of " + id)}
      			    		    case _ => 
      			    		      val cpvar = getCPVarSet(d)
						      	  shrinkDom(s, cpvar)
						      	  cpvar
      			    		  }
	      			    	) toArray
	      		, id))))
	        case _ =>
//		        addCPVarSetArray(ann, id, s, l)
//		        val current = getCPVarSetArray(id)
//		        val value = getCPVarSetArray(assign)
//		        assert(current.length == value.length, 
//		  		    "Arrays must have the same length to express equality")
//		  		for(i <- 0 until current.length) {
//		  		  cp.add(current(i) == value(i))
//		  		}
	          	var array = Array[CPVarSet]()
      	    	val value = getCPVarSetArray(assign)
      	    	value.foreach { cpvar =>
	      	    	if(!s.isEmpty) {
	      	    	  shrinkDom(s, cpvar)
	      	    	}
	      	    	array :+= cpvar
	          	}
	          	addCPVarSetArray(ann, id, s, array)
	      }
	    case None =>
	      addCPVarSetArray(ann, id, s, l)
	  }
	}
	
	/**
	 * Adds a CPVarBool to the store
	 * @param ann : the list of annotations for the variable
	 * @param id : the name of the variable
	 */
	def addCPVarBool(ann: List[Annotation], id: String) {
	  model.dict += ((id, (FZType.V_BOOL, 
	      new VarBool(ann, CPVarBool(cp), id))))
	}
	
	/**
	 * Adds a VarBool to the dictionnary of var, given a CPVarBool
	 * @param ann : the list of annotations for the variable
	 * @param id : the name of the variable
	 * @param cpvar : a cp variable
	 */
	def addCPVarBool(ann: List[Annotation], id: String, cpvar: CPVarBool) {
	  model.dict += ((id, (FZType.V_BOOL, new VarBool(ann, cpvar, id))))
	}
	
	/**
	 * Adds a CPVarInt to the store
	 * @param ann : the list of annotations for the variable
	 * @param id : the name of the variable
	 * @param s : the inital domain of the variable
	 * @param hasDomain : true of the inital domain is given
	 */
	def addCPVarInt(ann: List[Annotation], id: String, s: Set[Int]) {
	  if (!bool2Int.contains(id)) {
	    model.dict += ((id, (FZType.V_INT, 
	      new VarInt(ann, 
	          if(s.isEmpty) {
	            CPVarInt(cp, UNDEFINED_VARINT_RANGE_MIN, UNDEFINED_VARINT_RANGE_MAX)
	          } else {
	            CPVarInt(cp, s)
	          }
	      	, id))))
	  }
	}
	
	/**
	 * Adds a VarInt to the dictionnary of var, given a CPVarInt
	 * @param ann : the list of annotations for the variable
	 * @param id : the name of the variable
	 * @param cpvar : a cp variable
	 */
	def addCPVarInt(ann: List[Annotation], id: String, cpvar: CPVarInt) {
	  model.dict += ((id, (FZType.V_INT, new VarInt(ann, cpvar, id))))
	}
	/**
	 * Adds a CPVarSet to the store
	 * @param ann : the list of annotations for the variable
	 * @param id : the name of the variable
	 * @param s : the inital domain of the variable
	 */
	def addCPVarSet(ann: List[Annotation], id: String, s: Set[Int]) {
	  model.dict +=
        ((id, (FZType.V_SET_INT, 
            new VarSetInt(ann, CPVarSet(cp, Set[Int](), s), id))))
	}
	
	/**
	 * Adds a VarSetInt to the dictionnary of var, given a CPVarSet
	 * @param ann : the list of annotations for the variable
	 * @param id : the name of the variable
	 * @param cpvar : a cp variable
	 */
	def addCPVarSet(ann: List[Annotation], id: String, cpvar: CPVarSet) {
	  model.dict += ((id, (FZType.V_SET_INT, new VarSetInt(ann, cpvar, id))))
	}
	
	/**
	 * Adds an array of CPVarBool to the store
	 * @param ann : the list of annotations for the variable
	 * @param id : the name of the variable
	 * @param l : the length of the array
	 */
	def addCPVarBoolArray(ann: List[Annotation], id: String, l: Int) {
	  model.dict +=
        ((id, (FZType.V_ARRAY_BOOL, 
            new VarArrayBool(ann, Array.fill(l){CPVarBool(cp)} , id))))
	}
	
	/**
	 * Adds an array of VarBool to the dictionnary of var, given an array of CPVarBool
	 * @param ann : the list of annotations for the variable
	 * @param id : the name of the variable
	 * @param array : array of CPVarBool
	 */
	def addCPVarBoolArray(ann: List[Annotation], id: String, array: Array[CPVarBool]) {
	  model.dict +=
        ((id, (FZType.V_ARRAY_BOOL, 
            new VarArrayBool(ann, array, id))))
	}
	/**
	 * Adds an array of CPVarInt to the store
	 * @param ann : the list of annotations for the variables
	 * @param id : the name of the array
	 * @param s : the inital domain of the variables
	 * @param l : the length of the array
	 */
	def addCPVarIntArray(ann: List[Annotation], id: String, s: Set[Int], 
	    l: Int) {
	  model.dict +=
      ((id, (FZType.V_ARRAY_INT,
        new VarArrayInt(s, ann, 
            if(s.isEmpty) {
            	Array.fill(l){CPVarInt(cp, UNDEFINED_VARINT_RANGE_MIN, UNDEFINED_VARINT_RANGE_MAX)}
	          } else {
	            Array.fill(l){CPVarInt(cp, s)}
	          }
        	, id))))
	}
	
	/**
	 * Adds an array of VarInt to the dictionnary of var, given an array of CPVarInt
	 * @param ann : the list of annotations for the variable
	 * @param id : the name of the variable
	 * @param array : array of CPVarInt
	 */
	def addCPVarIntArray(ann: List[Annotation], id: String, s: Set[Int], array: Array[CPVarInt]) {
	  model.dict +=
      ((id, (FZType.V_ARRAY_INT,
        new VarArrayInt(s, ann, array, id))))
	}
	
	/**
	 * Adds an array of CPVarSet to the store
	 * @param ann : the list of annotations for the variables
	 * @param id : the name of the array
	 * @param s : the inital domain of the variables
	 * @param l : the length of the array
	 */
	def addCPVarSetArray(ann: List[Annotation], id: String, s: Set[Int], l: Int) {
	  model.dict += 
      ((id, (FZType.V_ARRAY_SET, 
          new VarArraySet(s, ann, 
            Array.fill(l){CPVarSet(cp, Set[Int](), s)} 
            , id))))
	}
	
	/**
	 * Adds an array of VarSet to the dictionnary of var, given an array of CPVarSet
	 * @param ann : the list of annotations for the variable
	 * @param id : the name of the variable
	 * @param array : array of CPVarSet
	 */
	def addCPVarSetArray(ann: List[Annotation], id: String, s: Set[Int], array: Array[CPVarSet]) {
	  model.dict += 
      ((id, (FZType.V_ARRAY_SET, 
          new VarArraySet(s, ann, array, id))))
	}
	
	/**
	 * Returns the length of x if x is a Range
	 * @param x
	 */
	def getRangeLength(x: Any): Int = {
	  x match {
	    case y:Range => y.length
	    case _ => 0
	  }
	}
	
	/**
	 * Shrinks the domain of a CPVarInt to the intersection of its domain and the set
	 * @param s : a set
	 * @param cpvar : CPVarInt
	 */
	def shrinkDom(s: Set[Int], cpvar: CPVarInt) {
	  if(cpvar.updateMax(s.max) == CPOutcome.Failure) { 
	    throw new Exception("VarInt domains are incompatible")
	  }
	  if(cpvar.updateMin(s.min)  == CPOutcome.Failure) { 
	    throw new Exception("VarInt domains are incompatible")
	  }
	  if(!(s.max - s.min + 1 == s.size)) {
	    for(e <- cpvar.domainIterator) {
	      if(!(s contains e)) {
	        if(cpvar.removeValue(e) == CPOutcome.Failure) {
	          throw new Exception("VarInt domains are incompatible")
	        }
	      }
	    }
	  }
	}
	
	/**
	 * Shrinks the domain of a CPVarSet to the intersection of its domain and the set
	 * @param s : a set
	 * @param cpvar : CPVarInt
	 */
	def shrinkDom(s: Set[Int], cpvar: CPVarSet) {
	  for(e <- cpvar.possibleNotRequiredValues.toSet[Int]) {
	    if(!(s contains e)) {
	      if(cpvar.excludes(e) == CPOutcome.Failure) { 
	        throw new Exception("Sets domains are incompatible")
	      }
	    }
	  }	
	  for(e <- cpvar.requiredValues.toSet[Int]) {
	    if(!(s contains e)) {
	      // TODO : should return a failure or something, the model is unfeasable
	      throw new Exception("Sets domains are incompatible")
	    }
	  }
	}
	
	/**
	 * Constraints parsing
	 */
	def constraint : Parser[Any] = "constraint"~pred_ann_id~"("~rep1sep(expr, ",")~")"~annotations~";" ^^ {
	  case "constraint"~cstr~"("~varList~")"~ann~";" => cstr match {
	    
	  	case "array_bool_and" =>
	      array_bool_cstr(varList, ann, cstr)
	  	case "array_bool_element" =>
	  	  System.err.println(cstr+" not implemented")
	    case "array_bool_or" =>
	      array_bool_cstr(varList, ann, cstr)
	      
	    case "array_int_element" =>
	      val b = getCPVarInt(varList(0))
	      val as = getIntArray(varList(1))
	      val c = getCPVarInt(varList(2))
	      cp.add(element(as, b-1, c))
	      
	    case "array_var_bool_element" =>
	      val b = getCPVarInt(varList(0))
	      val as = getCPVarBoolArray(varList(1))
	      val c = getCPVarBool(varList(2))
	      cp.add(elementVar(as, b-1, c))
	    case "array_var_int_element" =>
	      val b = getCPVarInt(varList(0))
	      val as = getCPVarIntArray(varList(1))
	      val c = getCPVarInt(varList(2))
	      cp.add(elementVar(as, b-1, c))
	    case "bool2int" =>
	      //cp.add(getCPVarBool(varList(0)) == getCPVarInt(varList(1)))      
	    case "bool_and" =>
	      bool_cstr(varList, ann, cstr)
	    case "bool_eq" =>
	      bool_cstr(varList, ann, cstr)
	    case "bool_eq_reif" =>
	      bool_cstr(varList, ann, cstr)
	    case "bool_le" =>
	      bool_cstr(varList, ann, cstr)
	    case "bool_le_reif" =>
	      bool_cstr(varList, ann, cstr)
	    case "bool_lt" =>
	      bool_cstr(varList, ann, cstr)
	    case "bool_lt_reif" =>
	      bool_cstr(varList, ann, cstr)
	    case "bool_not" =>
	      bool_cstr(varList, ann, cstr)
	    case "bool_or" =>
	      bool_cstr(varList, ann, cstr)
	    case "bool_xor" =>
	      bool_cstr(varList, ann, cstr)
	      
	    case "bool_lin_eq" => 
	      int_lin_cstr(varList, ann, cstr)
	    case "bool_lin_le" => 
	      int_lin_cstr(varList, ann, cstr)
	      
	    case "int_abs" =>
	      int_cstr(varList, ann, cstr)
	    case "int_eq" => 
	      int_cstr(varList, ann, cstr)
	    case "int_eq_reif" => 
	      int_reif(varList, ann, cstr)
	    case "int_le" => 
	      int_cstr(varList, ann, cstr)
	    case "int_le_reif" =>
	      int_reif(varList, ann, cstr)
	    case "int_lt" => 
	      int_cstr(varList, ann, cstr)
	    case "int_lt_reif" =>
	      int_reif(varList, ann, cstr)
	    case "int_max" =>
	      val CPArray = Array[CPVarInt](getCPVarInt(varList(0)), getCPVarInt(varList(1)))
	      cp.add(maximum(CPArray, getCPVarInt(varList(2))))
	    case "int_min" =>
	      val CPArray = Array[CPVarInt](getCPVarInt(varList(0)), getCPVarInt(varList(1)))
	      cp.add(minimum(CPArray, getCPVarInt(varList(2))))
	    case "int_ne" => 
	      int_cstr(varList, ann, cstr)
	    case "int_ne_reif" =>
	      int_reif(varList, ann, cstr)
	    case "int_plus" => 
	      int_cstr(varList, ann, cstr)
	    case "int_times" => 
	      int_cstr(varList, ann, cstr)
	      
	    case "int_lin_ne" =>
	      int_lin_cstr(varList, ann, cstr)
	    case "int_lin_ne_reif" =>
	      int_lin_cstr(varList, ann, cstr)
	    case "int_lin_eq" => 
	      int_lin_cstr(varList, ann, cstr)
	    case "int_lin_eq_reif" =>
	      int_lin_cstr(varList, ann, cstr)
	    case "int_lin_le" =>
	      int_lin_cstr(varList, ann, cstr)
	    case "int_lin_le_reif" =>
	      int_lin_cstr(varList, ann, cstr)
	     
	    case "set_card" =>
	      val s = getCPVarSet(varList(0))
	      val i = getCPVarInt(varList(1))
	      cp.add(s.card == i)
	    case "set_diff" =>
	      set_cstr(varList, ann, cstr)
	    case "set_eq" =>
	      set_cstr(varList, ann, cstr)
	    	      
	    // global constraints defined in minizinc/mznlib/
	    case "oscar_alldiff" =>
	      cp.add(allDifferent(getCPVarIntArray(varList(0))), Strong)
	    case "alldiff_0" =>
	    case "all_disjoint" =>
	    case "oscar_all_equal_int" =>
	      // to be tested
	      val array = getCPVarIntArray(varList(0))
	      for(i <- 0 to array.length - 2) {
	        cp.add(array(i) == array(i+1))
	      }
	    case "oscar_among" =>
	      // no need to create the vals, can get while adding constraint, what is better ?
	      val n = getCPVarInt(varList(0))
	      val x = getCPVarIntArray(varList(1))
	      val s = getSetOfInt(varList(2))
	      cp.add(among(n, x, s))
	    case "oscar_at_least_int" => 
	      // no need to create the vals, can get while adding constraint, what is better ?
	      val n = getInt(varList(0))
	      val x = getCPVarIntArray(varList(1))
	      val v = getInt(varList(2))
	      cp.add(atLeast(n, x, v))
	    case "oscar_at most_int" =>
	      // no need to create the vals, can get while adding constraint, what is better ?
	      val n = getInt(varList(0))
	      val x = getCPVarIntArray(varList(1))
	      val v = getInt(varList(2))
	      cp.add(atMost(n, x, v))
	    case "at_most1" =>
	    case "oscar_bin_packing" => 
	      bin_packing(varList, "def")
	    case "oscar_bin_packing_capa" => 	
	      bin_packing(varList, "capa")
	    case "oscar_bin_packing_load" =>
	      bin_packing(varList, "load")
	    case "oscar_circuit" => 
	      cp.add(circuit(getCPVarIntArray(varList(0)).map(_-1)),Strong)
	    case "oscar_count_eq" =>
	      count_cstr(varList, ann, cstr)
	    case "oscar_count_geq" =>
	      count_cstr(varList, ann, cstr)
	    case "oscar_count_gt" =>
	      count_cstr(varList, ann, cstr)
	    case "oscar_count_leq" =>
	      count_cstr(varList, ann, cstr)
	    case "oscar_count_lt" =>
	      count_cstr(varList, ann, cstr)
	    case "oscar_count_neq" =>
	      count_cstr(varList, ann, cstr)
	    case "oscar_cumulative" =>
	      System.err.println("oscar_cumulative not implemented")
	    case "oscar_decreasing_int" =>
	      val array = getCPVarIntArray(varList(0))
	      for(i <- 0 to array.length - 2) {
	        cp.add(array(i) >= array(i+1))
	      }
	    case "oscar_diffn" =>
	      val x = getCPVarIntArray(varList(0))
	      val y = getCPVarIntArray(varList(1))
	      val dx = getCPVarIntArray(varList(2))
	      val dy = getCPVarIntArray(varList(3))
	      for(i <- 0 until x.length; j <- i+1 until x.length) {
	        cp.add( 
	            ((x(i) + dx(i) <== x(j)) || (x(j)+dx(j) <== x(i))) ||
	            ((y(i) + dy(i) <== y(j)) || (y(j)+dy(j) <== y(i)))
	        ) 
	      }
	    case "oscar_disjoint" =>
	      cp.add(disjoint(getCPVarSet(varList(0)),getCPVarSet(varList(1))))
	    case "oscar_distribute" =>
	      System.err.println(cstr+" not implemented")
	    case "oscar_element_bool" =>
	      System.err.println(cstr+" not implemented")
	      //cp.add(elementVar(getCPVarIntArray(varList(1).toString), getCPVarInt(varList(0)), getCPVarInt(varList(2))))
	    case "oscar_element_int" =>
	      cp.add(elementVar(getCPVarIntArray(varList(1)), getCPVarInt(varList(0)), getCPVarInt(varList(2))))
	    case "exactly_int" => //not used, done with among
	      
	    case "oscar_global_cardinality" =>
	      gcc_cstr(varList)
	      
	    case "oscar_global_cardinality_closed" =>
	      System.err.println(cstr+" not implemented")
	    case "oscar_global_cardinality_low_up" => 
	      gcc_lbub_cstr(varList)
	    case "oscar_global_cardinality_low_up_closed" =>
	      System.err.println(cstr+" not implemented")
	    case "oscar_increasing_int" =>
	      val array = getCPVarIntArray(varList(0))
	      for(i <- 0 to array.length - 2) {
	        cp.add(array(i) <= array(i+1))
	      }
	    case "oscar_int_set_channel" =>
	      System.err.println(cstr+" not implemented")
	    case "oscar_inverse" =>
	      System.err.println(cstr+" not implemented")
	    case "oscar_inverse_set" =>
	      System.err.println(cstr+" not implemented")
	    case "lex_greater_int" => //not used, done with lex_less
	      System.err.println(cstr+" not implemented")
	    case "lex_greatereq_int" => //not used, done with lex_lesseq
	      System.err.println(cstr+" not implemented")
	    case "oscar_lex_less_int" =>
	      val t1 = getCPVarIntArray(varList(0))
	      val t2 = getCPVarIntArray(varList(1))
	      cp.add(lexLeq(t1, t2))
	      diff_array_cstr(t1, t2)
	    case "oscar_lex_lesseq_int" =>
	      cp.add(lexLeq(getCPVarIntArray(varList(0)), getCPVarIntArray(varList(1))))
	    case "oscar_lex2" => //2D -> 1D done, need to parse the constraint
	      lex2_cstr(varList, false)
	    case "oscar_link_set_to_booleans" =>
	      System.err.println(cstr+" not implemented")
	    case "oscar_maximum_int" =>
	      cp.add(maximum(getCPVarIntArray(varList(1)), getCPVarInt(varList(0))))
	    case "oscar_member_int" =>
	      System.err.println(cstr+" not implemented")
	    case "oscar_minimum_int" =>
	      cp.add(minimum(getCPVarIntArray(varList(1)), getCPVarInt(varList(0))))
	    case "oscar_nvalue" =>
	      System.err.println(cstr+" not implemented")
	    case "oscar_partition_set" =>
	      System.err.println(cstr+" not implemented")
	    case "oscar_range" =>
	      System.err.println(cstr+" not implemented")
	    case "oscar_regular" => //2D -> 1D done
	      regular_cstr(varList)
	    case "oscar_roots" =>
	      System.err.println(cstr+" not implemented")
	    case "oscar_sliding_sum" =>
	      System.err.println(cstr+" not implemented")
	    case "oscar_sort" => 
	      sort_cstr(varList)
	    case "oscar_strict_lex2" =>
	      lex2_cstr(varList, true)
	    case "oscar_subcircuit" =>
	      System.err.println(cstr+" not implemented")
	    case "oscar_sum_pred" =>
	      System.err.println(cstr+" not implemented")
	    case "oscar_table_int" => //2D -> 1D done
	      table_cstr(varList)
	    case "oscar_value_precede_int" =>
	      System.err.println(cstr+" not implemented")
	    case "oscar_value_precede_chain_int" =>
	      System.err.println(cstr+" not implemented")
	  }
	}
	
	/**
	 * Bin packing constraints
	 * @param varList : a list of the arguments for the constraint
	 * @param tp : the type of bin packing to use
	 */
	def bin_packing(varList: List[Any], tp: String) {
	  val l =
	  tp match {
	    case "def" => 
	      val nbBin = getCPArrayRangeSize(varList(1).toString)
	      Array.fill(nbBin){CPVarInt(cp, 0, varList(0).toString.toInt)}
	    case "load" => getCPVarIntArray(varList(0))
	    case "capa" =>
	      var capaCP = Array[CPVarInt]()
	      val capaInt = getIntArray(varList(0).toString)
	      capaInt.foreach { e =>
	        capaCP :+= CPVarInt(cp, 0, e)
	      }
	      capaCP
	  }
	  cp.add(binpacking(getCPVarIntArray(varList(1)).map(_-1), 
	          getIntArray(varList(2)), l),Strong)
	}
	
	/**
	 * Count constraints
	 * @param varList : a list of the arguments for the constraint
	 * @param ann : list of annotations for the constraint
	 * @param cstr : the particular count constraint
	 */
	def count_cstr(varList: List[Any], ann: Any, cstr: String) {
      val x = getCPVarIntArray(varList(0))
      val y = getCPVarInt(varList(1))
      val n = getCPVarInt(varList(2))
	  cstr match {
	    case "oscar_count_eq" => cp.add(countEq(n, x, y))
	    case "oscar_count_geq" => cp.add(countGeq(n, x, y))
	    case "oscar_count_gt" => cp.add(countGt(n, x, y))
	    case "oscar_count_leq" => cp.add(countLeq(n, x, y))
	    case "oscar_count_lt" => cp.add(countLt(n, x, y))
	    case "oscar_count_neq" => cp.add(countNeq(n, x, y))
	  }
	}
	
	/**
	 * Lex2 constraints
	 * @param varList : a list of the arguments for the constraint
	 * @param strict : if the lexical order must be strict or not
	 */
	def lex2_cstr(varList: List[Any], strict: Boolean) {
	  //could maybe be done by recreating the orginal array and working on it...
      val rows = varList(1).toString.toInt
      val cols = varList(2).toString.toInt
      var array = Array[CPVarInt]()
      varList(0) match {
        case x:List[Any] => {
          x.foreach{ e => 
		  	e match {
			    case x:List[Any] => array :+= getCPVarIntFromList(x)
		  	}
          }
        }
      }
      var x = Array[CPVarInt]()
      var y = Array[CPVarInt]()
      //rows
      //index = i*cols + j
      for( i <- 0 until rows-1; j <- 0 to cols-1){
        x :+= array(i*cols+j)
        y :+= array((i+1)*cols+j)
        if(j == cols-1) {
          //posting the constraint for two consecutive rows and reseting the arrays
          cp.add(lexLeq(x, y))
          if(strict) {
            diff_array_cstr(x, y)
          }
          x = Array[CPVarInt]()
          y = Array[CPVarInt]()
        }
      }
      //cols
      //intx : = j*cols + i
      for( i <- 0 until cols-1; j <- 0 to rows-1){
        x :+= array(j*cols+i)
        y :+= array(j*cols+i+1)
        if(j == rows-1) {
          //posting the constraint for two consecutive rows and reseting the arrays
          cp.add(lexLeq(x, y))
          if(strict) {
            diff_array_cstr(x, y)
          }
          x = Array[CPVarInt]()
          y = Array[CPVarInt]()
        }
      }
	}
	
	/**
	 * Global cardinality constraint
	 * @param varList : a list of the arguments for the constraint
	 */
	def gcc_cstr(varList: List[Any]) {
      val cover = getIntArray(varList(1))
      val count = getCPVarIntArray(varList(2))
      assert(cover.length == count.length, "Count has not the same size as cover")
      var valueOccurrence = Array[(Int, CPVarInt)]()
      for(i <- 0 until cover.length) {
        valueOccurrence :+= (cover(i), count(i))
      }
      val x = getCPVarIntArray(varList(0))
      cp.add(gcc(x, valueOccurrence))
	}
	
	/**
	 * Global cardinality with lower and upper bound
	 * @param varList : a list of the arguments for the constraint
	 */
	def gcc_lbub_cstr(varList: List[Any]) {
	  // to be tested
      val cover = getIntArray(varList(1))
      val lb = getIntArray(varList(2))
      val ub = getIntArray(varList(3))
      val x = getCPVarIntArray(varList(0))
      assert(cover.length == lb.length, "Cover has not the same size as lb")
      assert(cover.length == ub.length, "Cover has not the same size as ub")
      val r = Range(cover.min, cover.max+1)
      var min = Array.fill(r.size){0}
      var max = Array.fill(r.size){x.length}
      // Array.fill(x.length){CPVarBool(cp)} 
      for(i <- 0 until cover.length) {
        min(cover(i)-cover.min) = lb(i)
        max(cover(i)-cover.max) = ub(i)
      }
      cp.add(gcc(x, r, min, max))
	}
	
	/**
	 * Sort constraint
	 * @param varList : a list of the arguments for the constraint
	 */
	def sort_cstr(varList: List[Any]) {
	  val x = getCPVarIntArray(varList(0))
	  val y = getCPVarIntArray(varList(1))
	  val perm = Array.fill(x.size)(CPVarInt(cp,0 until x.size))
	  cp.add(sortedness(x,y,perm))
	}
	
	/**
	 * Regular constraint
	 * @param varList : a list of the arguments for the constraint
	 */
	def regular_cstr(varList: List[Any]) {
	  var set : java.util.Set[Integer] = new java.util.TreeSet[Integer]()
      varList(5) match {
        case x:Range => 
          x.foreach{ e =>
          	set.add(e-1)
          }
        case x:List[Any] =>
          x.foreach{ e =>
          	set.add(e.toString.toInt-1)
          }
      }
      val Q = varList(1).toString.toInt
      val S = varList(2).toString.toInt
      val q0 = varList(4).toString.toInt-1
      val x = getCPVarIntArray(varList(0)).map(_-1)
      val a = new Automaton(Q, S, q0, set)
      var next = 0
      for(q <- 0 until Q; s <- 0 until S) {
        next = varList(3).asInstanceOf[List[Int]](q*S + s)
        if(next != 0){
          a.addTransition(q, next-1, s)
        }
      }
      cp.add(regular(x, a))
	}
	
	/**
	 * Table constraint
	 * @param varList : a list of the arguments for the constraint
	 */
	def table_cstr(varList: List[Any]) {
	  val CPArray = getCPVarIntArray((varList(0)))
      val tupleLength = CPArray.length
      val intArray = varList(1).asInstanceOf[List[Int]]
      var temp = Array[Int]()
      var tuples = Array[Array[Int]]()
      for( i <- 0 to (intArray.length/tupleLength)-1){
        for( j <- 0 to tupleLength-1) {
          temp :+= intArray(i*tupleLength + j)
        }
        tuples :+= temp
        temp = Array[Int]()
      }
      cp.add(table(CPArray, tuples))
	}
	
	/**
	 * Constraint specifying that two arrays must be different
	 * @param x, y
	 */
	def diff_array_cstr(x: Array[CPVarInt], y: Array[CPVarInt]) {
	  cp.add(sum(x) != sum(y))
	}
	
	/**
	 * Adds a constraint to the store with the specified propagation strength
	 * @param c : constraint
	 * @param ann : list of annotations in which the strengh may be specified
	 */
	def addCstr(c: Constraint, ann: List[Annotation]) {
	  assert(ann.length <= 1, "One annotation max on constraint")
	  if(ann.length > 0) {
		  ann(0).name match {
		    case "domain" => cp.add(c, Strong)
		    case "boundsR" => cp.add(c, Medium)
		    case "boundsD" => cp.add(c, Medium)
		    case _ => cp.add(c)
		  }
	  } else {
	    cp.add(c)
	  }
	}
	
	/**
	 * Constraints on arrays of booleans
	 * @param varList : a list of the arguments for the constraint
	 * @param ann : list of annotations for the constraint
	 * @param cstr : the constraint to add
	 */
	def array_bool_cstr(varList: List[Any], ann: List[Annotation], cstr: String){
	  cstr match {
	    case "array_bool_element" =>
	    case _ => {
	      val array = getCPVarBoolArray(varList(0))
	      cstr match {
	        case "array_bool_xor" =>
	        case _ =>
	          val boolvar = getCPVarBool(varList(1))
	          cstr match {
	            case "array_bool_and" => {
	              cp.add(new oscar.cp.constraints.And(array,boolvar))
	              //cp.add(new GrEqVarReif(sum(array), CPVarInt(cp, array.length), boolvar))
	            }
	            case "array_bool_or" => cp.add(new Or(array, boolvar))
	          }
	      }
	    }
	  }
	}
	
	/**
	 * Constraints on booleans
	 * @param varList : a list of the arguments for the constraint
	 * @param ann : list of annotations for the constraint
	 * @param cstr : the constraint to add
	 */
	def bool_cstr(varList: List[Any], ann: List[Annotation], cstr: String) {
	  var cpvar = Array[CPVarBool]()
	  varList.foreach{ e =>
	    cpvar :+= getCPVarBool(e)
	  }
	  cstr match {
	    case "bool_and" => cp.add((cpvar(0) && cpvar(1)) == cpvar(2))
	    case "bool_eq" => cp.add(cpvar(0) == cpvar(1))
	    case "bool_eq_reif" => cp.add(new EqReifVar(cpvar(0), cpvar(1), cpvar(2)))
	    case "bool_le" => cp.add(cpvar(0) <= cpvar(1))
	    case "bool_le_reif" => cp.add(new GrEqVarReif(cpvar(1),cpvar(0),cpvar(2)))
	    case "bool_lt" => {
	      cp.add(cpvar(0) == 0)
	      cp.add(cpvar(1) == 1)
	      //cp.add(!cpvar(0) && cpvar(1))
	    }
	    case "bool_lt_reif" => {
	      cp.add(new GrEqVarReif(cpvar(1)-1,cpvar(0),cpvar(2)))
	      //cp.add((!cpvar(0) && cpvar(1)) == cpvar(2))
	    }
	    case "bool_not" => cp.add(!cpvar(0) == cpvar(1))
	    case "bool_or" => cp.add((cpvar(0) || cpvar(1)) == cpvar(2))
	    case "bool_xor" => cp.add(new DiffReifVar(cpvar(0), cpvar(1), cpvar(2)))
	  }
	}
	
	/**
	 * Constraints on integers
	 * @param varList : a list of the arguments for the constraint
	 * @param ann : list of annotations for the constraint
	 * @param cstr : the constraint to add
	 */
	def int_cstr(varList: List[Any], ann: List[Annotation], cstr: String) {
	  var cpvar = Array[CPVarInt]()
	  varList.foreach{ e => 
	    cpvar :+= getCPVarInt(e)
	  }
	  cstr match {
	    case "int_abs" => cp.add(new Abs(cpvar(0), cpvar(1)))
	    case "int_eq" => cp.add(cpvar(0) == cpvar(1))
	    case "int_le" => 
	      //addCstr(cpvar(0) <= cpvar(1), ann) //example of adding constraint with annotation
	      cp.add(cpvar(0) <= cpvar(1))
	    case "int_lt" => cp.add(cpvar(0) < cpvar(1))
	    case "int_ne" => cp.add(cpvar(0) != cpvar(1))
	    case "int_plus" => cp.add(cpvar(0) + cpvar(1) == cpvar(2))
	    case "int_times" => cp.add(cpvar(0) * cpvar(1) == cpvar(2))
	  }
	}
	
	/**
	 * Reified constraints on integers
	 * @param varList : a list of the arguments for the constraint
	 * @param ann : list of annotations for the constraint
	 * @param cstr : the constraint to add
	 */
	def int_reif(varList: List[Any], ann: List[Annotation], cstr: String) {
	  var cpvar = Array[CPVarInt]()
	  for (i <- 0 until varList.size-1) {
	    cpvar :+= getCPVarInt(varList(i))
	  }
	  val boolvar = getCPVarBool(varList.last)
	  cstr match {
	    case "int_eq_reif" => cp.add(new EqReifVar(cpvar(0), cpvar(1), boolvar))
	    case "int_le_reif" => cp.add(new GrEqVarReif(cpvar(1), cpvar(0), boolvar))
	    case "int_lt_reif" => cp.add(new GrEqVarReif(cpvar(1), cpvar(0)+1, boolvar))
	    case "int_ne_reif" => cp.add(new DiffReifVar(cpvar(0), cpvar(1), boolvar))
	  } 
	}
	
	/**
	 * Constraints involving arrays of ints or bools
	 * @param varList : a list of the arguments for the constraint
	 * @param ann : list of annotations for the constraint
	 * @param cstr : the constraint to add
	 */
	def int_lin_cstr(varList: List[Any], ann: List[Annotation], cstr: String) {
	  var cpvar = Array[CPVarInt]()
	  if(cstr == "bool_lin_eq" || cstr == "bool_lin_le") {
	    cpvar = getCPVarBoolArray(varList(1)).map(_.asInstanceOf[CPVarBool])
	  } else {
	    cpvar = getCPVarIntArray(varList(1))
	  }
	  
	  var cst = getIntArray(varList(0))
	  val c = getInt(varList(2))

      cstr match {
        case "int_lin_ne" => 
          cp.add(weightedSum(cst, cpvar) != c)
        case "int_lin_eq" => {
          if (c == 0 && cst(0) == -1 && cst.tail.forall(_==1)) {
            // sum constraint
            //System.err.println("int_lin_eq, sum identified")
            cp.add(sum(cpvar.tail,cpvar.head))
          } else if (c == 0 && cst(0) == 1 && cst.tail.forall(_ == -1)) {
            //System.err.println("int_lin_eq, sum identified")
            cp.add(sum(cpvar.tail,cpvar.head))            
          } else if (c == 0 && cst.last == -1 && cst.reverse.tail.forall(_ == 1)) {
            //System.err.println("int_lin_eq, sum identified")
            cp.add(sum(cpvar.reverse.tail,cpvar.last))
          }
          else if (c == 0 && cst.last == 1 && cst.reverse.tail.forall(_ == -1)) {
            //System.err.println("int_lin_eq, sum identified")
            cp.add(sum(cpvar.reverse.tail,cpvar.last))
          }
          else {
            cp.add(weightedSum(cst,cpvar,c))
          }
          
        }
        case "int_lin_le" => 
          cp.add(weightedSum(cst, cpvar) <= c) 
        case "int_lin_eq_reif" => 
          int_lin_reif_cstr(cpvar, cst, c, varList, ann, cstr)
        case "int_lin_le_reif" =>
          int_lin_reif_cstr(cpvar, cst, c, varList, ann, cstr)
        case "int_lin_ne_reif" =>
          int_lin_reif_cstr(cpvar, cst, c, varList, ann, cstr)
          
        case "bool_lin_eq" => 
          cp.add(weightedSum(cst, cpvar) == c)
        case "bool_lin_le" => 
          cp.add(weightedSum(cst, cpvar) <= c)
      }
	}
	
	/**
	 * Reified constraints involving arrays of ints and bools
	 * @param varList : a list of the arguments for the constraint
	 * @param ann : list of annotations for the constraint
	 * @param cstr : the constraint to add
	 */
	def int_lin_reif_cstr(cpvar: Array[CPVarInt], cst: Array[Int], c: Int, 
	    varList: List[Any], ann: List[Annotation], cstr: String) {
      val boolvar = getCPVarBool(varList(varList.length-1))
      cstr match {
        case "int_lin_eq_reif" => {
          //cp.add(new WeightedSum(cst,cpvar,c))
          //cp.add(new EqReif(weightedSum(cst, cpvar), c, boolvar))
          //cp.add(new oscar.cp.constraints.WeightedSumReif(cst,cpvar,c,boolvar))
          cp.add(new EqReif(weightedSum(cst, cpvar), c, boolvar))
        }
        case "int_lin_le_reif" =>
          cp.add(new GrEqCteReif(weightedSum(cst.map(-_),cpvar),-c, boolvar))
        case "int_lin_ne_reif" =>
          cp.add(new DiffReif(weightedSum(cst, cpvar), c, boolvar))
      }
	}
	
	/**
	 * Constraints on sets
	 * @param varList : a list of the arguments for the constraint
	 * @param ann : list of annotations for the constraint
	 * @param cstr : the constraint to add
	 */
	def set_cstr(varList: List[Any], ann: List[Annotation], cstr: String) {
	  var cpvar = Array[CPVarSet]()
	  varList.foreach{ e => 
	    cpvar :+= getCPVarSet(e)
	  }
	  cstr match {
	    case "set_diff" =>
	      cp.add(new SetDiff(cpvar(0), cpvar(1), cpvar(2)))
	    case "set_eq" => cp.add(cpvar(0) == cpvar(1))
	  }
	}
	
	/**
	 * Returns a boolean parameter
	 * @param x : a boolean or the name of a known parameter
	 * @return a boolean
	 */
	def getBool(x:Any): Boolean = {
	  x match {
	    case y:Boolean => y
        case y:String => 
          model.dict.get(y) match {
		      case Some((tp, fzo)) => 
		        tp match {
		            case FZType.P_BOOL => {
		              fzo.asInstanceOf[ParamBool].value
		            }
		        }
		      case None => throw new Exception("Param " + x + " does not exist")
		    }
	  }
	}
	
	/**
	 * Returns a integer parameter
	 * @param x : a integer or the name of a known parameter
	 * @return a integer
	 */
	def getInt(x:Any): Int = {
	  x match {
	    case y:Int => y
        case y:String => 
          model.dict.get(y) match {
		      case Some((tp, fzo)) => 
		        tp match {
		            case FZType.P_INT => {
		              fzo.asInstanceOf[ParamInt].value
		            }
		        }
		      case None => throw new Exception("Param " + x + " does not exist")
		    }
	  }
	}
	
	/**
	 * Returns an array of booleans
	 * @param x : a boolean array or the name of a known array of booleans
	 * @return an array of booleans
	 */
	def getBoolArray(x: Any): Array[Boolean] = {
	  // to be tested
	  x match {
	    case y:List[Any] => y.asInstanceOf[List[Boolean]].toArray
        case y:String => 
          model.dict.get(y) match {
		      case Some((tp, fzo)) => 
		        tp match {
		            case FZType.P_ARRAY_BOOL => {
		              val list = fzo.asInstanceOf[ParamArrayBool].value.asInstanceOf[List[Boolean]]
		              list.toArray
		            }
		        }
		      case None => throw new Exception("Param " + x + " does not exist")
		    }
	  }
	}
	
	/**
	 * Returns an array of integers
	 * @param x : a integer array or the name of a known array of integers
	 * @return an array of integers
	 */
	def getIntArray(x: Any): Array[Int] = {
	  x match {
	    case y:List[Any] => y.asInstanceOf[List[Int]].toArray
        case y:String => 
          model.dict.get(y) match {
		      case Some((tp, fzo)) => 
		        tp match {
		            case FZType.P_ARRAY_INT => {
		              val list = fzo.asInstanceOf[ParamArrayInt].value.asInstanceOf[List[Int]]
		              (list map (_.toInt)).toArray
		            }
		        }
		      case None => throw new Exception("Param " + x + " does not exist")
		    }
	  }
	}
	
	/**
	 * Returns an set
	 * @param x : a set, a range, or the name of a known set
	 * @return a set
	 */
	def getSetOfInt(x:Any): Set[Int] = {
	  x match {
	    case y:Range => y.toSet[Int]
	    case y:List[Int] => y.toSet[Int]
        case y:String => 
          model.dict.get(y) match {
		      case Some((tp, fzo)) => 
		        tp match {
		            case FZType.P_SET_INT => {
		              fzo.asInstanceOf[ParamSetOfInt].value
		            }
		        }
		      case None => throw new Exception("Param " + x + " does not exist")
		    }
	  }
	}
	
	/**
	 * Returns a CPVarBool
	 * @param x : a boolean or the name of a known CPVarBool (can be a variable in an array)
	 * @return CPVarBool
	 */
	def getCPVarBool(x: Any): CPVarBool = {
	  x match {
	    case x:List[Any] => getCPVarBoolFromList(x)
	    case x:String => getCPVarBoolFromString(x)
	    case x:Boolean => CPVarBool(cp, x)
	  }
	}
	
	/**
	 * Returns a CPVarInt
	 * @param x : an integer or the name of a known CPVarInt (can be a variable in an array)
	 * @return CPVarBool
	 */
	def getCPVarInt(x: Any): CPVarInt = {
	  x match {
	    case x:Int => CPVarInt(cp, x)
	    case x:List[Any] => getCPVarIntFromList(x)
	    case x:String => getCPVarIntFromString(x)
	  }
	}
	
	/**
	 * Returns a CPVarSet
	 * @param x : a set or the name of a known CPVarSet
	 * @return CPVarSet
	 */
	def getCPVarSet(x: Any): CPVarSet = {
	  x match {
	    case x:List[Any] => getCPVarSetFromList(x)
	    case x:String => getCPVarSetFromString(x)
	  }
	}
	
	/**
	 * Returns a CPVarBool
	 * @param x : the name of a known CPVarBool
	 * @return CPVarBool
	 */
	def getCPVarBoolFromString(x: String): CPVarBool = {
      model.dict.get(x) match {
	      case Some((tp, fzo)) => 
	        tp match {
	            case FZType.V_BOOL => {
	              fzo.asInstanceOf[VarBool].cpvar
	            }
	            case FZType.P_BOOL => {
	              CPVarBool(cp, fzo.asInstanceOf[ParamBool].value)
	            }
	        }
	      case None => throw new Exception("Var " + x + " does not exist")
	    }
	}
	
	/**
	 * Returns a CPVarInt
	 * @param x : the name of a known CPVarInt
	 * @return CPVarInt
	 */
	def getCPVarIntFromString(x: String): CPVarInt = {
	  //if (bool2Int.contains(x)) System.err.println("mmmh, I know this bool")
	  model.dict.get(bool2Int.getOrElse(x, x)) match {
	      case Some((tp, fzo)) => 
	        tp match {
	            case FZType.V_INT => {
	              fzo.asInstanceOf[VarInt].cpvar
	            }
	            case FZType.V_BOOL => {
	              //System.err.println("found it!!")
	              fzo.asInstanceOf[VarBool].cpvar
	            }
	            case FZType.P_INT => {
	              CPVarInt(cp, fzo.asInstanceOf[ParamInt].value)
	            }
	            case _ => {
	              throw new Exception("Var " + x + " does not match")
	            }
	        }
	      case None => throw new Exception("Var " + x + " does not exist")
	    }
	}
	
	/**
	 * Returns a CPVarSet
	 * @param x : the name of a known CPVarSets
	 * @return CPVarSet
	 */
	def getCPVarSetFromString(x: String): CPVarSet = {
	  model.dict.get(x) match {
	      case Some((tp, fzo)) => 
	        tp match {
	            case FZType.V_SET_INT => {
	              fzo.asInstanceOf[VarSetInt].cpvar
	            }
	            case FZType.P_SET_INT => {
	              CPVarSet(cp, Set[Int](), fzo.asInstanceOf[ParamSetOfInt].value)
	            }
	        }
	      case None => throw new Exception("Var " + x + " does not exist")
	    }
	}
	
	/**
	 * Returns a CPVarBool from an array
	 * @param x : a list with the name of an array and an index
	 * @return CPVarBool
	 */
	def getCPVarBoolFromList(x: List[Any]): CPVarBool = {
	  model.dict.get(x(0).toString) match {
          case Some((tp, fzo)) => 
            tp match {
                case FZType.V_ARRAY_BOOL => {
                  fzo.asInstanceOf[VarArrayBool].cpvar(x(1).toString.toInt-1)
                }
            }
          case None => throw new Exception("Var " + x + " does not exist")
        }
	}
	
	/**
	 * Returns a CPVarInt from an array
	 * @param x : a list with the name of an array and an index
	 * @return CPVarInt
	 */
	def getCPVarIntFromList(x: List[Any]): CPVarInt = {
	  model.dict.get(x(0).toString) match {
          case Some((tp, fzo)) => 
            tp match {
                case FZType.V_ARRAY_INT => {
                  fzo.asInstanceOf[VarArrayInt].cpvar(x(1).toString.toInt-1)
                }
            }
          case None => throw new Exception("Var " + x + " does not exist")
        }
	}
	
	/**
	 * Returns a CPVarSet
	 * @param x : a list with the name of an array and an index or an array of integer
	 * @return CPVarInt
	 */
	def getCPVarSetFromList(x: List[Any]): CPVarSet = {
	  x(0) match {
	    case y:Int => 
	      // x is here a requiered set for the cpvarset
	      CPVarSet(cp, x map(_.toString.toInt) toSet, Set[Int]())
	    case y:String => 
	      model.dict.get(y) match {
		      case Some((tp, fzo)) => 
		        tp match {
		            case FZType.V_ARRAY_SET => {
		              fzo.asInstanceOf[VarArraySet].cpvar(x(1).toString.toInt-1)
		            }
		        }
		      case None => throw new Exception("Var " + x + " does not exist")
		    }
	  }
	}
	
	/**
	 * Returns an array of CPVarBool
	 * @param x : a array of boolean or the name of a known array of CPVarBool
	 * @return an array of CPVarBool
	 */
	def getCPVarBoolArray(x: Any): Array[CPVarBool] = {
	  x match {
	    case y:List[Any] =>
	      var array = Array[CPVarBool]()
	      y.foreach { e =>
	      	array :+= getCPVarBool(e)
	      }
	      array
	    case y:String =>
	      model.dict.get(y) match {
			  case Some((tp, fzo)) => 
	            tp match {
	                case FZType.V_ARRAY_BOOL => {
	                  fzo.asInstanceOf[VarArrayBool].cpvar
	                }
	                case FZType.P_ARRAY_BOOL => {
	                  val array = fzo.asInstanceOf[ParamArrayBool].value
	                  array match {
	                    case x:List[Boolean] =>
	                      (x) map(CPVarBool(cp, _)) toArray
	                  }
	                }
	            }
	          case None => throw new Exception("Var " + x + " does not exist")
	      }
	  }
	}
	
	/**
	 * Returns an array of CPVarInt
	 * @param x : a array of integer or the name of a known array of CPVarInt
	 * @return an array of CPVarInt
	 */
	def getCPVarIntArray(x: Any): Array[CPVarInt] = {
	  x match {
	    case y:List[Any] =>
	      (y) map(getCPVarInt(_)) toArray
	    case y:String =>
	      model.dict.get(y) match {
			  case Some((tp, fzo)) => 
	            tp match {
	                case FZType.V_ARRAY_INT => {
	                  fzo.asInstanceOf[VarArrayInt].cpvar
	                }
	                case FZType.P_ARRAY_INT => {
	                  val array = fzo.asInstanceOf[ParamArrayInt].value
	                  array match {
	                    case x:List[Int] =>
	                      (x) map(CPVarInt(cp, _)) toArray
	                  }
	                }
	            }
	          case None => throw new Exception("Var " + y + " does not exist")
	      }
	  }
	}
	
	/**
	 * Returns an array of CPVarSet
	 * @param x : a array of sets or the name of a known array of CPVarSet
	 * @return an array of CPVarBool
	 */
	def getCPVarSetArray(x: Any): Array[CPVarSet] = {
	  x match {
	    //need to test, may not work in a case :
	    // [ {1, 2, 4}, {3, 45, x} ] with x a CPVarInt
	    case y:List[List[Int]] =>
	      (y) map(d => CPVarSet(cp, Set[Int](), d.toSet)) toArray
	    case y:String =>
	      model.dict.get(y) match {
			  case Some((tp, fzo)) => 
	            tp match {
	                case FZType.V_ARRAY_SET => {
	                  fzo.asInstanceOf[VarArraySet].cpvar
	                }
	                case FZType.P_ARRAY_SET_INT => {
	                  val array = fzo.asInstanceOf[ParamArraySetOfInt].value
	                  array match {
	                    case x:List[Any] =>
	                      (x) map(d => 
	                      	d match {
	                      	  case y:List[Any] => 
	                      	    getCPVarSetFromList(y)
	                      	    //println("YOUPI")
	                      	}
	                      ) toArray
	                  }
	                }
	            }
	          case None => throw new Exception("Var " + y + " does not exist")
	      }
	  }
	}
	
	/**
	 * Returns the size of an array of CPVarInt
	 * @param x : a known array of CPVarInt
	 * @return the length of the array
	 */
	def getCPArrayRangeSize(x: String): Int = {
	  model.dict.get(x) match {
		  case Some((tp, fzo)) => 
            tp match {
                case FZType.V_ARRAY_INT => {
                  fzo.asInstanceOf[VarArrayInt].value.size
                }
            }
          case None => throw new Exception("Var " + x + " does not exist")
	  }
	}
	
	/**
	 * Returns the indexes of an array of var as given in the annotation in the model
	 * Is used to format the output correctly
	 * @param x : the name of a known array of CPVar
	 * @return the list of indexes
	 */
	def getCPArrayOutputAnnotations(x: String): List[Range] = {
		var l = List[Range]()
		model.dict.get(x) match {
		  case Some((tp, fzo)) => 
            tp match {
                case FZType.V_ARRAY_BOOL => {
                  for (ann <- fzo.asInstanceOf[VarArrayBool].annotations 
                      if (ann.name == "output_array")) {
                      	l = ann.args.asInstanceOf[List[List[Range]]](0)   	
                  }
                }
                case FZType.V_ARRAY_INT => {
                  for (ann <- fzo.asInstanceOf[VarArrayInt].annotations 
                      if (ann.name == "output_array")) {
                      	l = ann.args.asInstanceOf[List[List[Range]]](0)
                  }
                }
                case FZType.V_ARRAY_SET => {
                  for (ann <- fzo.asInstanceOf[VarArraySet].annotations 
                      if (ann.name == "output_array")) {
                      	l = ann.args.asInstanceOf[List[List[Range]]](0)
                  }
                }
            }
          case None => throw new Exception("Var " + x + " does not exist")
		}
		l
	}
	
	/**
	 * From a list with the type any (due to the parsing), returns the set of int that is represented
	 * @param intList : represents a list of int
	 * @return a set of int
	 */
	def getSetFromList(intList: Any): Set[Int] = {
	  	intList match {
	        case x:List[Int] => 
	          x.toSet[Int]
	      }
	}
	
	def solve_goal : Parser[Any] = (
	    "solve"~annotations~"satisfy;" ^^ { 
	      case "solve"~ann~"satisfy;" => solver("sat", null, ann)
	    }
	    | "solve"~annotations~"minimize"~expr~";" ^^ { 
	      case "solve"~ann~"minimize"~e~";" => solver("min", e, ann)
	    }
	    | "solve"~annotations~"maximize"~expr~";" ^^ { 
	      case "solve"~ann~"maximize"~e~";" => solver("max", e, ann)
	    }
	)
	
	/**
	 * Gets all the variable to be assigned by the solver depending on the search annotations
	 * Performs the search and output the results
	 * @param tp : the type of search : satisfy, maximize or minimize
	 * @param expr : the variable that must be optimized in the case of an optimization problem
	 * @param ann : the list of annotations related to the search
	 */
	def solver(tp: String, expr: Any, ann: List[Annotation]) {
	  //var xs = (Array[CPVarInt](), Array[VarState]())
	  var x = Array[CPVarInt]()
	  var s = Array[CPVarSet]()
	  var xs = Array[CPVar]()
	  var state = Array[VarState]()
	  var setstate = Array[VarState]()
	  var xsstate = Array[VarState]()
	  if(true) { // array with all the variable so that it is possible to output correctly
	      var output: Boolean = false // only used for formating the output
	      //var c = 0
	      model.dict.toSeq.sortBy(_._1) foreach {
		    case (key, value) =>
		     value match {
//	      model.dict.foreach { e => 
//	        e._2 match {
	          case (tp, fzo) => // /!\ not always CPVarInt
	            tp match {
	              case FZType.V_BOOL => {
	                val obj = fzo.asInstanceOf[VarBool]
	                x :+= obj.cpvar
	                xs :+= obj.cpvar
	                obj.annotations.foreach { ann =>
	            		if ( ann.name == "output_var" ) { output = true }
	                }
//	                state :+= new VarState(obj.name,
//	                    output, false, false, false, 1, FZType.V_BOOL)
	                xsstate :+= new VarState(obj.name,
	                    output, false, false, false, 1, FZType.V_BOOL)
	                output = false
	              }
	              case FZType.V_ARRAY_BOOL => {
	                val obj = fzo.asInstanceOf[VarArrayBool]
	                var first = true
	                var last = false
	                obj.cpvar.foreach { e =>
	                  x :+= e
	                  xs :+= e
	                  obj.annotations.foreach { ann =>
            			if ( ann.name == "output_array" ) { 
            			  ann.args match {
            			    case y:List[List[Range]] => 
            			      	output = true
            			      	if (e == obj.cpvar.last){
            			      	  last = true
            			      	}
            			  }
            			}
	                  }
	                  xsstate :+= new VarState(obj.name,
	                		  output, true, first, last, 
	                		  obj.cpvar.length, FZType.V_ARRAY_BOOL)
//	                  state :+= new VarState(obj.name,
//	                		  output, true, first, last, 
//	                		  obj.cpvar.length, FZType.V_ARRAY_BOOL)
	                  if(output) {
	                    first = false
	                  }
	                  output = false
	                  last = false
	                }
	                output = false
	              }
	                
	              case FZType.V_INT => {
//	                val res = getVariable(FZType.V_INT, fzo, (x, state))
//	                x = res._1
//	                state = res._2
	                val obj = fzo.asInstanceOf[VarInt]
	                x :+= obj.cpvar
	                xs :+= obj.cpvar
	                obj.annotations.foreach { ann =>
	            		if ( ann.name == "output_var" ) { output = true }
	                }
	                xsstate :+= new VarState(obj.name,
	                    output, false, false, false, 1, FZType.V_INT)
//	                state :+= new VarState(obj.name,
//	                    output, false, false, false, 1, FZType.V_INT)
	                output = false
	              }
	              case FZType.V_ARRAY_INT => {
	                val obj = fzo.asInstanceOf[VarArrayInt]
	                var first = true
	                var last = false
	                obj.cpvar.foreach { e =>
	                	x :+= e
	                	xs :+= e
	                	obj.annotations.foreach { ann =>
	            			if ( ann.name == "output_array" ) { 
	            			  ann.args match {
	            			    case y:List[List[Range]] => 
	            			      	output = true
	            			      	if (e == obj.cpvar.last){
	            			      	  last = true
	            			      	}
	            			  }
	            			}
	                	}
//	                	state :+= new VarState(obj.name,
//	                			output, true, first, last, 
//	                			obj.cpvar.length, FZType.V_ARRAY_INT)
	                	xsstate :+= new VarState(obj.name,
	                			output, true, first, last, 
	                			obj.cpvar.length, FZType.V_ARRAY_INT)
	                	if(output) {
	                		first = false
	                	}
	                	output = false
	                	last = false
	                }
	                output = false
	              }
	              case FZType.V_SET_INT => {
	                val obj = fzo.asInstanceOf[VarSetInt]
	                //println(obj.name)
	                s :+= obj.cpvar
	                xs :+= obj.cpvar
	                obj.annotations.foreach { ann =>
	            		if ( ann.name == "output_var" ) {
	            		  output = true 
	            		  //println("output " +obj.name)	  
	            		}
	                }
//	                setstate :+= new VarState(obj.name,
//	                    output, false, false, false, 1, FZType.V_SET_INT)
	                xsstate :+= new VarState(obj.name,
	                    output, false, false, false, 1, FZType.V_SET_INT)
	                output = false
	              }
	              case FZType.V_ARRAY_SET => {
	                val obj = fzo.asInstanceOf[VarArraySet]
	                var first = true
	                var last = false
	                obj.cpvar.foreach { e =>
	                	s :+= e
	                	xs :+= e
	                	obj.annotations.foreach { ann =>
	            			if ( ann.name == "output_array" ) { 
	            			  ann.args match {
	            			    case y:List[List[Range]] => 
	            			      	output = true
	            			      	if (e == obj.cpvar.last){
	            			      	  last = true
	            			      	}
	            			  } 
	            			  
	            			}
	                	}
	                	xsstate :+= new VarState(obj.name,
	                			output, true, first, last, 
	                			obj.cpvar.length, FZType.V_ARRAY_SET)
//	                	setstate :+= new VarState(obj.name,
//	                			output, true, first, last, 
//	                			obj.cpvar.length, FZType.V_ARRAY_SET)
	                	if(output) {
	                		first = false
	                	}
	                	output = false
	                	last = false
	                }
	                output = false
	              }
	              case _ => {
	                //System.err.println("The type " + tp.toString() + " is not supported/relevant for the solver")
	              }
	            }  
	        }
	      }
	  } 
	  cp.silent = !options.verbose 
	  
	  tp match {
	    case "sat" => {
	      cp.solve subjectTo {
	      } exploration {
	        explo(ann, x, s)
	        //explo(ann, xs._1)
	        format_output(xs, xsstate)
	        //format_output(x, state, s, setstate)
	      } run {
	        if (options.all) Int.MaxValue 
	        else if (options.nSolutions > 0) options.nSolutions 
	        else 1
	      }
	      println("==========")
	    }
	    case "max" => {
	      cp.maximize(
	          expr match {
		        //case x:List[List[Any]] => //can oscar max several values,... can it be done in cp ?
		        case x:List[Any] =>
		          getCPVarIntFromList(x)
		        case x:String => 
		          getCPVarIntFromString(x)
	          }
	      ) subjectTo {
	      } exploration {
	        explo(ann, x, s)
	        format_output(xs, xsstate)
	        //format_output(x, state, s, setstate)
	      } run ()
	      println("==========")
	    }
	    case "min" => {
	      cp.minimize(
	          expr match {
		        //case x:List[List[Any]] => //can oscar min several values,... can it be done in cp ?
		        case x:List[Any] =>
		          getCPVarIntFromList(x)
		        case x:String => 
		          getCPVarIntFromString(x)
	          }
	      ) subjectTo {
	      } exploration {
	        explo(ann, x, s)
	        format_output(xs, xsstate)
	        //format_output(x, state, s, setstate)
	      } run ()
	      println("==========")
	      //println(System.currentTimeMillis/1000 - timestamp)
	    }
	  }
      if (options.statistics) {
        cp.printStats()
      }
	}
	
//	def getVariable(tp: FZType, fzo: FZObject, xs: (Array[CPVarInt], Array[VarState])): 
//		(Array[CPVarInt], Array[VarState]) = {
//	  var output = false
//	  val obj = fzo.asInstanceOf[FZVarObject]
//	  val a = xs._1 :+ obj.cpvar.asInstanceOf[CPVarInt]
//	  obj.annotations.foreach { ann =>
//	  	if ( ann.name == "output_var" ) { output = true }
//	  }
//	  val s = xs._2 :+ new VarState(obj.name,
//	        output, false, false, false, 1, tp)
//	  (a, s)
//	}
	
	/**
	 * Matches on the search annotation to launch the search on the right variables with the right parameters
	 * @param ann : the list of annotation for the search
	 * @param x : the list of all CPVarInt and CPVarBool in the model
	 * @param s : the list of all CPVarSet in the model
	 * @return Unit
	 */
	def explo(ann: List[Annotation], x: Array[CPVarInt], s: Array[CPVarSet]): Unit @suspendable = {
		if(ann.isEmpty) {
          cp.binary(x)
        }
        else {
          for(a <- ann.suspendable) {
        	a.name match {
		      case "int_search" =>
		        val array = getCPVarIntArray(a.args(0))
		        varChoiceAnn2(a.args, array)
		      case "bool_search" =>
		        //check that this mapping works :/, it seems to work fine
		        val array = getCPVarBoolArray(a.args(0)).map(_.asInstanceOf[CPVarInt])
		        varChoiceAnn2(a.args, array)
	//	      case "set_search" =>
			}
          }
          /*
           * PARTICULAR_SOLUTIONS == false  to get the admissible domains for the variable in the solution
           * PARTICULAR_SOLUTIONS == true  to have a particular solution
           * if false, the output won't necessarily be readable for the formatting tool of minizinc
           */
          if(PARTICULAR_SOLUTIONS) {
        	  cp.binary(x)
          }
        }
		if(!s.isEmpty) {
          for(e <- s.toList.suspendable){
            cp.binary(e)
          }
        }
	}
	
	/**
	 * Matches the variable heuristic to use on the variables in array
	 * @param args : the argument of the search annotations
	 * @param array : an array containing the variable related to the search annotation
	 * @return Unit
	 */
	def varChoiceAnn2(args: List[Any], array: Array[CPVarInt]): Unit @suspendable = {
		args(1) match {
<<<<<<< HEAD
	      case "input_order" => cp.binaryStaticOrder(array, assignAnn(args))//assignAnn(args, array, array.indexOf(_))
	      case "first_fail" => cp.binary(array, _.size,assignAnn(args))
	      case "anti_first_fail" => cp.binary(array, -_.size,assignAnn(args))
	      case "smallest" => cp.binary(array, _.min,assignAnn(args))
	      case "largest" => cp.binary(array, -_.max,assignAnn(args))
	      case "occurence" => cp.binary(array, -_.constraintDegree,assignAnn(args))
	      case "most_constrained" => {
	        System.err.println(args(1) + " not suppported so far occurence instead")
	        cp.binary(array, -_.constraintDegree,assignAnn(args))
=======
	      case "input_order" => assignAnn(args, array, array.indexOf(_))
	      case "first_fail" => assignAnn(args, array, _.size)
	        //use of assignAnn can be avoid by using a binary() and not binaryFirstFail()
	        //cp.binaryFirstFail(array, assignAnn(args))
	      case "anti_first_fail" => assignAnn(args, array, -_.size)
	      case "smallest" => assignAnn(args, array, _.min)
	      case "largest" => assignAnn(args, array, -_.max)
	      case "occurence" => assignAnn(args, array, -_.constraintDegree)
	      case "most_constrained" => System.err.println(args(1) + " not suppported so far")
	      case "max_regret" => {
	        assignAnn(args, array, -_.regret)
>>>>>>> 19b52a76
	      }
	      case "max_regret" => cp.binary(array, -_.regret,assignAnn(args))
	    }
	}
	
	/**
	 * Matches the value heuristic to use on the variables in array
	 * @param args : the argument of the search annotations
	 * @param array : an array containing the variable related to the search annotation
	 * @return Unit
	 */
	def assignAnn(args: List[Any]): (CPVarInt) => Int  = {		
		args(2) match {
		  case "indomain_min" => _.min
		  case "indomain_max" => _.max
		  case "indomain_middle" => {
			  System.err.println(args(2) + " not suppported so far, in_domain_median used instead")
			  _.median
		  }
		  case "indomain_median" => _.median
		  case "indomain" => {
			  System.err.println(args(2) + " not suppported so far, in_domain_min used instead")
			  _.min
		  }
		  case "indomain_random" => _.randomValue
		  case "indomain_split" => {
			  System.err.println(args(2) + " not suppported so far, in_domain_min used instead")
			  _.min
		  }		  		//should use binary domain split... need to check that the bound used on the intervals (with binarySplit the same as in the spec
		  case "indomain_reverse_split" => {
			  System.err.println(args(2) + " not suppported so far, in_domain_min used instead")
			  _.min
		  }
		  case "indomain_interval" => {
			  System.err.println(args(2) + " not suppported so far, in_domain_min used instead")
			  _.min
		  }
		}
	}
	
	/**
	 * Print the output according to the mzn spec
	 * @param x : array containing all CPVarInt, CPVarBool and CPVarSet in the model
	 * @param state : array of VarState containing information on the CPVarInt, CPVarBool and CPVarSet
	 */
	def format_output(x: Array[CPVar], state: Array[VarState]) {
	  //TODO : print the right output when no solution is found
	  def printCPVar(cpvar: CPVar) {
	    if(cpvar.isInstanceOf[CPVarSet]) {
    	  printSet(cpvar.asInstanceOf[CPVarSet])
    	} else {
    	  print(cpvar.toString)
    	}
	  }
	  
	  for(i <- 0 until x.length) {
    	if ( state(i).output ) { 
    	  if ( state(i).array ) {
    	    if (state(i).first) {
    	    	val ann = getCPArrayOutputAnnotations(state(i).name)
    	    	print(state(i).name + " = array" + ann.length + "d(")
    	    	for(a <- ann) {
    	    	  print(a.min + ".." + a.max + ", ")
    	    	}
    	    	print("[")
    	    	printCPVar(x(i))
    	    	if( state(i).last ) {
	    	    	println("]);")
	    	    }
    	    } else if( state(i).last ) {
    	    	print(", ")
    	    	printCPVar(x(i))
    	    	println("]);")
    	    } else {
    	    	print(", ")
    	    	printCPVar(x(i))
    	    }
    	  } else {
    	    print(state(i).name + " = ")
    	    printCPVar(x(i))
    	    println(";")
    	  }
    	}
	  }
	  println("----------")
	}
	
	/**
	 * Print a set according to the minizinc spec
	 * @param cpset : a CPVarSet
	 */
	def printSet(cpset: CPVarSet) {
		val set = cpset.requiredValues.toSeq.sorted
	    var r2 = 0
	    var r = false
	    var pred = 0
	    if (set.isEmpty) {
	      print("{}")
	    } else {
	      for (v <- set) { 
		      if (v == set.head) {
		        print("{" + v)
		        if(v == set.last) {
		          print("}")
		        }
		      }
		      else if (v != set.last) {
		        if(pred == v-1) {
		          if(!r) { r = true } 
		          r2 = v
		        } else {
		          if(r) {
		            print(".." + r2 + ", " + v)
		            r = false
		          } else {
	    	        print(", " + v)
		          }
		        }
		      } else {
		        if(pred == v-1) {
		          print(".." + v + "}")
		        } else {
		          if(r) {
		            print(".." + r2 + ", " + v + "}")
		          } else {
		            print(", " + v + "}")
		          }
		        }
		      }
		      pred = v
		    }
	    }
	    
	}
	
	def annotations : Parser[List[Annotation]] = rep("::"~>annotation) 
	// list of annotations : in flatzinc spec pg10
	def annotation : Parser[Annotation] = (
	    pred_ann_id~"("~rep1sep(expr, ",")~")" ^^ {
	      case ann~"("~list~")" => new Annotation(ann, list)
	    }
	    | pred_ann_id ^^ (new Annotation(_, null))
	)
	
}<|MERGE_RESOLUTION|>--- conflicted
+++ resolved
@@ -2180,7 +2180,6 @@
 	 */
 	def varChoiceAnn2(args: List[Any], array: Array[CPVarInt]): Unit @suspendable = {
 		args(1) match {
-<<<<<<< HEAD
 	      case "input_order" => cp.binaryStaticOrder(array, assignAnn(args))//assignAnn(args, array, array.indexOf(_))
 	      case "first_fail" => cp.binary(array, _.size,assignAnn(args))
 	      case "anti_first_fail" => cp.binary(array, -_.size,assignAnn(args))
@@ -2190,19 +2189,6 @@
 	      case "most_constrained" => {
 	        System.err.println(args(1) + " not suppported so far occurence instead")
 	        cp.binary(array, -_.constraintDegree,assignAnn(args))
-=======
-	      case "input_order" => assignAnn(args, array, array.indexOf(_))
-	      case "first_fail" => assignAnn(args, array, _.size)
-	        //use of assignAnn can be avoid by using a binary() and not binaryFirstFail()
-	        //cp.binaryFirstFail(array, assignAnn(args))
-	      case "anti_first_fail" => assignAnn(args, array, -_.size)
-	      case "smallest" => assignAnn(args, array, _.min)
-	      case "largest" => assignAnn(args, array, -_.max)
-	      case "occurence" => assignAnn(args, array, -_.constraintDegree)
-	      case "most_constrained" => System.err.println(args(1) + " not suppported so far")
-	      case "max_regret" => {
-	        assignAnn(args, array, -_.regret)
->>>>>>> 19b52a76
 	      }
 	      case "max_regret" => cp.binary(array, -_.regret,assignAnn(args))
 	    }
