--- conflicted
+++ resolved
@@ -349,12 +349,8 @@
 	 * @param ann : the list of annotation for the variable
 	 */
 	def createCPVarInt(e: Any, id: String, s: Set[Int], ann: List[Annotation]) {
-<<<<<<< HEAD
 	  //hasDomain not realy usefull, can check if the set is empty, 
 	  //is it possible to add in the model a var int with an empty domain ? for what ?
-=======
-	  //println(id)
->>>>>>> 5e01a43a
 	  e match {
           case Some("="~assign) =>
             assign match {
