--- conflicted
+++ resolved
@@ -18,13 +18,13 @@
  */
 package oscar.cp.scheduling;
 
-<<<<<<< HEAD
 import java.security.InvalidParameterException
 
 import oscar.cp.core.CPVarInt
 import oscar.cp.core.Store
 import oscar.cp.constraints.LeEq
 import oscar.cp.modeling.CPScheduler
+import oscar.cp.core.CPOutcome
 
 class Activity(val scheduler : CPScheduler, startVar : CPVarInt, durVar : CPVarInt, endVar : CPVarInt, n : String = null, existingId : Option[Int] = None) {
 
@@ -41,61 +41,6 @@
 	def dur   = durVar
 
 	// Earliest starting time
-=======
-import oscar.cp.core.CPVarInt
-import oscar.cp.core.Store
-import oscar.cp.constraints.LeEq
-import oscar.cp.core.CPOutcome
-
-class Activity(startVar: CPVarInt, durVar: CPVarInt) {
-    
-    private val endVar: CPVarInt = startVar.plus(durVar)
-	
-    def start = startVar
-    def end = endVar
-    def dur = durVar
-    
-	def this(startVar: CPVarInt,dur: Int) = this(startVar, CPVarInt(startVar.s,dur,dur))
-
-	/**
-	 * forces the update of start, end, dur
-	 */
-	def update(): CPOutcome = {
-      // end <= start
-      if (end.updateMin(start.min) == CPOutcome.Failure) {
-        CPOutcome.Failure
-      }
-      else if (start.updateMax(end.max) == CPOutcome.Failure) {
-        CPOutcome.Failure
-      }
-      // end = start + dur
-      else if (end.updateMax(start.max+dur.max) == CPOutcome.Failure) {
-        CPOutcome.Failure
-      }
-      else if (end.updateMin(start.min+dur.min) == CPOutcome.Failure) {
-        CPOutcome.Failure
-      }
-      // start = end - dur
-      else if (start.updateMax(end.max-dur.min) == CPOutcome.Failure) {
-        CPOutcome.Failure
-      }
-      else if (start.updateMin(end.min-dur.max) == CPOutcome.Failure) {
-        CPOutcome.Failure
-      }
-      // dur = end - start
-      else if (dur.updateMax(end.max-start.min) == CPOutcome.Failure) {
-        CPOutcome.Failure
-      }
-      else if (dur.updateMin(end.min-start.max) == CPOutcome.Failure) {
-        CPOutcome.Failure
-      }
-      else CPOutcome.Suspend
-    }
-	
-	/**
-	 * earliest starting time
-	 */
->>>>>>> 050cb17c
 	def est = start.min
 	// Latest starting time
 	def lst = start.max
@@ -167,6 +112,41 @@
 	def gives(height : ImplicitVarInt) = {
 		new GivesUsage(this, height)
 	}
+	
+	/**
+	 * forces the update of start, end, dur
+	 */
+	def update(): CPOutcome = {
+      // end <= start
+      if (end.updateMin(start.min) == CPOutcome.Failure) {
+        CPOutcome.Failure
+      }
+      else if (start.updateMax(end.max) == CPOutcome.Failure) {
+        CPOutcome.Failure
+      }
+      // end = start + dur
+      else if (end.updateMax(start.max+dur.max) == CPOutcome.Failure) {
+        CPOutcome.Failure
+      }
+      else if (end.updateMin(start.min+dur.min) == CPOutcome.Failure) {
+        CPOutcome.Failure
+      }
+      // start = end - dur
+      else if (start.updateMax(end.max-dur.min) == CPOutcome.Failure) {
+        CPOutcome.Failure
+      }
+      else if (start.updateMin(end.min-dur.max) == CPOutcome.Failure) {
+        CPOutcome.Failure
+      }
+      // dur = end - start
+      else if (dur.updateMax(end.max-start.min) == CPOutcome.Failure) {
+        CPOutcome.Failure
+      }
+      else if (dur.updateMin(end.min-start.max) == CPOutcome.Failure) {
+        CPOutcome.Failure
+      }
+      else CPOutcome.Suspend
+    }
 }
 
 object Activity {
