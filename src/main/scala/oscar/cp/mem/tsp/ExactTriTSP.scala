package oscar.cp.mem.tsp

import oscar.cp.mem.RoutingUtils._
import oscar.cp.modeling._
import oscar.cp.core._
import oscar.cp.mem.ChannelingPredSucc
import oscar.cp.mem.InSet
import oscar.cp.mem.pareto.Pareto
import oscar.cp.mem.pareto.ParetoSet
import oscar.cp.mem.pareto.RBPareto
import oscar.cp.mem.pareto.MOSol
import oscar.cp.mem.visu.PlotPareto
import oscar.util._
import scala.collection.mutable.Queue
import oscar.cp.mem.DynDominanceConstraint
import oscar.cp.constraints.MinAssignment
import oscar.cp.mem.visu.VisualRelax
import oscar.cp.mem.Gavanelli02
import oscar.cp.mem.pareto.ListPareto
<<<<<<< HEAD
=======
//import oscar.cp.mem.dominance.SimpleQuadTree
>>>>>>> 081e6a9e

object ExactTriTSP extends App {

  case class Sol(succ: Array[Int])
  val pareto = new ListPareto[Sol](3)
  
  // Parsing
  val coord1 = TSPUtils.parseCoordinates("data/TSP/renA10.tsp")
  val coord2 = TSPUtils.parseCoordinates("data/TSP/renB10.tsp")
  val coord3 = TSPUtils.parseCoordinates("data/TSP/renC10.tsp")
  val distMatrix1 = TSPUtils.buildDistMatrix(coord1)
  val distMatrix2 = TSPUtils.buildDistMatrix(coord2)
  val distMatrix3 = TSPUtils.buildDistMatrix(coord3)
  val distMatrices = Array(distMatrix1, distMatrix2, distMatrix3)
  val nCities = distMatrix1.size
  val Cities = 0 until nCities
  
  // Model
  // -----
  val cp = CPSolver()
  cp.silent = true

  // Successors & Predecessors
  val succ = Array.fill(nCities)(CPVarInt(cp, Cities))

  // Total distance
  val totDists = Array.tabulate(pareto.nObjs)(o => CPVarInt(cp, 0 to distMatrices(o).flatten.sum))

  // Constraints
  // -----------
  cp.solve() subjectTo {
    cp.add(circuit(succ))
    for (o <- pareto.Objs) cp.add(sum(Cities)(i => distMatrices(o)(i)(succ(i))) == totDists(o))   
    cp.add(Gavanelli02(pareto, totDists:_*))
  }
  
  // Search
  // ------
  val objective = 0
  cp.exploration {
    regretHeuristic(cp, succ, distMatrices(objective))
    solFound()
  } 

  def solFound() {   
    // No dominated solutions !
    val newSol = MOSol(Sol(succ.map(_.value)), totDists.map(_.value))      
    // Insert Solution
    assert(pareto.insert(newSol) != -1)
  }
  
  // Run
  // ---  
  cp.run()  
  
  val sols = pareto.toList
  
  for (sol1 <- sols; sol2 <- sols; if sol1 != sol2) {
    assert(!sol1.dominates(sol2))
    assert(!sol2.dominates(sol1))
  }
 
  println("Pareto Set")
  println(sols.sortBy(_.objVals(0)).mkString("\n"))
}<|MERGE_RESOLUTION|>--- conflicted
+++ resolved
@@ -17,10 +17,7 @@
 import oscar.cp.mem.visu.VisualRelax
 import oscar.cp.mem.Gavanelli02
 import oscar.cp.mem.pareto.ListPareto
-<<<<<<< HEAD
-=======
 //import oscar.cp.mem.dominance.SimpleQuadTree
->>>>>>> 081e6a9e
 
 object ExactTriTSP extends App {
 
@@ -40,7 +37,7 @@
   
   // Model
   // -----
-  val cp = CPSolver()
+  val cp = new CPSolver()
   cp.silent = true
 
   // Successors & Predecessors
