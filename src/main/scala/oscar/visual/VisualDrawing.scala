/**
 * *****************************************************************************
 * This file is part of OscaR (Scala in OR).
 *
 * OscaR is free software: you can redistribute it and/or modify
 * it under the terms of the GNU General Public License as published by
 * the Free Software Foundation, either version 2.1 of the License, or
 * (at your option) any later version.
 *
 * OscaR is distributed in the hope that it will be useful,
 * but WITHOUT ANY WARRANTY; without even the implied warranty of
 * MERCHANTABILITY or FITNESS FOR A PARTICULAR PURPOSE.  See the
 * GNU General Public License for more details.
 *
 * You should have received a copy of the GNU General Public License along with OscaR.
 * If not, see http://www.gnu.org/licenses/gpl-3.0.html
 * ****************************************************************************
 */
package oscar.visual;

import java.awt.Color;

import java.awt.BorderLayout;
import java.awt.Component;
import java.awt.FlowLayout;
import java.awt.Graphics;
import java.awt.Graphics2D;
import java.awt.Image;
import java.awt.Toolkit;
import java.awt.datatransfer.Clipboard;
import java.awt.event.ActionEvent;
import java.awt.event.ActionListener;
import java.awt.event.MouseEvent;
import java.awt.event.MouseMotionListener;
import java.awt.geom.Line2D;
import java.awt.geom.Rectangle2D;
import java.io.File;
import java.io.FileInputStream;
import java.io.FileOutputStream;
import java.util.LinkedList;

import javax.swing.ImageIcon;
import javax.swing.JButton;
import javax.swing.JComponent;
import javax.swing.JInternalFrame;
import javax.swing.JPanel;
import javax.swing.JScrollPane;
import javax.swing.JTable;

import javax.swing.TransferHandler;
import javax.swing.event.CellEditorListener;
import javax.swing.table.AbstractTableModel;
import javax.swing.table.DefaultTableCellRenderer;
import javax.swing.table.TableCellRenderer;
import java.awt.Shape;

<<<<<<< HEAD
class VisualDrawing(saveButton: Boolean, flipped: Boolean) extends JPanel(new BorderLayout()) {

  var drawingPanel: JPanel = new JPanel() {
    override def paintComponent(g: Graphics) {
      if (flipped) {
        g.translate(0, getHeight());
        (g.asInstanceOf[Graphics2D]).scale(1, -1);
      }
      super.paintComponent(g);
      for (s <- shapes) {
        s.draw(g.asInstanceOf[Graphics2D]);
      }
    }
  }

  var shapes: List[ColoredShape[Shape]] = Nil;

  drawingPanel.addMouseMotionListener(new MouseMotionListener() {
    override def mouseMoved(e: MouseEvent) {
      drawingPanel.setToolTipText("");
      for (s <- shapes) {
        s.showToolTip(e.getPoint());
      }
    }

    override def mouseDragged(arg0: MouseEvent) {
    }
  })

  drawingPanel.setBackground(Color.white)

  add(drawingPanel, BorderLayout.CENTER)

  val buttonPanel = new JPanel(new FlowLayout(FlowLayout.LEFT))

  buttonPanel.setBackground(Color.white)

  def this(saveButton: Boolean) {
    this(saveButton, false);
  }

  def showToolTip(text: String) {
    drawingPanel.setToolTipText(text);
  }

  def addShape(s: ColoredShape[Shape]) {
    shapes ::= s
    repaint();
  }

}

object VisualDrawingTest {
  def main(args: Array[String]) {

    val f = new VisualFrame("toto");
    val d = new VisualDrawing(false);
    val inf = f.createFrame("Drawing");
    inf.add(d);
    f.pack();
    val r = new Rectangle2D.Double(0, 0, 100, 100);
    val rect = new ColoredShape[Rectangle2D](d, r);

    val l = new ColoredShape[Line2D](d, new Line2D.Double(0, 0, 100, 100));

    try {
      Thread.sleep(1000);
    } catch {
      case e: InterruptedException => e.printStackTrace();
    }
    rect.innerCol = Color.red;

  }
=======
class VisualDrawing(saveButton : Boolean,flipped:Boolean) extends JPanel (new BorderLayout()) {

	var drawingPanel:JPanel = new JPanel() {
			override def paintComponent(g:Graphics) {
				if (flipped) {
					g.translate(0,getHeight()); 
					(g.asInstanceOf[Graphics2D]).scale(1, -1);
				}
				super.paintComponent(g);
				for (s <- shapes) {
					s.draw(g.asInstanceOf[Graphics2D]);
				}
			}
		}


	var shapes:Array[ColoredShape[Shape]] = Array();
		
	drawingPanel.addMouseMotionListener(new MouseMotionListener() {
		override def mouseMoved(e:MouseEvent) {
			drawingPanel.setToolTipText("");
			for (s <- shapes) {
				s.showToolTip(e.getPoint());
			}
		}
		
		override def mouseDragged(arg0:MouseEvent) {
		}
	})
	
	
	drawingPanel.setBackground(Color.white)

	add(drawingPanel, BorderLayout.CENTER)


	val buttonPanel = new JPanel(new FlowLayout(FlowLayout.LEFT))
	
	buttonPanel.setBackground(Color.white)

	
	def this(saveButton:Boolean) {
		this(saveButton,false);
	}
	
	
	def showToolTip(text:String) {
		drawingPanel.setToolTipText(text);
	}


	def addShape(s:ColoredShape[Shape]) {
		shapes :+= s
		repaint();
	}

}

object VisualDrawingTest{
  def main(args : Array[String]) {
		
		val f = new VisualFrame("toto");
		val d = new VisualDrawing(false);
		val inf = f.createFrame("Drawing");
		inf.add(d);
		f.pack();
		val r = new Rectangle2D.Double(0, 0,100,100);
		
		val rect = new ColoredShape[Rectangle2D](d,r);
		
	    
		val l = new ColoredShape[Line2D](d,new Line2D.Double(0, 0, 100, 100));
		
		
		try {
			Thread.sleep(1000);
		} catch{
			case e : InterruptedException => e.printStackTrace();
		}
		rect.innerCol=Color.red;
		
		
		
	}
>>>>>>> 323bd8ed
}<|MERGE_RESOLUTION|>--- conflicted
+++ resolved
@@ -1,24 +1,24 @@
-/**
- * *****************************************************************************
+/*******************************************************************************
  * This file is part of OscaR (Scala in OR).
- *
+ *   
  * OscaR is free software: you can redistribute it and/or modify
  * it under the terms of the GNU General Public License as published by
  * the Free Software Foundation, either version 2.1 of the License, or
  * (at your option) any later version.
- *
+ *  
  * OscaR is distributed in the hope that it will be useful,
  * but WITHOUT ANY WARRANTY; without even the implied warranty of
  * MERCHANTABILITY or FITNESS FOR A PARTICULAR PURPOSE.  See the
  * GNU General Public License for more details.
- *
+ *  
  * You should have received a copy of the GNU General Public License along with OscaR.
  * If not, see http://www.gnu.org/licenses/gpl-3.0.html
- * ****************************************************************************
- */
+ ******************************************************************************/
 package oscar.visual;
 
+
 import java.awt.Color;
+
 
 import java.awt.BorderLayout;
 import java.awt.Component;
@@ -54,81 +54,6 @@
 import javax.swing.table.TableCellRenderer;
 import java.awt.Shape;
 
-<<<<<<< HEAD
-class VisualDrawing(saveButton: Boolean, flipped: Boolean) extends JPanel(new BorderLayout()) {
-
-  var drawingPanel: JPanel = new JPanel() {
-    override def paintComponent(g: Graphics) {
-      if (flipped) {
-        g.translate(0, getHeight());
-        (g.asInstanceOf[Graphics2D]).scale(1, -1);
-      }
-      super.paintComponent(g);
-      for (s <- shapes) {
-        s.draw(g.asInstanceOf[Graphics2D]);
-      }
-    }
-  }
-
-  var shapes: List[ColoredShape[Shape]] = Nil;
-
-  drawingPanel.addMouseMotionListener(new MouseMotionListener() {
-    override def mouseMoved(e: MouseEvent) {
-      drawingPanel.setToolTipText("");
-      for (s <- shapes) {
-        s.showToolTip(e.getPoint());
-      }
-    }
-
-    override def mouseDragged(arg0: MouseEvent) {
-    }
-  })
-
-  drawingPanel.setBackground(Color.white)
-
-  add(drawingPanel, BorderLayout.CENTER)
-
-  val buttonPanel = new JPanel(new FlowLayout(FlowLayout.LEFT))
-
-  buttonPanel.setBackground(Color.white)
-
-  def this(saveButton: Boolean) {
-    this(saveButton, false);
-  }
-
-  def showToolTip(text: String) {
-    drawingPanel.setToolTipText(text);
-  }
-
-  def addShape(s: ColoredShape[Shape]) {
-    shapes ::= s
-    repaint();
-  }
-
-}
-
-object VisualDrawingTest {
-  def main(args: Array[String]) {
-
-    val f = new VisualFrame("toto");
-    val d = new VisualDrawing(false);
-    val inf = f.createFrame("Drawing");
-    inf.add(d);
-    f.pack();
-    val r = new Rectangle2D.Double(0, 0, 100, 100);
-    val rect = new ColoredShape[Rectangle2D](d, r);
-
-    val l = new ColoredShape[Line2D](d, new Line2D.Double(0, 0, 100, 100));
-
-    try {
-      Thread.sleep(1000);
-    } catch {
-      case e: InterruptedException => e.printStackTrace();
-    }
-    rect.innerCol = Color.red;
-
-  }
-=======
 class VisualDrawing(saveButton : Boolean,flipped:Boolean) extends JPanel (new BorderLayout()) {
 
 	var drawingPanel:JPanel = new JPanel() {
@@ -213,5 +138,4 @@
 		
 		
 	}
->>>>>>> 323bd8ed
 }