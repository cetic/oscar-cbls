/**
 * *****************************************************************************
 * This file is part of OscaR (Scala in OR).
 *
 * OscaR is free software: you can redistribute it and/or modify
 * it under the terms of the GNU General Public License as published by
 * the Free Software Foundation, either version 2.1 of the License, or
 * (at your option) any later version.
 *
 * OscaR is distributed in the hope that it will be useful,
 * but WITHOUT ANY WARRANTY; without even the implied warranty of
 * MERCHANTABILITY or FITNESS FOR A PARTICULAR PURPOSE.  See the
 * GNU General Public License for more details.
 *
 * You should have received a copy of the GNU General Public License along with OscaR.
 * If not, see http://www.gnu.org/licenses/gpl-3.0.html
 * ****************************************************************************
 */

package oscar.linprog.modeling

import gurobi._
import scala.collection.mutable.{ ListBuffer, HashMap }
import oscar.algebra.`package`.ConstraintType

/**
 * @author Hrayr Kostanyan Hrayr.Kostanyan@ulb.ac.be, Pierre Schaus pschaus@gmail.com, Jean van der Vaeren	
 */
class GurobiLP extends AbstractLP {
  println("GurobiLP")

  var nbRows = 0
  var nbCols = 0
  var sol = Array[Double]()
  var objectiveValue = 0.0
  var status = LPStatus.NOT_SOLVED
  var closed = false
  var released = false
  var Obj = 0.0
<<<<<<< HEAD

  var env = new GRBEnv()
  val file = new java.io.File("gurobiOption.txt")
  if (file.exists()) {
    env.readParams("gurobiOption.txt")
  }
  var model = new GRBModel(env)

  def startModelBuilding(nbRows: Int, nbCols: Int) {
	println("model gurobi:"+nbRows+"x"+nbCols)
=======
  var configFile = new java.io.File("gurobiOption.txt")
  var env = new GRBEnv()
 

  var model = new GRBModel(env)

  def startModelBuilding(nbRows: Int, nbCols: Int) {

  if (configFile.exists()) {
    model.getEnv.readParams(configFile.getAbsolutePath)
  }
>>>>>>> e9b83c96
    this.nbRows = nbRows
    this.nbCols = nbCols
    val cols = (1 to nbCols).toArray
    var x = model.addVars(cols map (i => 0.0), cols map (i => GRB.INFINITY),
      cols map (i => 0.0), cols map (i => GRB.CONTINUOUS), cols map ("x" + _))
<<<<<<< HEAD
=======
    //  for (i <- 1 to nbCols) {
    //    var x = model.addVar(0.0, GRB.INFINITY, 0.0, GRB.CONTINUOUS, "x" + i)
    //  }
>>>>>>> e9b83c96
    model.update()
  }

  def endModelBuilding() {
    closed = true
  }

  def setVarName(colId: Int, name: String) {
    // TODO implement
  }
  def addConstraint(coef: Array[Double], col: Array[Int], rhs: Double, sign: String, name: String) {
    nbRows += 1
<<<<<<< HEAD
    var ntot = new GRBLinExpr()
    ntot.addTerms(coef, col map (model.getVar(_)))
=======

    var ntot = new GRBLinExpr()
    ntot.addTerms(coef, col map (model.getVar(_)))
    // for (i <- 1 to col.size)
    // ntot.addTerm(coef(i - 1), model.getVar(col(i - 1)))
>>>>>>> e9b83c96
    sign match {
      case "<=" =>
        model.addConstr(ntot, GRB.LESS_EQUAL, rhs, name)
      case ">=" =>
        model.addConstr(ntot, GRB.GREATER_EQUAL, rhs, name)
      case "==" =>
        model.addConstr(ntot, GRB.EQUAL, rhs, name)
    }
<<<<<<< HEAD
=======
    model.update()
>>>>>>> e9b83c96
  }
  def addConstraintGreaterEqual(coef: Array[Double], col: Array[Int], rhs: Double, name: String) {
    addConstraint(coef, col, rhs, ">=", name)
  }

  def addConstraintLessEqual(coef: Array[Double], col: Array[Int], rhs: Double, name: String) {
    addConstraint(coef, col, rhs, "<=", name)
  }
  def addConstraintEqual(coef: Array[Double], col: Array[Int], rhs: Double, name: String) {
    addConstraint(coef, col, rhs, "==", name)
  }

  def addObjective(coef: Array[Double], col: Array[Int], minMode: Boolean = true) {

    val ntot = toGRBLinExpr(coef, col, model.getVars)
<<<<<<< HEAD
    model.setObjective(ntot, if (minMode) 1 else -1)
    model.update()
=======
    // for (i <- 1 to col.size) {
    //   ntot.addTerm(coef(i - 1), model.getVar(col(i - 1)))
    // }
    model.setObjective(ntot, if (minMode) 1 else -1)
    model.update()
    //  model.set(GRB.IntAttr.ModelSense, if (minMode) 1 else -1)
>>>>>>> e9b83c96
  }

  def addColumn(obj: Double, row: Array[Int], coef: Array[Double]) {
    if (!closed) {
<<<<<<< HEAD
      println("cannot add a column in a non closed solver")
=======
>>>>>>> e9b83c96
    } else {
      nbCols += 1
      val col = new GRBColumn()
      col.addTerms(coef, row map (model.getConstr(_)))
<<<<<<< HEAD
=======
      //for (i <- 1 to row.size) {
      //  col.addTerm(coef(i - 1), model.getConstr(row(i - 1)))
      //}
>>>>>>> e9b83c96
      val v = model.addVar(0.0, GRB.INFINITY, obj, GRB.CONTINUOUS, col, "x" + nbCols)
      model.update()
    }
  }

  def getLowerBound(colId: Int): Double = {
    model.getVar(colId).get(GRB.DoubleAttr.LB)
  }

  def getUpperBound(colId: Int): Double = {
    model.getVar(colId).get(GRB.DoubleAttr.UB)

  }

  def updateLowerBound(colId: Int, lb: Double) {
    model.getVar(colId).set(GRB.DoubleAttr.LB, lb)

  }

  def updateUpperBound(colId: Int, ub: Double) {
    model.getVar(colId).set(GRB.DoubleAttr.UB, ub)

  }

  def solveModel(): LPStatus.Value = {
<<<<<<< HEAD
    model.update() 
    model.write("gurobi.lp")
    model.getEnv().set(GRB.IntParam.Presolve, -1)
    model.optimize()
    var optimstatus = model.get(GRB.IntAttr.Status)
=======
    
    model.optimize()

    var optimstatus = model.get(GRB.IntAttr.Status)

>>>>>>> e9b83c96
    if (optimstatus == GRB.INF_OR_UNBD) {
      model.getEnv().set(GRB.IntParam.Presolve, 0)
      model.optimize()
      optimstatus = model.get(GRB.IntAttr.Status)
      LPStatus.UNBOUNDED
    } else if (optimstatus == GRB.OPTIMAL) {
      sol = Array.tabulate(nbCols)(col => model.getVar(col).get(GRB.DoubleAttr.X))
      Obj = model.get(GRB.DoubleAttr.ObjVal)
      LPStatus.OPTIMAL
    } else if (optimstatus == GRB.INFEASIBLE) {
      println("Model is infeasible")

      // compute and write out IIS
      model.computeIIS()
      LPStatus.INFEASIBLE
    } else if (optimstatus == GRB.UNBOUNDED) {
      println("Model is unbounded")
      LPStatus.UNBOUNDED
    } else {
      sol = Array.tabulate(nbCols)(col => model.getVar(col).get(GRB.DoubleAttr.X))
      println("Optimization was stopped with status = " + optimstatus)
      LPStatus.SUBOPTIMAL
    }
  }

  def getValue(colId: Int): Double = {
    sol(colId)

  }
<<<<<<< HEAD

  def getObjectiveValue(): Double = {
    Obj
  }

  def setInteger(colId: Int) {
    model.getVar(colId).set(GRB.CharAttr.VType, 'I')

  }

  def setFloat(colId: Int) {

  }

  def setBounds(colId: Int, low: Double, up: Double) {
    var grbvar = model.getVar(colId)
    grbvar.set(GRB.DoubleAttr.LB, low)
    grbvar.set(GRB.DoubleAttr.UB, up)
  }

  def setUnboundUpperBound(colId: Int) {

  }

=======

  def getObjectiveValue(): Double = {
    Obj
  }

  def setInteger(colId: Int) {
    model.getVar(colId).set(GRB.CharAttr.VType, 'I')

  }

  def setFloat(colId: Int) {

  }

  def setBounds(colId: Int, low: Double, up: Double) {

    model.set(GRB.DoubleAttr.UB, Array(model.getVar(colId)), Array(up))
    model.set(GRB.DoubleAttr.LB, Array(model.getVar(colId)), Array(low))
    /*var ntot = new GRBLinExpr()
    ntot.addTerm(1, model.getVar(colId))
    model.addRange(ntot, low, up, "")*/
    model.update()
  }

  def setUnboundUpperBound(colId: Int) {

  }

>>>>>>> e9b83c96
  def setUnboundLowerBound(colId: Int) {
    model.getVar(colId).set(GRB.DoubleAttr.LB, -GRB.INFINITY)
  }

  def getReducedCost(colId: Int): Double = {
    model.getVar(colId).get(GRB.DoubleAttr.RC)
  }

  def getDual(rowId: Int): Double = {
    model.getConstr(rowId).get(GRB.DoubleAttr.Pi)
  }

  def deleteConstraint(rowId: Int) {
    model.remove(model.getConstr(rowId))
  }

  def addVariable() {
    nbCols += 1
    var x = model.addVar(0.0, GRB.INFINITY, 0.0, GRB.CONTINUOUS, "x" + nbCols)
    model.update()
  }

  def deleteVariable(colId: Int) {
    model.remove(model.getVar(colId))
  }
  def release() {
    model.reset
  }

  def exportModel(fileName: String) {
    model.write(fileName)
  }

<<<<<<< HEAD
  def addAllConstraints(cons: List[LPConstraint]) = {
    val vars = model.getVars
    val allCons = cons.toArray
=======
  def addAllConstraints(cons: HashMap[Int, LPConstraint]) = {
    val vars = model.getVars
    val allCons = (cons map (tuple => tuple._2)).toArray
>>>>>>> e9b83c96

    model.addConstrs(
      allCons map (c => toGRBLinExpr(c.coef, c.varIds, vars)),
      allCons map (c => toSenses(c.cstr.consType)),
      allCons map (c => c.rhs),
      allCons map (c => c.name))
    model.update()
  }

  def setVarProperties(vars: Array[AbstractLPVar]) = {
    val varsGrb = model.getVars
    val orderedVars: Array[GRBVar] = vars map (x => varsGrb(x.index))
    val ub = vars map (_.ub)
    val lb = vars map (_.lb)

    model.set(GRB.DoubleAttr.UB, orderedVars, ub)
    model.set(GRB.DoubleAttr.LB, orderedVars, lb)

    // surprisingly this does not work 
    // model.set(GRB.CharAttr.VType, orderedVars, vars map (x => if(x.isInteger)'I' else 'C'))
    // or this   model.set(GRB.CharAttr.VType, orderedVars, vars map (x => if(x.isInteger)GRB.INTEGER else GRB.CONTINUOUS))
    for (v <- vars filter (_.isInteger)) setInteger(v.index)
    model.update()
  }
  private def toGRBLinExpr(coef: Array[Double], col: Array[Int], vars: Array[GRBVar]): GRBLinExpr = {
    var ntot = new GRBLinExpr()
    ntot.addTerms(coef, col map (vars(_)))
    ntot
  }
  private def toSenses(sign: ConstraintType.Value) = {
    sign match {
      case ConstraintType.LQ => GRB.LESS_EQUAL
      case ConstraintType.GQ => GRB.GREATER_EQUAL
      case ConstraintType.EQ => GRB.EQUAL
    }
  }

}<|MERGE_RESOLUTION|>--- conflicted
+++ resolved
@@ -1,21 +1,19 @@
-/**
- * *****************************************************************************
+/*******************************************************************************
  * This file is part of OscaR (Scala in OR).
- *
+ *  
  * OscaR is free software: you can redistribute it and/or modify
  * it under the terms of the GNU General Public License as published by
  * the Free Software Foundation, either version 2.1 of the License, or
  * (at your option) any later version.
- *
+ * 
  * OscaR is distributed in the hope that it will be useful,
  * but WITHOUT ANY WARRANTY; without even the implied warranty of
  * MERCHANTABILITY or FITNESS FOR A PARTICULAR PURPOSE.  See the
  * GNU General Public License for more details.
- *
+ * 
  * You should have received a copy of the GNU General Public License along with OscaR.
  * If not, see http://www.gnu.org/licenses/gpl-3.0.html
- * ****************************************************************************
- */
+ ******************************************************************************/
 
 package oscar.linprog.modeling
 
@@ -37,41 +35,21 @@
   var closed = false
   var released = false
   var Obj = 0.0
-<<<<<<< HEAD
-
+  var configFile = new java.io.File("gurobiOption.txt")
   var env = new GRBEnv()
-  val file = new java.io.File("gurobiOption.txt")
-  if (file.exists()) {
-    env.readParams("gurobiOption.txt")
-  }
   var model = new GRBModel(env)
 
   def startModelBuilding(nbRows: Int, nbCols: Int) {
 	println("model gurobi:"+nbRows+"x"+nbCols)
-=======
-  var configFile = new java.io.File("gurobiOption.txt")
-  var env = new GRBEnv()
- 
-
-  var model = new GRBModel(env)
-
-  def startModelBuilding(nbRows: Int, nbCols: Int) {
-
+	
   if (configFile.exists()) {
     model.getEnv.readParams(configFile.getAbsolutePath)
   }
->>>>>>> e9b83c96
     this.nbRows = nbRows
     this.nbCols = nbCols
     val cols = (1 to nbCols).toArray
     var x = model.addVars(cols map (i => 0.0), cols map (i => GRB.INFINITY),
       cols map (i => 0.0), cols map (i => GRB.CONTINUOUS), cols map ("x" + _))
-<<<<<<< HEAD
-=======
-    //  for (i <- 1 to nbCols) {
-    //    var x = model.addVar(0.0, GRB.INFINITY, 0.0, GRB.CONTINUOUS, "x" + i)
-    //  }
->>>>>>> e9b83c96
     model.update()
   }
 
@@ -84,16 +62,8 @@
   }
   def addConstraint(coef: Array[Double], col: Array[Int], rhs: Double, sign: String, name: String) {
     nbRows += 1
-<<<<<<< HEAD
     var ntot = new GRBLinExpr()
     ntot.addTerms(coef, col map (model.getVar(_)))
-=======
-
-    var ntot = new GRBLinExpr()
-    ntot.addTerms(coef, col map (model.getVar(_)))
-    // for (i <- 1 to col.size)
-    // ntot.addTerm(coef(i - 1), model.getVar(col(i - 1)))
->>>>>>> e9b83c96
     sign match {
       case "<=" =>
         model.addConstr(ntot, GRB.LESS_EQUAL, rhs, name)
@@ -102,10 +72,6 @@
       case "==" =>
         model.addConstr(ntot, GRB.EQUAL, rhs, name)
     }
-<<<<<<< HEAD
-=======
-    model.update()
->>>>>>> e9b83c96
   }
   def addConstraintGreaterEqual(coef: Array[Double], col: Array[Int], rhs: Double, name: String) {
     addConstraint(coef, col, rhs, ">=", name)
@@ -121,35 +87,17 @@
   def addObjective(coef: Array[Double], col: Array[Int], minMode: Boolean = true) {
 
     val ntot = toGRBLinExpr(coef, col, model.getVars)
-<<<<<<< HEAD
     model.setObjective(ntot, if (minMode) 1 else -1)
     model.update()
-=======
-    // for (i <- 1 to col.size) {
-    //   ntot.addTerm(coef(i - 1), model.getVar(col(i - 1)))
-    // }
-    model.setObjective(ntot, if (minMode) 1 else -1)
-    model.update()
-    //  model.set(GRB.IntAttr.ModelSense, if (minMode) 1 else -1)
->>>>>>> e9b83c96
   }
 
   def addColumn(obj: Double, row: Array[Int], coef: Array[Double]) {
     if (!closed) {
-<<<<<<< HEAD
       println("cannot add a column in a non closed solver")
-=======
->>>>>>> e9b83c96
     } else {
       nbCols += 1
       val col = new GRBColumn()
       col.addTerms(coef, row map (model.getConstr(_)))
-<<<<<<< HEAD
-=======
-      //for (i <- 1 to row.size) {
-      //  col.addTerm(coef(i - 1), model.getConstr(row(i - 1)))
-      //}
->>>>>>> e9b83c96
       val v = model.addVar(0.0, GRB.INFINITY, obj, GRB.CONTINUOUS, col, "x" + nbCols)
       model.update()
     }
@@ -175,19 +123,10 @@
   }
 
   def solveModel(): LPStatus.Value = {
-<<<<<<< HEAD
     model.update() 
     model.write("gurobi.lp")
-    model.getEnv().set(GRB.IntParam.Presolve, -1)
     model.optimize()
     var optimstatus = model.get(GRB.IntAttr.Status)
-=======
-    
-    model.optimize()
-
-    var optimstatus = model.get(GRB.IntAttr.Status)
-
->>>>>>> e9b83c96
     if (optimstatus == GRB.INF_OR_UNBD) {
       model.getEnv().set(GRB.IntParam.Presolve, 0)
       model.optimize()
@@ -217,7 +156,6 @@
     sol(colId)
 
   }
-<<<<<<< HEAD
 
   def getObjectiveValue(): Double = {
     Obj
@@ -242,36 +180,6 @@
 
   }
 
-=======
-
-  def getObjectiveValue(): Double = {
-    Obj
-  }
-
-  def setInteger(colId: Int) {
-    model.getVar(colId).set(GRB.CharAttr.VType, 'I')
-
-  }
-
-  def setFloat(colId: Int) {
-
-  }
-
-  def setBounds(colId: Int, low: Double, up: Double) {
-
-    model.set(GRB.DoubleAttr.UB, Array(model.getVar(colId)), Array(up))
-    model.set(GRB.DoubleAttr.LB, Array(model.getVar(colId)), Array(low))
-    /*var ntot = new GRBLinExpr()
-    ntot.addTerm(1, model.getVar(colId))
-    model.addRange(ntot, low, up, "")*/
-    model.update()
-  }
-
-  def setUnboundUpperBound(colId: Int) {
-
-  }
-
->>>>>>> e9b83c96
   def setUnboundLowerBound(colId: Int) {
     model.getVar(colId).set(GRB.DoubleAttr.LB, -GRB.INFINITY)
   }
@@ -305,15 +213,9 @@
     model.write(fileName)
   }
 
-<<<<<<< HEAD
   def addAllConstraints(cons: List[LPConstraint]) = {
     val vars = model.getVars
     val allCons = cons.toArray
-=======
-  def addAllConstraints(cons: HashMap[Int, LPConstraint]) = {
-    val vars = model.getVars
-    val allCons = (cons map (tuple => tuple._2)).toArray
->>>>>>> e9b83c96
 
     model.addConstrs(
       allCons map (c => toGRBLinExpr(c.coef, c.varIds, vars)),
