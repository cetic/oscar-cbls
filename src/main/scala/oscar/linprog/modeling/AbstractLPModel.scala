/*******************************************************************************
 * This file is part of OscaR (Scala in OR).
 *  
 * OscaR is free software: you can redistribute it and/or modify
 * it under the terms of the GNU General Public License as published by
 * the Free Software Foundation, either version 2.1 of the License, or
 * (at your option) any later version.
 * 
 * OscaR is distributed in the hope that it will be useful,
 * but WITHOUT ANY WARRANTY; without even the implied warranty of
 * MERCHANTABILITY or FITNESS FOR A PARTICULAR PURPOSE.  See the
 * GNU General Public License for more details.
 * 
 * You should have received a copy of the GNU General Public License along with OscaR.
 * If not, see http://www.gnu.org/licenses/gpl-3.0.html
 ******************************************************************************/

package oscar.linprog.modeling

import oscar.algebra._
import scala.collection._

object LPStatus extends Enumeration {
    val NOT_SOLVED = Value("not solved yet")
    val OPTIMAL = Value("optimal")
    val SUBOPTIMAL = Value("suboptimal")
    val UNBOUNDED = Value("unbounded")
    val INFEASIBLE = Value("infeasible")
}


/**
 * Abstract class that must be extended to define a new LP solver
 */
abstract class AbstractLP {

	/**
	 * Number of rows in the model
	 */
  	var nbRows : Int
  	
  	/**
  	 * Number of columns / variables in the model
  	 */
  	var nbCols : Int
  	
  	/**
  	 * Solution, one entry for each column / variable
  	 */
    var sol : Array[Double]
  	
  	/**
  	 * Objective value 
  	 */
  	var objectiveValue : Double
 	
  	
  	var released : Boolean
  	
  	var configFile : java.io.File 
	
  	
	def startModelBuilding(nbRows : Int,nbCols : Int)
	
  	/**
  	 * Terminates the model building, the model cannot be modified afterwards
  	 */
  	def endModelBuilding()

  /**
   * Add the constraint ''coef(0)*x[col(0)] + ... + coef(n)*x[col(n)] >= rhs'' to the model.
   * @param coef are the coefficients of the linear term
   * @param col indicates to which column/variable the coefficients refer to
   */
  def addConstraintGreaterEqual(coef: Array[Double], col: Array[Int], rhs: Double, name: String)
     

  	/**
  	 * Add the constraint ''coef(0)*x[col(0)] + ... + coef(n)*x[col(n)] <= rhs'' to the model.
  	 * @param coef are the coefficients of the linear term
  	 * @param col indicates to which column/variable the coefficients refer to
  	 */
  	def addConstraintLessEqual(coef : Array[Double], col : Array[Int], rhs : Double, name: String)

  	/**
  	 * Add the constraint ''coef(0)*x[col(0)] + ... + coef(n)*x[col(n)] == rhs'' to the model.
  	 * @param coef are the coefficients of the linear term
  	 * @param col indicates to which column/variable the coefficients refer to
  	 */  	
  	def addConstraintEqual(coef : Array[Double], col : Array[Int], rhs : Double, name: String)
  	
  	/**
  	 * Define the objective function as ''coef(0)*x[col(0)] + ... + coef(n)*x[col(n)]'' to the model.
  	 * @param coef are the coefficients of the linear term
  	 * @param col indicates to which column/variable the coefficients refer to
  	 * @param minMode = true if this objective should be minimized (default), false to maximize it 
  	 */
    def addObjective(coef : Array[Double], col : Array[Int], minMode : Boolean = true)
  	
  	/**
  	 * Add a column to the problem
  	 */
  	def addColumn(obj : Double, row : Array[Int], coef : Array[Double])
  	
  	def getLowerBound(colId : Int) : Double
  	
  	def getUpperBound(colId : Int) : Double
  	
  	def updateLowerBound(colId : Int, lb : Double) 
    
  	def updateUpperBound(colId : Int, ub : Double)
    
  	def solveModel(): LPStatus.Value
    
  	def getValue(colId : Int) : Double
  	
  	def getObjectiveValue() : Double
  	
  	def setBounds(colId : Int, low : Double, up : Double)
  	
  	def setUnboundUpperBound(colId : Int)
  	
  	def setUnboundLowerBound(colId : Int)
  	
  	/** Set name of variable in solver */
  	def setVarName(colId : Int, name: String)
  	
  	def deleteConstraint(rowId : Int)
  	
  	def addVariable()
  	
  	def deleteVariable(colId : Int)
  	
  	def exportModel(fineName: String)
  	
  	/**
  	 * Release the memory of this solver
  	 */
  	def release()

  	def setIntParameter(name : String, value : Int) {println("not implemented")}
  	
  	def setFloatParameter(name : String, value : Double) {println("not implemented")}
  	
  	def setStringParameter(name : String, value : String) {println("not implemented")}
  	
  	def releaseMemory() {println("not implemented")}
  	
  	/**
  	 * Get the dual variable of the row/constraint
  	 */
  	def getDual(rowId : Int) : Double
  	
  	/**
	 * Get the reduced cost corresponding to the column/variable
	 */
	def getReducedCost(colId : Int) : Double
	
	/**
	 * Set the column/variable as an integer variable
	 */
  	def setInteger(colId : Int)
  	
  	/**
  	 * Set the column/variable as a float variable
  	 */
  	def setFloat(colId : Int)
}

// ----------------------------------------------------------------


/**
 * Trait used for the modeling of single objective minimization using LP-MIP
 * 
 * @author Pierre Schaus pschaus@gmail.com
 */

/**
 * Defines an Float unbounded variable in the LP solver with domain:
 * [0,+inf] is unbounded = true, 
 * [-inf,+inf] otherwise
 */
class AbstractLPVar(val solver: AbstractLPSolver, varName: String, lbound: Double, ubound: Double, doubleUnbounded: Boolean) extends Var {
    
	// do not swap next two lines
	val index = solver.register(this)

	val lb = lbound
	val ub = ubound
	var unbounded = doubleUnbounded // unbounded [-inf,+inf]
	var integer : Boolean = false


	def name = varName
	
	/**
	 * Adjust the bound of the variable and re-optimize
	 */
	def setBounds(lb: Double, ub: Double,reoptimize: Boolean = false) {
	  solver.setBounds(this,lb,ub,reoptimize)
	}
	
	/**
	 * Reset initial bounds and repotimize
	 */
	def resetBounds() {
	  solver.setVarProperties()
	}

  	
	/**
	 * Returns the value of the variable (integer rounded if the variable is integer)
	 */   
    override def value = solver.getValue(index)
    
    def getValue : Double = {
	  value match {
	    case Some(v) => v
	    case _ => Double.NegativeInfinity
	  }
	}
    
    /**
     * Return true if the variable is integer, false otherwise
     */
    def isInteger() : Boolean = integer   
    
    /**
     * Return true if the variable is unbounded, false otherwise
     */
    def isUnbounded() : Boolean = unbounded
    
    /**
     * Return the lower bound of the variable
     */
    def getLowerBound() : Double = lb
    
    /**
     * Return the upper bound of the variable
     */
    def getUpperBound() : Double = ub
    
    /**
     * Return the name of the variable
     */
    def getName() : String = name    

}

class LPConstraint(val solver : AbstractLPSolver,val cstr : LinearConstraint, val index: Int, val name:String) {

<<<<<<< HEAD
 	private val e = cstr.linExpr.coef.toArray
 	val perm = (0 until e.size).sortBy(i => e(i)._1.index)
=======
 	private val e = Vector() ++ cstr.linExpr.coef.toList 
 	private val perm = (0 until e.size).sortBy(i => e(i)._1.index)
>>>>>>> e9b83c96
 	
    val coef : Array[Double] = perm.map(i => e(i)._2).toArray
    val varIds : Array[Int] =  perm.map(i => e(i)._1.index).toArray
    val rhs : Double = -cstr.linExpr.cte // value of the constant (minus because it goes from lhs to rhs)
    def getSolver() : AbstractLPSolver = solver

    def size() : Int = coef.length
   
    
    def dual() = solver.getDual(this)
	
} 
  
abstract class AbstractLPSolver {
         
    // map from the index of variables to their implementation
    protected val vars = mutable.HashMap.empty[Int,AbstractLPVar]
    protected val cons = mutable.HashMap.empty[Int,LPConstraint]
    private val solution = mutable.HashMap.empty[Int,Double]
    protected var objective: LinearExpression = 0
    protected var minimize = true
    /** Should solveModel be called at end of subjectTo and suchThat blocks?*/
    protected var autoSolve = true 
    
    protected val solver: AbstractLP
    
    protected var statuss = LPStatus.NOT_SOLVED
 
    
    def register(vari: AbstractLPVar): Int = {
      vars(vars.size) = vari
      vars.size-1
    }
    
    def add(constr : LinearConstraint,name: Option[String]= None): LPConstraint = {
      val cstName = name match {
        case Some(n) => n
        case None => "cstr"+cons.size
      }
      val constraint = new LPConstraint(this,constr,cons.size,cstName)
      cons(cons.size) = constraint
      constraint
    }
    
    /**
     * add the constraints really into the solver implem
     */
    def addAllConstraints() {
      var nbC = 0
      cons  foreach { case (i,c) =>
        if (nbC % 1000 == 0) println("Added "+nbC+" constraints. Currently at constraint index "+ i)
        c.cstr.consType match {
              case ConstraintType.GQ => solver.addConstraintGreaterEqual(c.coef,c.varIds,c.rhs, c.name)
              case ConstraintType.LQ => solver.addConstraintLessEqual(c.coef,c.varIds,c.rhs, c.name)
              case ConstraintType.EQ => solver.addConstraintEqual(c.coef,c.varIds,c.rhs, c.name)
        }
        nbC+=1
      }
    }
    
    def getValue(varIndex: Int): Option[Double] = solution.get(varIndex)
    
	def getDual(cons: LPConstraint) : Double = {
		solver.getDual(cons.index)
	}  
	
	def setVarProperties() = {
	  vars  foreach { case (i,x) =>
	    setVarBounds(x)
	    solver.setVarName(x.index, x.getName())
	  }
	}
	
	
	def setVarBounds(x: AbstractLPVar,reoptimize: Boolean = false) = {
	    if (x.isUnbounded) {
			solver.setUnboundUpperBound(x.index)
			solver.setUnboundLowerBound(x.index)
		} else {
			solver.setBounds(x.index, x.lb , x.ub)
		}
	    if (reoptimize) solveModel()
	}
	
	def setBounds(x: AbstractLPVar, lb: Double, ub: Double,reoptimize: Boolean = false) = {
		solver.setBounds(x.index,lb,ub)
	    if (reoptimize) solveModel()
	}
	
	
	def optimize(linExpr: LinearExpression, minimize : Boolean) : AbstractLPSolver = {
    	objective = linExpr
    	this.minimize = minimize
	    this
	}
	
	def minimize(expr: LinearExpression) : AbstractLPSolver = {
		optimize(expr,true)
	}
	
	def maximize(expr: LinearExpression) : AbstractLPSolver = {
		optimize(expr,false)
	}
	
	def subjectTo (constraintsBlock : => Unit) {
		//executes the block containing the constraints
		constraintsBlock
		

		solver.startModelBuilding(cons.size,vars.size)
		
		println("Setting variable bounds...")
		setVarProperties() //set the the var bounds correctly
		
		val e = objective.coef.toList
 		val coef : Array[Double] = e.map(_._2).toArray
		val varIds : Array[Int] =  e.map(_._1.index).toArray
		
		println("Creating objective...")
		solver.addObjective(coef, varIds, minimize)
		
		println("Creating constraints...")
		val t0 = System.currentTimeMillis()
		addAllConstraints()
		println("time to add constraints:"+(System.currentTimeMillis()-t0))
				
		//close the model and optimize
		if (autoSolve) solveModel() 
	}
	
	def suchThat (constraints: LinearConstraint*) {
		// add all the constraints
		constraints.foreach(add(_))
		//close the model and optimize
		if (autoSolve) solveModel()
	}

    def solveModel() {
      solver.endModelBuilding()
      println("Solving ...")
      statuss = solver.solveModel()
      if ((statuss == LPStatus.OPTIMAL) || (statuss == LPStatus.SUBOPTIMAL)) {
        (0 until vars.size) foreach { i => solution(i) = solver.getValue(i) }
      }
    }
	
    /**
     * @return The objective value, 0 if no objective
     */
	def getObjectiveValue() : Double = {
			objective.value match {
				case Some(v) => v
				case None => {
				  0 
				}	
			}
	}

    /**
     * @return The objective value, None if no objective (problem not yet solved or infeasible)
     */	
	def objectiveValue() : Option[Double] = objective.value
	

	def status() : LPStatus.Value = statuss
	
	def release() = solver.release()
	
	def desactivateAutoSolve {autoSolve = false}
	
	
	/**
	 * Check that all the constraints are satisfied
	 */
	def checkConstraints(tol: Double = 10e-6): Boolean = {
	  var violation = false
	  cons  foreach { case (i,c) =>
	    var res = 0.0
	    
	    val ex = c.cstr.linExpr.coef.toArray
	    
	    for ((i,a) <- c.varIds.zip(c.coef)) {
	      val x: AbstractLPVar = vars.get(i) match {
	        case Some(variable) => variable
	        case None => throw new IllegalArgumentException("Variable with index "+i+" not present in lp solver")
	      }
	      res += a * x.getValue
	    }
	    val ok = c.cstr.consType match {
              case ConstraintType.GQ => res+tol >= c.rhs
              case ConstraintType.LQ => res-tol <= c.rhs
              case ConstraintType.EQ => res <= c.rhs+tol && res >= c.rhs-tol
        }
        if (!ok) {
          println("violation of constraint: "+c.name+": "+res+" "+c.cstr.consType+" "+c.rhs)
          violation = true
        }
      }
	  !violation
	}
	
	
} // end class AbstractLPSolver








<|MERGE_RESOLUTION|>--- conflicted
+++ resolved
@@ -250,13 +250,8 @@
 
 class LPConstraint(val solver : AbstractLPSolver,val cstr : LinearConstraint, val index: Int, val name:String) {
 
-<<<<<<< HEAD
  	private val e = cstr.linExpr.coef.toArray
  	val perm = (0 until e.size).sortBy(i => e(i)._1.index)
-=======
- 	private val e = Vector() ++ cstr.linExpr.coef.toList 
- 	private val perm = (0 until e.size).sortBy(i => e(i)._1.index)
->>>>>>> e9b83c96
  	
     val coef : Array[Double] = perm.map(i => e(i)._2).toArray
     val varIds : Array[Int] =  perm.map(i => e(i)._1.index).toArray
@@ -274,7 +269,7 @@
          
     // map from the index of variables to their implementation
     protected val vars = mutable.HashMap.empty[Int,AbstractLPVar]
-    protected val cons = mutable.HashMap.empty[Int,LPConstraint]
+    private val cons = mutable.HashMap.empty[Int,LPConstraint]
     private val solution = mutable.HashMap.empty[Int,Double]
     protected var objective: LinearExpression = 0
     protected var minimize = true
@@ -370,7 +365,6 @@
 		
 		println("Setting variable bounds...")
 		setVarProperties() //set the the var bounds correctly
-		
 		val e = objective.coef.toList
  		val coef : Array[Double] = e.map(_._2).toArray
 		val varIds : Array[Int] =  e.map(_._1.index).toArray
