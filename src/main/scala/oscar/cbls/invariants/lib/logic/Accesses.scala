/**
 * *****************************************************************************
 * OscaR is free software: you can redistribute it and/or modify
 * it under the terms of the GNU Lesser General Public License as published by
 * the Free Software Foundation, either version 2.1 of the License, or
 * (at your option) any later version.
 *
 * OscaR is distributed in the hope that it will be useful,
 * but WITHOUT ANY WARRANTY; without even the implied warranty of
 * MERCHANTABILITY or FITNESS FOR A PARTICULAR PURPOSE.  See the
 * GNU Lesser General Public License  for more details.
 *
 * You should have received a copy of the GNU Lesser General Public License along with OscaR.
 * If not, see http://www.gnu.org/licenses/lgpl-3.0.en.html
 * ****************************************************************************
 */
/**
 * *****************************************************************************
 * Contributors:
 *     This code has been initially developed by CETIC www.cetic.be
 *         by Renaud De Landtsheer
 * ****************************************************************************
 */

package oscar.cbls.invariants.lib.logic

import collection.immutable.SortedSet
import oscar.cbls.invariants.core.computation._
import oscar.cbls.invariants.core.propagation.{ Checker, KeyForElementRemoval }

/**
 * if (ifVar >0) then thenVar else elveVar
 * @param ifVar the condition (IntVar)
 * @param thenVar the returned value if ifVar > 0
 * @param elseVar the returned value if ifVar <= 0
 */
case class IntITE(ifVar: IntVar, thenVar: IntVar, elseVar: IntVar) extends IntInvariant {

  var output: IntVar = null
  var KeyToCurrentVar: KeyForElementRemoval = null

  registerStaticDependencies(ifVar, thenVar, elseVar)
  registerDeterminingDependency(ifVar)
  KeyToCurrentVar = registerDynamicDependency((if (ifVar.value > 0) thenVar else elseVar))
  finishInitialization()

  def myMax = thenVar.maxVal.max(elseVar.maxVal)
  def myMin = thenVar.minVal.min(elseVar.minVal)

  override def setOutputVar(v: IntVar) {
    output = v
    output.setDefiningInvariant(this)
    output := (if (ifVar.value > 0) thenVar else elseVar).value
  }

  @inline
  override def notifyIntChanged(v: IntVar, OldVal: Int, NewVal: Int) {
    if (v == ifVar) {
      if (NewVal > 0 && OldVal <= 0) {
        //modifier le graphe de dependances
        unregisterDynamicDependency(KeyToCurrentVar)
        KeyToCurrentVar = registerDynamicDependency(thenVar)
        output := thenVar.value
      } else if (NewVal <= 0 && OldVal > 0) {
        //modifier le graphe de dependances
        unregisterDynamicDependency(KeyToCurrentVar)
        KeyToCurrentVar = registerDynamicDependency(elseVar)
        output := elseVar.value
      }
    } else { //si c'est justement celui qui est affiche.
      output := NewVal
    }
  }

  override def toString: String = {
    "ITE(" + ifVar + ',' + thenVar + "," + elseVar + ")"
  }

  override def checkInternals(c: Checker) {
    c.check(output.value == (if (ifVar.value <= 0) elseVar.value else thenVar.value),
      Some("output.value (" + output.value
        + ") == (if (ifVar.value (" + ifVar.value + ") <= 0) elseVar.value (" + elseVar.value
        + ") else thenVar.value (" + thenVar.value + "))"))
  }
}

/**
 * inputarray[index]
 * @param inputarray is an array of IntVar
 * @param index is the index accessing the array
 */
case class IntElement(index: IntVar, inputarray: Array[IntVar])
  extends IntInvariant with Bulked[IntVar, ((Int, Int))] {

  var output: IntVar = null
  var KeyToCurrentVar: KeyForElementRemoval = null

  registerStaticDependency(index)
  registerDeterminingDependency(index)

  val (myMin, myMax) = bulkRegister(inputarray)

  KeyToCurrentVar = registerDynamicDependency(inputarray(index.value))

  finishInitialization()

  override def performBulkComputation(bulkedVar: Array[IntVar]): (Int, Int) = {
    var MyMax = Int.MinValue
    var MyMin = Int.MaxValue
    for (v <- bulkedVar) {
      if (MyMax < v.maxVal) MyMax = v.maxVal
      if (MyMin > v.minVal) MyMin = v.minVal
    }
    (MyMin, MyMax)
  }

  override def setOutputVar(v: IntVar) {
    output = v
    output.setDefiningInvariant(this)
    output := inputarray.apply(index.value).value
  }

  @inline
  override def notifyIntChanged(v: IntVar, OldVal: Int, NewVal: Int) {
    if (v == index) {
      //modifier le graphe de dependances
      unregisterDynamicDependency(KeyToCurrentVar)
      KeyToCurrentVar = registerDynamicDependency(inputarray(NewVal))
      output := inputarray(NewVal).value
    } else { //si c'est justement celui qui est affiche.
      assert(v == inputarray.apply(index.value), "access notified for non listened var")
      output := NewVal
    }
  }

  override def checkInternals(c: Checker) {
    c.check(output.value == inputarray(index.value).value,
      Some("output.value (" + output.value + ") == inputarray(index.value ("
        + index.value + ")).value (" + inputarray(index.value).value + ")"))
  }

  override def toString: String = {
    inputarray.toList.toString + "[" + index.toString + "]"
  }
}

/**
 * Union(i in index) (array[i])
 * @param index is an IntSetVar denoting the set of positions in the array to consider
 * @param inputarray is the array of intvar that can be selected by the index
 */
case class IntElements(index: IntSetVar, inputarray: Array[IntVar])
  extends IntSetInvariant with Bulked[IntVar, ((Int, Int))] {

  var output: IntSetVar = null
  val KeysToInputArray: Array[KeyForElementRemoval] = new Array(inputarray.size)

  //this array is the number of elements with value i-myMin
  var ValueCount: Array[Int] = null

  registerStaticDependency(index)
  registerDeterminingDependency(index)

  val (myMin, myMax) = bulkRegister(inputarray)
  for (v <- index.value) KeysToInputArray(v) = registerDynamicDependency(inputarray(v), v)

  finishInitialization()

  override def performBulkComputation(bulkedVar: Array[IntVar]): (Int, Int) = {
    var MyMax = Int.MinValue
    var MyMin = Int.MaxValue
    for (v <- bulkedVar) {
      if (MyMax < v.maxVal) MyMax = v.maxVal
      if (MyMin > v.minVal) MyMin = v.minVal
    }
    (MyMin, MyMax)
  }

  override def setOutputVar(v: IntSetVar) {
    output = v
    output.setDefiningInvariant(this)

    ValueCount = Array.tabulate(myMax - myMin + 1)(_ => 0)

    output := SortedSet.empty
    for (arrayPosition <- index.value) {
      val value = inputarray(arrayPosition).value
<<<<<<< HEAD
      if (ValueCount(value - myMin) == 0) {
        ValueCount(value - myMin) = 1
        output :+= value
      } else {
        ValueCount(value - myMin) += 1
      }
=======
      internalInsert(value)
>>>>>>> 15241f1e
    }
  }

  @inline
<<<<<<< HEAD
  override def notifyIntChanged(v: IntVar, indice: Int, OldVal: Int, NewVal: Int) {
    assert(inputarray(indice) == v)
    assert(KeysToInputArray(indice) != null)

    if (ValueCount(OldVal - myMin) == 1) {
      ValueCount(OldVal - myMin) = 0
      output :-= OldVal
    } else {
      ValueCount(OldVal - myMin) -= 1
    }

    if (ValueCount(NewVal - myMin) == 0) {
      ValueCount(NewVal - myMin) = 1
      output :+= NewVal
    } else {
      ValueCount(NewVal - myMin) += 1
    }
=======
  override def notifyIntChanged(v:IntVar,OldVal:Int,NewVal:Int){
    internalDelete(OldVal)
    internalInsert(NewVal)
>>>>>>> 15241f1e
  }

  @inline
  override def notifyInsertOn(v: IntSetVar, value: Int) {
    assert(index == v)
    KeysToInputArray(value) = registerDynamicDependency(inputarray(value))
    val NewVal: Int = inputarray(value).value

<<<<<<< HEAD
    if (ValueCount(NewVal - myMin) == 0) {
      ValueCount(NewVal - myMin) = 1
      output :+= NewVal
    } else {
      ValueCount(NewVal - myMin) += 1
    }
=======
    internalInsert(NewVal)
>>>>>>> 15241f1e
  }

  @inline
  override def notifyDeleteOn(v: IntSetVar, value: Int) {
    assert(index == v)
    assert(KeysToInputArray(value) != null)

    unregisterDynamicDependency(KeysToInputArray(value))
    KeysToInputArray(value) = null

<<<<<<< HEAD
    val OldVal: Int = inputarray(value).value
    if (ValueCount(OldVal - myMin) == 1) {
      ValueCount(OldVal - myMin) = 0
      output :-= OldVal
    } else {
      ValueCount(OldVal - myMin) -= 1
=======
    val OldVal:Int = inputarray(value).value
    internalDelete(OldVal)

  }

  private def internalInsert(value:Int){
    if (ValueCount(value - myMin) == 0){
      ValueCount(value - myMin) = 1
      output :+= value
    }else{
      ValueCount(value - myMin) += 1
    }
    assert(ValueCount(value - myMin) > 0)
  }

  private def internalDelete(value:Int){
    assert(ValueCount(value - myMin) > 0)
    if (ValueCount(value - myMin) == 1){
      ValueCount(value - myMin) = 0
      output :-= value
    }else{
      ValueCount(value - myMin) -= 1
>>>>>>> 15241f1e
    }
  }

  override def checkInternals(c: Checker) {
    c.check(KeysToInputArray.indices.forall(i => ((KeysToInputArray(i) != null) == index.value.contains(i))),
      Some("KeysToInputArray.indices.forall(i => ((KeysToInputArray(i) != null) == index.value.contains(i)))"))
    c.check(index.value.forall((i: Int) =>
      output.value.contains(inputarray(i).value)),
      Some("index.value.forall((i: Int) => output.value.contains(inputarray(i).value))"))
    c.check(output.value.size == index.value.size,
      Some("output.value.size (" + output.value.size + ") == index.value.size (" + index.value.size + ")"))
  }
}

/**
 * inputarray[index] on an array of IntSetVar
 * @param inputarray is the array of intsetvar
 * @param index is the index of the array access
 */
case class IntSetElement(index: IntVar, inputarray: Array[IntSetVar])
  extends IntSetInvariant with Bulked[IntSetVar, ((Int, Int))] {

  var output: IntSetVar = null
  var KeyToCurrentVar: KeyForElementRemoval = null

  registerStaticDependency(index)
  registerDeterminingDependency(index)

  val (myMin, myMax) = bulkRegister(inputarray)

  KeyToCurrentVar = registerDynamicDependency(inputarray(index.value))

  finishInitialization()

  override def performBulkComputation(bulkedVar: Array[IntSetVar]): (Int, Int) = {
    var MyMax = Int.MinValue
    var MyMin = Int.MaxValue
    for (v <- bulkedVar) {
      if (MyMax < v.getMaxVal) MyMax = v.getMaxVal
      if (MyMin > v.getMinVal) MyMin = v.getMinVal
    }
    (MyMin, MyMax)
  }

  override def setOutputVar(v: IntSetVar) {
    output = v
    output.setDefiningInvariant(this)
    output := inputarray.apply(index.value).value
  }

  @inline
  override def notifyIntChanged(v: IntVar, OldVal: Int, NewVal: Int) {
    assert(v == index)
    //modifier le graphe de dependances
    unregisterDynamicDependency(KeyToCurrentVar)
    KeyToCurrentVar = registerDynamicDependency(inputarray(NewVal))
    output := inputarray(NewVal).value
  }

  @inline
  override def notifyDeleteOn(v: IntSetVar, value: Int) {
    assert(v == inputarray.apply(index.value))
    output.deleteValue(value)
  }

  @inline
  override def notifyInsertOn(v: IntSetVar, value: Int) {
    assert(v == inputarray.apply(index.value))
    output.insertValue(value)
  }

  override def checkInternals(c: Checker) {
    c.check(output.value.intersect(inputarray(index.value).value).size == output.value.size,
        Some("output.value.intersect(inputarray(index.value (" + index.value + ")).value ("
        + inputarray(index.value).value + ")).size ("
        + output.value.intersect(inputarray(index.value).value).size
        + ") == output.value.size (" + output.value.size + ")"))
  }
}<|MERGE_RESOLUTION|>--- conflicted
+++ resolved
@@ -1,24 +1,22 @@
-/**
- * *****************************************************************************
+/*******************************************************************************
  * OscaR is free software: you can redistribute it and/or modify
  * it under the terms of the GNU Lesser General Public License as published by
  * the Free Software Foundation, either version 2.1 of the License, or
  * (at your option) any later version.
- *
+ *   
  * OscaR is distributed in the hope that it will be useful,
  * but WITHOUT ANY WARRANTY; without even the implied warranty of
  * MERCHANTABILITY or FITNESS FOR A PARTICULAR PURPOSE.  See the
  * GNU Lesser General Public License  for more details.
- *
+ *   
  * You should have received a copy of the GNU Lesser General Public License along with OscaR.
  * If not, see http://www.gnu.org/licenses/lgpl-3.0.en.html
- * ****************************************************************************
- */
-/**
- * *****************************************************************************
+ ******************************************************************************/
+/*******************************************************************************
  * Contributors:
  *     This code has been initially developed by CETIC www.cetic.be
  *         by Renaud De Landtsheer
+ *            Yoann Guyot
  * ****************************************************************************
  */
 
@@ -185,43 +183,14 @@
     output := SortedSet.empty
     for (arrayPosition <- index.value) {
       val value = inputarray(arrayPosition).value
-<<<<<<< HEAD
-      if (ValueCount(value - myMin) == 0) {
-        ValueCount(value - myMin) = 1
-        output :+= value
-      } else {
-        ValueCount(value - myMin) += 1
-      }
-=======
       internalInsert(value)
->>>>>>> 15241f1e
-    }
-  }
-
-  @inline
-<<<<<<< HEAD
-  override def notifyIntChanged(v: IntVar, indice: Int, OldVal: Int, NewVal: Int) {
-    assert(inputarray(indice) == v)
-    assert(KeysToInputArray(indice) != null)
-
-    if (ValueCount(OldVal - myMin) == 1) {
-      ValueCount(OldVal - myMin) = 0
-      output :-= OldVal
-    } else {
-      ValueCount(OldVal - myMin) -= 1
-    }
-
-    if (ValueCount(NewVal - myMin) == 0) {
-      ValueCount(NewVal - myMin) = 1
-      output :+= NewVal
-    } else {
-      ValueCount(NewVal - myMin) += 1
-    }
-=======
+    }
+  }
+
+  @inline
   override def notifyIntChanged(v:IntVar,OldVal:Int,NewVal:Int){
     internalDelete(OldVal)
     internalInsert(NewVal)
->>>>>>> 15241f1e
   }
 
   @inline
@@ -230,16 +199,7 @@
     KeysToInputArray(value) = registerDynamicDependency(inputarray(value))
     val NewVal: Int = inputarray(value).value
 
-<<<<<<< HEAD
-    if (ValueCount(NewVal - myMin) == 0) {
-      ValueCount(NewVal - myMin) = 1
-      output :+= NewVal
-    } else {
-      ValueCount(NewVal - myMin) += 1
-    }
-=======
     internalInsert(NewVal)
->>>>>>> 15241f1e
   }
 
   @inline
@@ -250,14 +210,6 @@
     unregisterDynamicDependency(KeysToInputArray(value))
     KeysToInputArray(value) = null
 
-<<<<<<< HEAD
-    val OldVal: Int = inputarray(value).value
-    if (ValueCount(OldVal - myMin) == 1) {
-      ValueCount(OldVal - myMin) = 0
-      output :-= OldVal
-    } else {
-      ValueCount(OldVal - myMin) -= 1
-=======
     val OldVal:Int = inputarray(value).value
     internalDelete(OldVal)
 
@@ -280,7 +232,6 @@
       output :-= value
     }else{
       ValueCount(value - myMin) -= 1
->>>>>>> 15241f1e
     }
   }
 
