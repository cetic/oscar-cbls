--- conflicted
+++ resolved
@@ -571,7 +571,6 @@
   def getStalls = Stalls
 
   def addDependency(from:PropagationElement, to:PropagationElement){
-<<<<<<< HEAD
     if(autoSort){
       try{
         notifyAddEdge(from,to)
@@ -580,22 +579,10 @@
           //This can happen if we perform heavy changes to the dependencies in a careless way,
           // eg: reloading a previous model.
           // We wait for the dependencies to be stable, when the propagation is performed.
-          //println("cycle in SCC, reverting to differed non-incremental sort")
+          println("cycle in SCC, reverting to differed non-incremental sort")
           autoSort = false
           Stalls +=1
         }
-=======
-    try{
-      notifyAddEdge(from,to)
-    }catch{
-      case c:CycleException => {
-        //This can happen if we perform heavy changes to the dependencies in a careless way,
-        // eg: reloading a previous model.
-        // We wait for the dependencies to be stable, when the propagation is performed.
-        println("cycle in SCC reverting to defered non-incremental sort")
-        autoSort = false
-        Stalls +=1
->>>>>>> 3760b34e
       }
     }
   }
