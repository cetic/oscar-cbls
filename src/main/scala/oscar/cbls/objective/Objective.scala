package oscar.cbls.objective

/*******************************************************************************
 * This file is part of OscaR (Scala in OR).
 *
 * OscaR is free software: you can redistribute it and/or modify
 * it under the terms of the GNU General Public License as published by
 * the Free Software Foundation, either version 2.1 of the License, or
 * (at your option) any later version.
 *
 * OscaR is distributed in the hope that it will be useful,
 * but WITHOUT ANY WARRANTY; without even the implied warranty of
 * MERCHANTABILITY or FITNESS FOR A PARTICULAR PURPOSE.  See the
 * GNU General Public License for more details.
 *
 * You should have received a copy of the GNU General Public License along with OscaR.
 * If not, see http://www.gnu.org/licenses/gpl-3.0.html
 ******************************************************************************/

/*******************************************************************************
 * Contributors:
 *     This code has been initially developed by CETIC www.cetic.be
 *         by Renaud De Landtsheer
 ******************************************************************************/

import oscar.cbls.invariants.core.computation._;

case class Objective(Objective: IntVar) extends ObjectiveTrait {
  setObjectiveVar(Objective)



<<<<<<< HEAD
case class Objective(Objective: IntVar) extends ObjectiveTrait {
  setObjectiveVar(Objective)
}

trait ObjectiveTrait {

=======
}

trait ObjectiveTrait {
>>>>>>> eeea5f7e
  var ObjectiveVar: IntVar = null

  def setObjectiveVar(v: IntVar) {
    ObjectiveVar = v
    ObjectiveVar.getPropagationStructure.registerForPartialPropagation(ObjectiveVar)
  }

  /**returns the value of the objective variable if the two variables a and b were swapped values.
   * This proceeds through explicit state change and restore.
   * this process is efficiently performed as the objective Variable is registered for partial propagation
   * @see registerForPartialPropagation() in [[oscar.cbls.invariants.core.computation.Model]]
   */
  def swapVal(a: IntVar, b: IntVar): Int = {
    a :=: b
    val NewVal = propagateObjective
    a :=: b
    NewVal
  }




  /**returns the value of the objective variable if variable a was assigned the value v.
   * This proceeds through explicit state change and restore.
   * this process is efficiently performed as the objective Variable is registered for partial propagation
   * @see registerForPartialPropagation() in [[oscar.cbls.invariants.core.computation.Model]]
   */
<<<<<<< HEAD
  def getAssignVal(a: IntVar, v: Int): Int = getAssignVal(List((a,v)))
=======
  def assignVal(a: IntVar, v: Int): Int = assignVal(List((a,v)))
>>>>>>> eeea5f7e

  /**returns the value of the objective variable if the assignment described by parameter a was performed
   * This proceeds through explicit state change and restore.
   * this process is efficiently performed as the objective Variable is registered for partial propagation
   * @see registerForPartialPropagation() in [[oscar.cbls.invariants.core.computation.Model]]
   */
  def assignVal(a: Iterable[(IntVar, Int)]): Int = {
    //memorize
<<<<<<< HEAD

    val oldvals: Iterable[(IntVar, Int)] = a.foldLeft(List.empty[(IntVar, Int)])(
      (acc, IntVarAndInt) => ((IntVarAndInt._1, IntVarAndInt._1.value)) :: acc)

=======
    val oldvals: Iterable[(IntVar, Int)] = a.foldLeft(List.empty[(IntVar, Int)])(
      (acc, IntVarAndInt) => ((IntVarAndInt._1, IntVarAndInt._1.value)) :: acc)
>>>>>>> eeea5f7e
    //excurse
    for (assign <- a)
      assign._1 := assign._2
    val newObj = propagateObjective
    //undo
    for (assign <- oldvals)
      assign._1 := assign._2
    newObj
  }

  /**
   * This method returns the actual objective value.
   * It is easy to override it, and perform a smarter propagation if needed.
   * @return the actual objective value.
   */
  def propagateObjective = ObjectiveVar.value
}<|MERGE_RESOLUTION|>--- conflicted
+++ resolved
@@ -30,18 +30,9 @@
 
 
 
-<<<<<<< HEAD
-case class Objective(Objective: IntVar) extends ObjectiveTrait {
-  setObjectiveVar(Objective)
 }
 
 trait ObjectiveTrait {
-
-=======
-}
-
-trait ObjectiveTrait {
->>>>>>> eeea5f7e
   var ObjectiveVar: IntVar = null
 
   def setObjectiveVar(v: IntVar) {
@@ -69,11 +60,7 @@
    * this process is efficiently performed as the objective Variable is registered for partial propagation
    * @see registerForPartialPropagation() in [[oscar.cbls.invariants.core.computation.Model]]
    */
-<<<<<<< HEAD
-  def getAssignVal(a: IntVar, v: Int): Int = getAssignVal(List((a,v)))
-=======
   def assignVal(a: IntVar, v: Int): Int = assignVal(List((a,v)))
->>>>>>> eeea5f7e
 
   /**returns the value of the objective variable if the assignment described by parameter a was performed
    * This proceeds through explicit state change and restore.
@@ -82,15 +69,8 @@
    */
   def assignVal(a: Iterable[(IntVar, Int)]): Int = {
     //memorize
-<<<<<<< HEAD
-
     val oldvals: Iterable[(IntVar, Int)] = a.foldLeft(List.empty[(IntVar, Int)])(
       (acc, IntVarAndInt) => ((IntVarAndInt._1, IntVarAndInt._1.value)) :: acc)
-
-=======
-    val oldvals: Iterable[(IntVar, Int)] = a.foldLeft(List.empty[(IntVar, Int)])(
-      (acc, IntVarAndInt) => ((IntVarAndInt._1, IntVarAndInt._1.value)) :: acc)
->>>>>>> eeea5f7e
     //excurse
     for (assign <- a)
       assign._1 := assign._2
