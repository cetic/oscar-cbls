--- conflicted
+++ resolved
@@ -15,19 +15,12 @@
  * If not, see http://www.gnu.org/licenses/gpl-3.0.html
  ******************************************************************************/
 
-<<<<<<< HEAD
 /*******************************************************************************
-=======
-/******************************************************************************
->>>>>>> 57495b11
  * Contributors:
  *     This code has been initially developed by CETIC www.cetic.be
  *         by Renaud De Landtsheer
  ******************************************************************************/
-<<<<<<< HEAD
-=======
 
->>>>>>> 57495b11
 
 /** This package proposes a cumulatove jobshop library
  * and the iFlatiRelax metaheuristics.
