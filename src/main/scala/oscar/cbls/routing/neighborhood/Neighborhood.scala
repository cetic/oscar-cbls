--- conflicted
+++ resolved
@@ -1,145 +1,134 @@
-package oscar.cbls.routing.neighborhood
-
-import oscar.cbls.routing.model
-import oscar.cbls.modeling.Algebra._
-import java.nio.file.OpenOption
-import oscar.cbls.routing.model.{ PositionInRouteAndRouteNr, VRPObjective, MoveDescription, VRP }
-import oscar.cbls.routing.model.UnroutedImpl
-import oscar.cbls.routing.model.StrongConstraints
-import oscar.cbls.routing.model.StrongConstraints
-
-abstract class Move(val objAfter: Int, val vrp: VRP with MoveDescription) {
-  def encodeMove()
-  def doMove() {
-    vrp.cleanRecordedMoves
-    encodeMove
-    vrp.commit(false)
-  }
-}
-
-//c'est toujours le first improve, jamais le best improve.
-
-abstract class Neighborhood() {
-
-  /**
-   * @param s the search zone, including the VRP that we are examining
-   * @param moveAcceptor a function that given the old and new value of the objective function, tell whether the move is considered as an improvement or not.
-   * @return
-   */
-  final def climbAll(s: SearchZone, moveAcceptor: (Int) => (Int) => Boolean = (oldVal) => (newVal) => newVal < oldVal): Int = {
-    var toreturn = 0;
-
-    while (doSearch(s, moveAcceptor, false).found) {
-      toreturn += 1
-    }
-    return toreturn
-  }
-
-  /**
-   * performs the first discovered move that yields an improvement
-   * @param s the search zone, including the VRP that we are examining
-   * @param moveAcceptor a function that given the old and new value of the objective function, tell whether the move is considered as an improvement or not.
-   * @return true if a move vans discovered, false otherwise
-   */
-  final def climbFirst(s: SearchZone, moveAcceptor: (Int) => (Int) => Boolean = (oldVal) => (newVal) => newVal < oldVal): Boolean = {
-    s.vrp.cleanRecordedMoves()
-    doSearch(s, moveAcceptor, false).found
-  }
-
-  /**
-   * search and returns the first improving move that yields an improvement, according to moveAcceptor
-   * @param s
-   * @return
-   */
-  final def firstImprovingMove(s: SearchZone, moveAcceptor: (Int) => (Int) => Boolean = (oldVal) => (newVal) => newVal < oldVal): Option[Move] = {
-    s.vrp.cleanRecordedMoves()
-    doSearch(s, moveAcceptor, true) match {
-      case MoveFound(move) => Some(move)
-      case _ => None
-    }
-  }
-
-  final def bestImprovingMove(
-    s: SearchZone,
-    moveAcceptor: (Int) => (Int) => Boolean = (oldVal) => (newVal) => newVal < oldVal): Option[Move] = {
-    var bestMove: Option[Move] = None
-    var bestObj = Int.MaxValue
-    while (true) {
-      firstImprovingMove(s, moveAcceptor) match {
-        case None => return bestMove
-        case Some(move) if (move.objAfter < bestObj) =>
-          bestMove = Some(move)
-          bestObj = move.objAfter
-        case _ => ()
-      }
-    }
-    None
-  }
-
-  /**
-   * effectue la recherche et s'arrête au premier mouvement trouvé qui améliore
-   *
-   * @param s the search zone, including the VRP that we are examining
-   * @param returnMove true: returns first improving move false: perform first improving move
-   * @return
-   */
-  protected def doSearch(s: SearchZone, moveAcceptor: (Int) => (Int) => Boolean, returnMove: Boolean): SearchResult
-
-  abstract class SearchResult {
-    def found: Boolean
-  }
-  case class MovePerformed() extends SearchResult {
-    def found: Boolean = true
-  }
-  case class MoveFound(move: Move) extends SearchResult {
-    def found: Boolean = true
-  }
-  case class NoMoveFound() extends SearchResult {
-    def found = false
-  }
-
-  /**
-   * this method evaluates the result of moveAcceptor(objectiveFunction) after having comited the encoded move
-   * it return the result of this evaluation
-   * it restores the state as it was before the move was comited (and records the move again)
-   * except if StayIfImprove is set to true. In this case, it does not restore the state if  moveAcceptor(objectiveFunction) return true
-   * Besides, it wipes out the move description
-   * @param moveAcceptor says if the move is accepted or not
-   * @param StayIfAccept
-   * @param vrp
-   * @return true if this improved, false otherwise, and the objective fucntion after the move
-   */
-  def checkEncodedMove(
-    moveAcceptor: Int => Boolean,
-    StayIfAccept: Boolean,
-<<<<<<< HEAD
-    vrp: VRP with VRPObjective with MoveDescription): (Boolean, Int) = {
-//    println("vrp dans checkEncodeMove AVANT commit: " + vrp)
-=======
-    vrp: VRPObjective with VRPObjective with StrongConstraints): (Boolean, Int) = {
-//    println("dans checkEncodeMove AVANT commit: " + vrp.strongConstraints)
->>>>>>> 0953e01e
-    vrp.commit(true)
-//    println("dans checkEncodeMove APRES commit: " + vrp.strongConstraints)
-    val obj = vrp.getObjectiveAfterRegisteredMove
-    val accept = moveAcceptor(obj)
-    if (accept & StayIfAccept) {
-//      println("move accepted")
-      (accept, obj)
-    } else {
-      vrp.undo(false)
-      (accept, obj)
-    }
-  }
-}
-
-case class SearchZone(relevantNeighbors: (Int => Iterable[Int]),
-  //This is a stateful iteration on nodes, it might be re-used, actually so only consume that you really examined
-  primaryNodeIterator: Iterator[Int],
-<<<<<<< HEAD
-  vrp: VRP with VRPObjective with PositionInRouteAndRouteNr with MoveDescription)
-
-=======
-  vrp: VRP with VRPObjective with PositionInRouteAndRouteNr with StrongConstraints)
-
->>>>>>> 0953e01e
+package oscar.cbls.routing.neighborhood
+
+import oscar.cbls.routing.model
+import oscar.cbls.modeling.Algebra._
+import java.nio.file.OpenOption
+import oscar.cbls.routing.model.{ PositionInRouteAndRouteNr, VRPObjective, MoveDescription, VRP }
+import oscar.cbls.routing.model.UnroutedImpl
+import oscar.cbls.routing.model.StrongConstraints
+import oscar.cbls.routing.model.StrongConstraints
+
+abstract class Move(val objAfter: Int, val vrp: VRP with MoveDescription) {
+  def encodeMove()
+  def doMove() {
+    vrp.cleanRecordedMoves
+    encodeMove
+    vrp.commit(false)
+  }
+}
+
+//c'est toujours le first improve, jamais le best improve.
+
+abstract class Neighborhood() {
+
+  /**
+   * @param s the search zone, including the VRP that we are examining
+   * @param moveAcceptor a function that given the old and new value of the objective function, tell whether the move is considered as an improvement or not.
+   * @return
+   */
+  final def climbAll(s: SearchZone, moveAcceptor: (Int) => (Int) => Boolean = (oldVal) => (newVal) => newVal < oldVal): Int = {
+    var toreturn = 0;
+
+    while (doSearch(s, moveAcceptor, false).found) {
+      toreturn += 1
+    }
+    return toreturn
+  }
+
+  /**
+   * performs the first discovered move that yields an improvement
+   * @param s the search zone, including the VRP that we are examining
+   * @param moveAcceptor a function that given the old and new value of the objective function, tell whether the move is considered as an improvement or not.
+   * @return true if a move vans discovered, false otherwise
+   */
+  final def climbFirst(s: SearchZone, moveAcceptor: (Int) => (Int) => Boolean = (oldVal) => (newVal) => newVal < oldVal): Boolean = {
+    s.vrp.cleanRecordedMoves()
+    doSearch(s, moveAcceptor, false).found
+  }
+
+  /**
+   * search and returns the first improving move that yields an improvement, according to moveAcceptor
+   * @param s
+   * @return
+   */
+  final def firstImprovingMove(s: SearchZone, moveAcceptor: (Int) => (Int) => Boolean = (oldVal) => (newVal) => newVal < oldVal): Option[Move] = {
+    s.vrp.cleanRecordedMoves()
+    doSearch(s, moveAcceptor, true) match {
+      case MoveFound(move) => Some(move)
+      case _ => None
+    }
+  }
+
+  final def bestImprovingMove(
+    s: SearchZone,
+    moveAcceptor: (Int) => (Int) => Boolean = (oldVal) => (newVal) => newVal < oldVal): Option[Move] = {
+    var bestMove: Option[Move] = None
+    var bestObj = Int.MaxValue
+    while (true) {
+      firstImprovingMove(s, moveAcceptor) match {
+        case None => return bestMove
+        case Some(move) if (move.objAfter < bestObj) =>
+          bestMove = Some(move)
+          bestObj = move.objAfter
+        case _ => ()
+      }
+    }
+    None
+  }
+
+  /**
+   * effectue la recherche et s'arrête au premier mouvement trouvé qui améliore
+   *
+   * @param s the search zone, including the VRP that we are examining
+   * @param returnMove true: returns first improving move false: perform first improving move
+   * @return
+   */
+  protected def doSearch(s: SearchZone, moveAcceptor: (Int) => (Int) => Boolean, returnMove: Boolean): SearchResult
+
+  abstract class SearchResult {
+    def found: Boolean
+  }
+  case class MovePerformed() extends SearchResult {
+    def found: Boolean = true
+  }
+  case class MoveFound(move: Move) extends SearchResult {
+    def found: Boolean = true
+  }
+  case class NoMoveFound() extends SearchResult {
+    def found = false
+  }
+
+  /**
+   * this method evaluates the result of moveAcceptor(objectiveFunction) after having comited the encoded move
+   * it return the result of this evaluation
+   * it restores the state as it was before the move was comited (and records the move again)
+   * except if StayIfImprove is set to true. In this case, it does not restore the state if  moveAcceptor(objectiveFunction) return true
+   * Besides, it wipes out the move description
+   * @param moveAcceptor says if the move is accepted or not
+   * @param StayIfAccept
+   * @param vrp
+   * @return true if this improved, false otherwise, and the objective fucntion after the move
+   */
+  def checkEncodedMove(
+    moveAcceptor: Int => Boolean,
+    StayIfAccept: Boolean,
+    vrp: VRPObjective with VRPObjective with StrongConstraints): (Boolean, Int) = {
+//    println("dans checkEncodeMove AVANT commit: " + vrp.strongConstraints)
+    vrp.commit(true)
+//    println("dans checkEncodeMove APRES commit: " + vrp.strongConstraints)
+    val obj = vrp.getObjectiveAfterRegisteredMove
+    val accept = moveAcceptor(obj)
+    if (accept & StayIfAccept) {
+//      println("move accepted")
+      (accept, obj)
+    } else {
+      vrp.undo(false)
+      (accept, obj)
+    }
+  }
+}
+
+case class SearchZone(relevantNeighbors: (Int => Iterable[Int]),
+  //This is a stateful iteration on nodes, it might be re-used, actually so only consume that you really examined
+  primaryNodeIterator: Iterator[Int],
+  vrp: VRP with VRPObjective with PositionInRouteAndRouteNr with StrongConstraints)