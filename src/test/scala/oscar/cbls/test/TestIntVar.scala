/*******************************************************************************
 * OscaR is free software: you can redistribute it and/or modify
 * it under the terms of the GNU Lesser General Public License as published by
 * the Free Software Foundation, either version 2.1 of the License, or
 * (at your option) any later version.
 *   
 * OscaR is distributed in the hope that it will be useful,
 * but WITHOUT ANY WARRANTY; without even the implied warranty of
 * MERCHANTABILITY or FITNESS FOR A PARTICULAR PURPOSE.  See the
 * GNU Lesser General Public License  for more details.
 *   
 * You should have received a copy of the GNU Lesser General Public License along with OscaR.
 * If not, see http://www.gnu.org/licenses/lgpl-3.0.en.html
 ******************************************************************************/
package oscar.cbls.test

import org.scalatest.matchers.ShouldMatchers
import org.scalatest.FunSuite
import oscar.cbls.modeling.{LSSolver,LSVarInt}
import oscar.cbls.invariants.core.computation.IntVar

class TestIntVar extends FunSuite with ShouldMatchers {
  
  test("test create IntVar 1..10"){
    val solver = new LSSolver
    val x = IntVar(solver, 1, 10, 1, "x")
    val y = IntVar(solver, (1 to 10), 1, "y")
    val z = IntVar(solver, (1 until 10), 1, "z")
  //  solver.close()
    
    x.minVal should be(1)
    x.maxVal should be(10)
    
    y.minVal should be(1)
    y.maxVal should be(10)
    
    z.minVal should be(1)
    z.maxVal should be(9)
  }
  
  test("test create IntVar using invalid ranges"){
	  val solver = new LSSolver
	  evaluating {
		  val x = IntVar(solver, (0 to -1), 0, "x")
	  } should produce [IllegalArgumentException]
	  
	  evaluating {
	     val x = IntVar(solver, (0 until 0), 0, "x") // until makes an empty range
	  } should produce [IllegalArgumentException]
  }
  
  test("test inDomain of IntVar 1..10"){
    val solver = new LSSolver
    val x = IntVar(solver, (1 to 10), 1, "x")
   // solver.close()
    (1 to 10).foreach(x.inDomain(_) should be(true))
    x.inDomain(0) should be(false)
    x.inDomain(11) should be(false)
    x.inDomain(Int.MaxValue) should be(false)
    x.inDomain(Int.MinValue) should be(false)
  }
  
  test("test domain of IntVar"){
    val solver = new LSSolver
    val domain = (1 to 10)
    val x = IntVar(solver, domain, 1, "x")
    val y = IntVar(solver, 1, 10, 1, "y")
    
    x.domain should be(domain)
    y.domain should be(domain)
  }
  
  test("test setValue via :="){
    val solver = new LSSolver
    
    val x = IntVar(solver, (1 to 10), 1, "x")
    solver.close()
    
    x.value should be(1)
    x := 2
    x.value should be(2)
  }
  
  test("test :=:"){
    val solver = new LSSolver
    val x = IntVar(solver, (1 to 10), 1, "x")
    val y = IntVar(solver, (1 to 10), 10, "y")
    solver.close()
    
    x.value should be(1)
    y.value should be(10)
    
    x :=: y
    
    x.value should be(10)
    y.value should be(1)
  }
  
  test("test :+=") {
    val solver = new LSSolver
    val x = IntVar(solver, (1 to 100), 50, "x")
    
    x.value should be(50)
    x :+= 10
    x.value should be(60)
    x :+= -5
    x.value should be(55)
  }
  
  test("test :*=") {
    val solver = new LSSolver
    val x = IntVar(solver, (1 to 10), 10, "x")
    
    x.value should be(10)
    x :*= 2
    x.value should be(20)
    x :*= 1
    x.value should be(20)
  }
  
  test("test :-=") {
    val solver = new LSSolver
    val x = IntVar(solver, (1 to 10), 5, "x")
    x.value should be(5)
    x :-= 3
    x.value should be(2)
    x :-= -4 
    x.value should be(6)
    x :-= 0
    x.value should be(6)
  }
  
  test("test ++()") {
    val solver = new LSSolver
    val x = IntVar(solver, (1 to 10), 1, "x")
    x.value should be(1)
<<<<<<< HEAD
    x ++;
    x.value should be(2)
    x ++ ;
=======

    x ++

    x.value should be(2)

    x ++

>>>>>>> 2c598413
    x.value should be(3)
  }
}<|MERGE_RESOLUTION|>--- conflicted
+++ resolved
@@ -134,11 +134,6 @@
     val solver = new LSSolver
     val x = IntVar(solver, (1 to 10), 1, "x")
     x.value should be(1)
-<<<<<<< HEAD
-    x ++;
-    x.value should be(2)
-    x ++ ;
-=======
 
     x ++
 
@@ -146,7 +141,6 @@
 
     x ++
 
->>>>>>> 2c598413
     x.value should be(3)
   }
 }