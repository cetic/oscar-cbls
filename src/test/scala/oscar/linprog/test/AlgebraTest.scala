--- conflicted
+++ resolved
@@ -86,33 +86,16 @@
   } 
   
   test("large sum") {
-<<<<<<< HEAD
-	class MyVar(val index: Int) extends Var {
-	  def name = "MyVar"
-	  val ub = 0.0
-      val lb = 0.0
-      
-	}
- 
-	val x = Array.tabulate(100000)(i => new MyVar(i))
-	val mysum = sum(x)
-	println("large sum done")
-
-	
-  }    
+	    val lp = new LPSolver()
+	    val x = Array.tabulate(100000)(i => new LPVar(lp,i.toString(),0,1))
+	    println("large sum")
+	    val mysum = sum(x)
+	    println("large sum done")
+  }     
   
   
   
   
-=======
-    val lp = new LPSolver()
-    val x = Array.tabulate(100000)(i => new LPVar(lp,i.toString(),0,1))
-    println("large sum")
-    val mysum = sum(x)
-    println("large sum done")
-  }   
-
->>>>>>> 7cc3cfbe
   
 
 }
