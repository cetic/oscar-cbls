--- conflicted
+++ resolved
@@ -52,10 +52,9 @@
     val ix2 = (ia)*n + (jb) // what is the index of k+1
     
     println(ix2)
-<<<<<<< HEAD
-    ix2.getSize() should be(18) // should contain: 0,1,8,16,17 but since we do not create holes it has 18  values
-=======
+
     ix2.getSize() should be(18) // should contain: 0,1,8,16,17
+
 
   } 
   
@@ -75,7 +74,6 @@
     cp.getStatus() should be(CPOutcome.Suspend)
 
   }   
->>>>>>> 3a969a4f
 
   
   
