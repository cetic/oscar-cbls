--- conflicted
+++ resolved
@@ -165,11 +165,7 @@
         packAutoSettings ++
         Seq(
           resolvers ++= Seq(mvnrepository),
-<<<<<<< HEAD
-          libraryDependencies ++= testDeps :+ scalaSwing :+ jxmapviewer2 :+ jtscore :+ akkaActor_typed :+ akkaActor :+ akkasl4j :+ slf4j,
-=======
-          libraryDependencies ++= testDeps :+ scalaSwing :+ jxmapviewer2 :+ jtscore, //TODO for 2.13 ->  :+ scalaParallel
->>>>>>> 6bb7b7ea
+          libraryDependencies ++= testDeps :+ scalaSwing :+ jxmapviewer2 :+ jtscore :+ akkaActor_typed :+ akkaActor :+ akkasl4j :+ slf4j, //TODO for 2.13 ->  :+ scalaParallel
           packGenerateWindowsBatFile := false
         ),
     dependencies = Seq(oscarVisual)
