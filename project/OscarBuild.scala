package oscar

import sbt._
import sbt.Keys._
import de.johoop.jacoco4sbt.JacocoPlugin._
import xerial.sbt.Pack._
import sbtunidoc.Plugin._


object OscarBuild extends Build {

  lazy val PerfTest = config("perf") extend(Test)

  object BuildSettings {
    val buildOrganization = "oscar"
    val buildVersion = "4.0.0-SNAPSHOT"
    val buildScalaVersion = "2.12.4"
    val buildSbtVersion= "0.13.12"


    lazy val commonSettings = Defaults.defaultSettings ++  jacoco.settings ++ Seq(
      organization := buildOrganization,
      version := buildVersion,
      scalacOptions in Compile ++= Seq("-encoding", "UTF-8", "-deprecation", "-feature",
                                       "-unchecked", "-Xdisable-assertions", "-language:implicitConversions",
                                       "-language:postfixOps"),
      scalacOptions in Test := Seq("-optimise"),
      testOptions in Test <+= (target in Test) map {
        t => Tests.Argument(TestFrameworks.ScalaTest, "junitxml(directory=\"%s\")" format (t / "test-reports") ) },
      parallelExecution in Test := false,
      fork in Test := true,
      javaOptions in Test += "-Djava.library.path=../lib:../lib/",
      javacOptions ++= Seq("-encoding", "UTF-8"),
      scalaVersion := buildScalaVersion,
      unmanagedSourceDirectories in Test += baseDirectory.value / "src" / "main" / "examples",
      publishTo := {
        val artifactoryName = "Artifactory Realm"
        val artifactoryUrl = "http://130.104.230.89/artifactory/"
        if (isSnapshot.value)
          Some(artifactoryName at artifactoryUrl + "libs-snapshot-local;build.timestamp=" + new java.util.Date().getTime)
        else
          Some(artifactoryName at artifactoryUrl + "libs-release-local")
      },
      credentials += Credentials(Path.userHome / ".ivy2" / ".credentials"),
      testOptions in PerfTest <+= (target in PerfTest) map {
        t => Tests.Argument(TestFrameworks.ScalaTest, "junitxml(directory=\"%s\")" format (t / "test-reports") ) },
      fork in PerfTest := true,
      parallelExecution in PerfTest := false
    )
  }

  object Resolvers {
    val xypron = "Xypron Release" at "http://rsync.xypron.de/repository/"
    val leadoperations = "AWS S3 Release Repository" at "http://maven.leadoperations.co/release"
    val cogcomp = "Cognitive Computation Group" at "http://cogcomp.cs.illinois.edu/m2repo/"
    val ingi = "INGI Snapshots" at "http://artifactory.info.ucl.ac.be/artifactory/libs-snapshot-local/"
  }

  object Dependencies {
    // Regular libraries
    val antlr4Runtime = "org.antlr" % "antlr4-runtime" % "latest.milestone"
    val jcommon = "org.jfree" % "jcommon" % "latest.milestone"
    val jfreechart = "org.jfree" % "jfreechart" % "latest.milestone"
    val jsci = "net.sf.jsci" % "jsci" % "latest.milestone"
    val scalaParserCombinators = "org.scala-lang.modules" %% "scala-parser-combinators" % "latest.milestone"
    val scalaXml = "org.scala-lang.modules" %% "scala-xml" % "latest.milestone"
    val scalaSwing = "org.scala-lang.modules" %% "scala-swing" % "latest.milestone"
    val swingx = "org.swinglabs" % "swingx" % "1.0"
    val swingxWs = "org.swinglabs" % "swingx-ws" % "1.0"
    val xmlApisExt = "xml-apis" % "xml-apis-ext" % "latest.milestone"
    val xcsp3 = "xcsp3"  % "xcsp3" % "1.0.0-SNAPSHOT"
    val graphStreamCore = "org.graphstream" % "gs-core" % "1.3"
    val graphStreamAlgo = "org.graphstream" % "gs-algo" % "1.3"
    val graphStreamUI = "org.graphstream" % "gs-ui" % "1.3"
    val scallop = "org.rogach" % "scallop_2.11" % "1.0.0"

    // Akka
<<<<<<< HEAD
    val akkaActor = "com.typesafe.akka" %% "akka-actor" % "2.5.6"
    val akkaRemote = "com.typesafe.akka" %% "akka-remote" % "2.5.6"
=======
    val akkaActor = "com.typesafe.akka" %% "akka-actor" % "2.4.3"
    //val akkaRemote = "com.typesafe.akka" %% "akka-remote" % "2.4.3"
    //val chill = "com.twitter" % "chill-akka_2.11" % "0.8.0"
    //val spores = "org.scala-lang.modules" %% "spores-core" % "0.2.1"
>>>>>>> a56179da

    // Test libraries
    val junit = "junit" % "junit" % "latest.milestone" % Test
    val scalaCheck = "org.scalacheck" %% "scalacheck" % "1.13.+" % Test
    val scalaTest = "org.scalatest" %% "scalatest" % "3.0.4" % Test

    val junit2 = "junit" % "junit" % "latest.milestone" % PerfTest
    val scalaCheck2 = "org.scalacheck" %% "scalacheck" % "1.13.+" % PerfTest
    val scalaTest2 = "org.scalatest" %% "scalatest" % "3.0.4" % PerfTest

    val testDeps = Seq(junit, scalaCheck, scalaTest)
  }

  import BuildSettings._
  import Dependencies._
  import Resolvers._
  import UnidocKeys._

  lazy val oscar = Project(
    id = "oscar",
    base = file("."),
    settings =
      commonSettings ++
        packSettings ++
        unidocSettings ++
        Seq(libraryDependencies ++= testDeps) :+
        (unidocProjectFilter in (ScalaUnidoc, unidoc) := inAnyProject -- inProjects(oscarFzn, oscarFznCbls, oscarPerf)),
    aggregate = Seq(oscarAlgebra, oscarAlgo, oscarCbls, oscarCp, oscarCPXcsp3, oscarPerf, oscarModeling, oscarDfo, oscarUtil, oscarVisual, oscarFzn, oscarFznCbls, oscarDes, oscarInvariants)
  )

  lazy val oscarAlgebra = Project(
    id = "oscar-algebra",
    base = file("oscar-algebra"),
    settings =
      commonSettings ++
        Seq(libraryDependencies ++= testDeps)
  )

  lazy val oscarAlgo = Project(
    id = "oscar-algo",
    base = file("oscar-algo"),
    settings =
      commonSettings ++
        Seq(libraryDependencies ++= testDeps),
    dependencies = Seq(oscarUtil, oscarVisual)
  )

  lazy val oscarCbls = Project(
    id = "oscar-cbls",
    base = file("oscar-cbls"),
    settings =
      commonSettings ++
        packAutoSettings ++
        Seq(
          libraryDependencies ++= testDeps :+ scalaSwing,
          packGenerateWindowsBatFile := false
        ),
    dependencies = Seq(oscarVisual)
  )

  lazy val oscarCp = Project(
    id = "oscar-cp",
    base = file("oscar-cp"),
    settings =
      commonSettings ++
        Seq(libraryDependencies ++= testDeps :+ scalaParserCombinators),
    dependencies = Seq(oscarAlgo, oscarVisual)
  )

  lazy val oscarModeling = Project(
    id = "oscar-modeling",
    base = file("oscar-modeling"),
    settings =
      commonSettings ++
        Seq(
          scalacOptions in Compile ++= Seq("-language:reflectiveCalls"),
          resolvers ++= Seq(xypron),
          libraryDependencies ++= testDeps :+ graphStreamCore :+ graphStreamAlgo :+ graphStreamUI :+ scallop
<<<<<<< HEAD
                               :+ akkaActor :+ akkaRemote :+ chill /*:+ spores*/ :+ scalaSwing),
=======
                               :+ akkaActor :+ /*akkaRemote :+ chill :+ spores :+*/ scalaSwing :+ jfreechart :+ jcommon),
>>>>>>> a56179da
    dependencies = Seq(oscarCp)
  )

  lazy val oscarCPXcsp3 = Project(
    id = "oscar-cp-xcsp3",
    base = file("oscar-cp-xcsp3"),
    settings =
      commonSettings ++
        Seq(
          resolvers ++= Seq(ingi),
          libraryDependencies ++= testDeps :+ xcsp3),
    dependencies = Seq(oscarCp, oscarModeling)
  )

  lazy val oscarPerf = Project(
    id = "oscar-perf",
    base = file("oscar-perf"),
    settings = commonSettings ++ Seq(resolvers ++= Seq(ingi), libraryDependencies ++= testDeps :+ xcsp3),
    dependencies = Seq(oscarCp, oscarCPXcsp3, oscarModeling)
  ).configs( PerfTest )
    .settings(libraryDependencies ++= testDeps)
    .settings(inConfig(PerfTest)(Defaults.testTasks ++ Seq()): _*)
    .settings(inConfig(PerfTest)(baseDirectory in PerfTest := file(".")))
    .settings(
      testOptions in Test := Seq(Tests.Filter(x => !(x endsWith "PerfTest"))),
      testOptions in PerfTest := Seq(Tests.Filter(_ endsWith "PerfTest"))
    )


  // Not included in the root build
  lazy val oscarDes = Project(
    id = "oscar-des",
    base = file("oscar-des"),
    settings =
      commonSettings ++
        Seq(libraryDependencies ++= testDeps :+ jsci),
    dependencies = Seq(oscarInvariants)
  )

  lazy val oscarDfo = Project(
    id = "oscar-dfo",
    base = file("oscar-dfo"),
    settings =
      commonSettings ++
        Seq(libraryDependencies ++= testDeps :+ jcommon :+ jfreechart),
    dependencies = Seq(oscarAlgebra, oscarAlgo, oscarVisual)
  )

  // Not included in the default build
  lazy val oscarFzn = Project(
    id = "oscar-fzn",
    base = file("oscar-fzn"),
    settings =
      commonSettings ++
        Seq(libraryDependencies ++= testDeps :+ antlr4Runtime)
  )

  lazy val oscarFznCbls = Project(
    id = "oscar-fzn-cbls",
    base = file("oscar-fzn-cbls"),
    settings =
      commonSettings ++
        Seq(libraryDependencies ++= testDeps),
    dependencies = Seq(oscarCbls,oscarFzn)
  )

  // Not included in the build
  lazy val oscarInvariants = Project(
    id = "oscar-invariants",
    base = file("oscar-invariants"),
    settings =
      commonSettings ++
        Seq(libraryDependencies ++= testDeps)
  )

  lazy val oscarUtil = Project(
    id = "oscar-util",
    base = file("oscar-util"),
    settings =
      commonSettings ++
        Seq(libraryDependencies ++= testDeps :+ scalaXml)
  )

  lazy val oscarVisual = Project(
    id = "oscar-visual",
    base = file("oscar-visual"),
    settings =
      commonSettings ++
        Seq(libraryDependencies ++= testDeps :+ jfreechart :+ swingx :+ swingxWs),
    dependencies = Seq(oscarUtil)
  )
}<|MERGE_RESOLUTION|>--- conflicted
+++ resolved
@@ -75,15 +75,8 @@
     val scallop = "org.rogach" % "scallop_2.11" % "1.0.0"
 
     // Akka
-<<<<<<< HEAD
     val akkaActor = "com.typesafe.akka" %% "akka-actor" % "2.5.6"
     val akkaRemote = "com.typesafe.akka" %% "akka-remote" % "2.5.6"
-=======
-    val akkaActor = "com.typesafe.akka" %% "akka-actor" % "2.4.3"
-    //val akkaRemote = "com.typesafe.akka" %% "akka-remote" % "2.4.3"
-    //val chill = "com.twitter" % "chill-akka_2.11" % "0.8.0"
-    //val spores = "org.scala-lang.modules" %% "spores-core" % "0.2.1"
->>>>>>> a56179da
 
     // Test libraries
     val junit = "junit" % "junit" % "latest.milestone" % Test
@@ -162,11 +155,7 @@
           scalacOptions in Compile ++= Seq("-language:reflectiveCalls"),
           resolvers ++= Seq(xypron),
           libraryDependencies ++= testDeps :+ graphStreamCore :+ graphStreamAlgo :+ graphStreamUI :+ scallop
-<<<<<<< HEAD
-                               :+ akkaActor :+ akkaRemote :+ chill /*:+ spores*/ :+ scalaSwing),
-=======
-                               :+ akkaActor :+ /*akkaRemote :+ chill :+ spores :+*/ scalaSwing :+ jfreechart :+ jcommon),
->>>>>>> a56179da
+                               :+ akkaActor :+ scalaSwing :+ jfreechart :+ jcommon),
     dependencies = Seq(oscarCp)
   )
 
