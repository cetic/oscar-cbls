package oscar

import sbt._
import sbt.Keys._
import de.johoop.jacoco4sbt.JacocoPlugin._
import xerial.sbt.Pack._
import sbtunidoc.Plugin._
import java.util.Date


object OscarBuild extends Build {

  lazy val PerfTest = config("perf") extend(Test)

  object BuildSettings {
    val buildOrganization = "oscar"
    val buildVersion = "4.0.0-SNAPSHOT"
    val buildScalaVersion = "2.12.4"
    val buildSbtVersion= "0.13.12"


    lazy val commonSettings = Defaults.defaultSettings ++  jacoco.settings ++ Seq(
      organization := buildOrganization,
      version := buildVersion,
      scalacOptions in Compile ++= Seq("-encoding", "UTF-8", "-deprecation", "-feature",
                                       "-unchecked", "-Xdisable-assertions", "-language:implicitConversions",
                                       "-language:postfixOps"),
      scalacOptions in Test := Seq("-optimise"),
      testOptions in Test <+= (target in Test) map {
        t => Tests.Argument(TestFrameworks.ScalaTest, "junitxml(directory=\"%s\")" format (t / "test-reports") ) },
      parallelExecution in Test := false,
      fork in Test := true,
      javaOptions in Test += "-Djava.library.path=../lib:../lib/",
      javacOptions ++= Seq("-encoding", "UTF-8"),
      scalaVersion := buildScalaVersion,
      unmanagedSourceDirectories in Test += baseDirectory.value / "src" / "main" / "examples",
      publishTo := {
        val artifactoryName = "Artifactory Realm"
        val artifactoryUrl = "http://130.104.230.89/artifactory/"
        if (isSnapshot.value)
          Some(artifactoryName at artifactoryUrl + "libs-snapshot-local;build.timestamp=" + new java.util.Date().getTime)
        else
          Some(artifactoryName at artifactoryUrl + "libs-release-local")
      },
<<<<<<< HEAD
      credentials += Credentials(Path.userHome / ".ivy2" / ".credentials"),
      testOptions in PerfTest <+= (target in PerfTest) map {
        t => Tests.Argument(TestFrameworks.ScalaTest, "junitxml(directory=\"%s\")" format (t / "test-reports") ) },
      fork in PerfTest := true,
      parallelExecution in PerfTest := false
    )
=======
      credentials += Credentials(Path.userHome / ".ivy2" / ".credentials")
    ) ++ ceticSpecificSettings
>>>>>>> c3d4024f
  }

  object Resolvers {
    val xypron = "Xypron Release" at "http://rsync.xypron.de/repository/"
    val leadoperations = "AWS S3 Release Repository" at "http://maven.leadoperations.co/release"
    val cogcomp = "Cognitive Computation Group" at "http://cogcomp.cs.illinois.edu/m2repo/"
    val ingi = "INGI Snapshots" at "http://artifactory.info.ucl.ac.be/artifactory/libs-snapshot-local/"
  }

  object Dependencies {
    // Regular libraries
    val antlr4Runtime = "org.antlr" % "antlr4-runtime" % "latest.milestone"
    val jcommon = "org.jfree" % "jcommon" % "latest.milestone"
    val jfreechart = "org.jfree" % "jfreechart" % "latest.milestone"
    val jsci = "net.sf.jsci" % "jsci" % "latest.milestone"
    val scalaParserCombinators = "org.scala-lang.modules" %% "scala-parser-combinators" % "latest.milestone"
    val scalaXml = "org.scala-lang.modules" %% "scala-xml" % "latest.milestone"
    val scalaSwing = "org.scala-lang.modules" %% "scala-swing" % "latest.milestone"
    val swingx = "org.swinglabs" % "swingx" % "1.0"
    val swingxWs = "org.swinglabs" % "swingx-ws" % "1.0"
    val xmlApisExt = "xml-apis" % "xml-apis-ext" % "latest.milestone"
    val xcsp3 = "xcsp3"  % "xcsp3" % "1.0.0-SNAPSHOT"
    val graphStreamCore = "org.graphstream" % "gs-core" % "1.3"
    val graphStreamAlgo = "org.graphstream" % "gs-algo" % "1.3"
    val graphStreamUI = "org.graphstream" % "gs-ui" % "1.3"
    val scallop = "org.rogach" % "scallop_2.11" % "1.0.0"

    // Akka
    val akkaActor = "com.typesafe.akka" %% "akka-actor" % "2.5.6"
    val akkaRemote = "com.typesafe.akka" %% "akka-remote" % "2.5.6"

    // Test libraries
    val junit = "junit" % "junit" % "latest.milestone" % Test
    val scalaCheck = "org.scalacheck" %% "scalacheck" % "1.13.+" % Test
    val scalaTest = "org.scalatest" %% "scalatest" % "3.0.4" % Test

    val junit2 = "junit" % "junit" % "latest.milestone" % PerfTest
    val scalaCheck2 = "org.scalacheck" %% "scalacheck" % "1.13.+" % PerfTest
    val scalaTest2 = "org.scalatest" %% "scalatest" % "3.0.4" % PerfTest

    val testDeps = Seq(junit, scalaCheck, scalaTest)
  }

  import BuildSettings._
  import Dependencies._
  import Resolvers._
  import UnidocKeys._


  def ceticSpecificSettings = {
    if(Option(System.getProperty("cetic")).isDefined) Seq(
      publishTo := {
        val artifactory = "http://maven.oscar.ext.cetic.be:8081/artifactory/"
        if (isSnapshot.value)
          Some("Artifactory Realm" at artifactory + "libs-snapshot;build.timestamp=" + new java.util.Date().getTime)
        else
          Some("Artifactory Realm" at artifactory + "libs-release")
      },
      packageOptions += Package.ManifestAttributes(
        ("REVISION_ID", System.getProperty("REVISION_ID")),
        ("REVISION_URL", ("https://bitbucket.org/oscarlib/oscar/commits/"+System.getProperty("REVISION_ID")) ),
        ("JENKINS_BUILD_ID", System.getProperty("BUILD_ID")),
        ("BUILD_DATE", new Date().toString())
      )
    )
    else Seq()
  }

  lazy val oscar = Project(
    id = "oscar",
    base = file("."),
    settings =
      commonSettings ++
        packSettings ++
        unidocSettings ++
        Seq(libraryDependencies ++= testDeps) :+
        (unidocProjectFilter in (ScalaUnidoc, unidoc) := inAnyProject -- inProjects(oscarFzn, oscarFznCbls, oscarPerf)),
    aggregate = Seq(oscarAlgebra, oscarAlgo, oscarCbls, oscarCp, oscarCPXcsp3, oscarPerf, oscarModeling, oscarDfo, oscarUtil, oscarVisual, oscarFzn, oscarFznCbls, oscarDes, oscarInvariants)
  )

  lazy val oscarAlgebra = Project(
    id = "oscar-algebra",
    base = file("oscar-algebra"),
    settings =
      commonSettings ++
        Seq(libraryDependencies ++= testDeps)
  )

  lazy val oscarAlgo = Project(
    id = "oscar-algo",
    base = file("oscar-algo"),
    settings =
      commonSettings ++
        Seq(libraryDependencies ++= testDeps),
    dependencies = Seq(oscarUtil, oscarVisual)
  )

  lazy val oscarCbls = Project(
    id = "oscar-cbls",
    base = file("oscar-cbls"),
    settings =
      commonSettings ++
        packAutoSettings ++
        Seq(
          resolvers ++= Seq(mvnrepository),
          libraryDependencies ++= testDeps :+ scalaSwing :+ jxmapviewer2,
          packGenerateWindowsBatFile := false
        ),
    dependencies = Seq(oscarVisual)
  )

  lazy val oscarCp = Project(
    id = "oscar-cp",
    base = file("oscar-cp"),
    settings =
      commonSettings ++
        Seq(libraryDependencies ++= testDeps :+ scalaParserCombinators),
    dependencies = Seq(oscarAlgo, oscarVisual)
  )

  lazy val oscarModeling = Project(
    id = "oscar-modeling",
    base = file("oscar-modeling"),
    settings =
      commonSettings ++
        Seq(
          scalacOptions in Compile ++= Seq("-language:reflectiveCalls"),
          resolvers ++= Seq(xypron),
          libraryDependencies ++= testDeps :+ graphStreamCore :+ graphStreamAlgo :+ graphStreamUI :+ scallop
                               :+ akkaActor :+ scalaSwing :+ jfreechart :+ jcommon),
    dependencies = Seq(oscarCp)
  )

  lazy val oscarCPXcsp3 = Project(
    id = "oscar-cp-xcsp3",
    base = file("oscar-cp-xcsp3"),
    settings =
      commonSettings ++
        Seq(
          resolvers ++= Seq(ingi),
          libraryDependencies ++= testDeps :+ xcsp3),
    dependencies = Seq(oscarCp, oscarModeling)
  )

  lazy val oscarPerf = Project(
    id = "oscar-perf",
    base = file("oscar-perf"),
    settings = commonSettings ++ Seq(resolvers ++= Seq(ingi), libraryDependencies ++= testDeps :+ xcsp3),
    dependencies = Seq(oscarCp, oscarCPXcsp3, oscarModeling)
  ).configs( PerfTest )
    .settings(libraryDependencies ++= testDeps)
    .settings(inConfig(PerfTest)(Defaults.testTasks ++ Seq()): _*)
    .settings(inConfig(PerfTest)(baseDirectory in PerfTest := file(".")))
    .settings(
      testOptions in Test := Seq(Tests.Filter(x => !(x endsWith "PerfTest"))),
      testOptions in PerfTest := Seq(Tests.Filter(_ endsWith "PerfTest"))
    )


  // Not included in the root build
  lazy val oscarDes = Project(
    id = "oscar-des",
    base = file("oscar-des"),
    settings =
      commonSettings ++
        Seq(libraryDependencies ++= testDeps :+ jsci),
    dependencies = Seq(oscarInvariants)
  )

  lazy val oscarDfo = Project(
    id = "oscar-dfo",
    base = file("oscar-dfo"),
    settings =
      commonSettings ++
        Seq(libraryDependencies ++= testDeps :+ jcommon :+ jfreechart),
    dependencies = Seq(oscarAlgebra, oscarAlgo, oscarVisual)
  )

  // Not included in the default build
  lazy val oscarFzn = Project(
    id = "oscar-fzn",
    base = file("oscar-fzn"),
    settings =
      commonSettings ++
        Seq(libraryDependencies ++= testDeps :+ antlr4Runtime)
  )

  lazy val oscarFznCbls = Project(
    id = "oscar-fzn-cbls",
    base = file("oscar-fzn-cbls"),
    settings =
      commonSettings ++
        Seq(libraryDependencies ++= testDeps),
    dependencies = Seq(oscarCbls,oscarFzn)
  )

  // Not included in the build
  lazy val oscarInvariants = Project(
    id = "oscar-invariants",
    base = file("oscar-invariants"),
    settings =
      commonSettings ++
        Seq(libraryDependencies ++= testDeps)
  )

  lazy val oscarUtil = Project(
    id = "oscar-util",
    base = file("oscar-util"),
    settings =
      commonSettings ++
        Seq(libraryDependencies ++= testDeps :+ scalaXml)
  )

  lazy val oscarVisual = Project(
    id = "oscar-visual",
    base = file("oscar-visual"),
    settings =
      commonSettings ++
        Seq(libraryDependencies ++= testDeps :+ jfreechart :+ swingx :+ swingxWs),
    dependencies = Seq(oscarUtil)
  )
}<|MERGE_RESOLUTION|>--- conflicted
+++ resolved
@@ -42,17 +42,18 @@
         else
           Some(artifactoryName at artifactoryUrl + "libs-release-local")
       },
-<<<<<<< HEAD
       credentials += Credentials(Path.userHome / ".ivy2" / ".credentials"),
+      
       testOptions in PerfTest <+= (target in PerfTest) map {
-        t => Tests.Argument(TestFrameworks.ScalaTest, "junitxml(directory=\"%s\")" format (t / "test-reports") ) },
+      t => Tests.Argument(TestFrameworks.ScalaTest, "junitxml(directory=\"%s\")" format (t / "test-reports") ) },
       fork in PerfTest := true,
       parallelExecution in PerfTest := false
+
+    ) ++ ceticSpecificSettings
+
+
+   
     )
-=======
-      credentials += Credentials(Path.userHome / ".ivy2" / ".credentials")
-    ) ++ ceticSpecificSettings
->>>>>>> c3d4024f
   }
 
   object Resolvers {
