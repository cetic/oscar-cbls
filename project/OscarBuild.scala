package oscar

import sbt._
import sbt.Keys._
import de.johoop.jacoco4sbt.JacocoPlugin._
import xerial.sbt.Pack._
import sbtunidoc.Plugin._


object OscarBuild extends Build {

  object BuildSettings {
    val buildOrganization = "oscar"
    val buildVersion = "4.0.0-SNAPSHOT"
    val buildScalaVersion = "2.11.0"
    val buildSbtVersion= "0.13.12"

    val osNativeLibDir = (sys.props("os.name"), sys.props("os.arch")) match {
      case (os, arch) if os.contains("Mac") && arch.endsWith("64") => "macos64"
      case (os, arch) if os.contains("Linux") && arch.endsWith("64") => "linux64"
      case (os, arch) if os.contains("Windows") && arch.endsWith("32") => "windows32"
      case (os, arch) if os.contains("Windows") && arch.endsWith("64") => "windows64"
      case (os, arch) => sys.error("Unsupported OS [${os}] Architecture [${arch}] combo, OscaR currently supports macos64, linux64, windows32, windows64")
    }

    lazy val commonSettings = Defaults.defaultSettings ++  jacoco.settings ++ Seq(
      organization := buildOrganization,
      version := buildVersion,
      scalacOptions in Compile ++= Seq("-encoding", "UTF-8", "-deprecation", "-feature", "-unchecked", "-Xdisable-assertions"),
      scalacOptions in Test := Seq("-optimise"),
      testOptions in Test <+= (target in Test) map {
        t => Tests.Argument(TestFrameworks.ScalaTest, "junitxml(directory=\"%s\")" format (t / "test-reports") ) },
      parallelExecution in Test := false,
      fork in Test := true,
      javaOptions in Test += "-Djava.library.path=../lib:../lib/" + osNativeLibDir,
      javacOptions ++= Seq("-encoding", "UTF-8"),
      scalaVersion := buildScalaVersion,
      unmanagedSourceDirectories in Test += baseDirectory.value / "src" / "main" / "examples",
      publishTo := {
        val artifactoryName = "Artifactory Realm"
        val artifactoryUrl = "http://130.104.230.89/artifactory/"
        if (isSnapshot.value)
          Some(artifactoryName at artifactoryUrl + "libs-snapshot-local;build.timestamp=" + new java.util.Date().getTime)
        else
          Some(artifactoryName at artifactoryUrl + "libs-release-local")
      },
      credentials += Credentials(Path.userHome / ".ivy2" / ".credentials")
    )
  }

  object Resolvers {
    val xypron = "Xypron Release" at "http://rsync.xypron.de/repository/"
    val leadoperations = "AWS S3 Release Repository" at "http://maven.leadoperations.co/release"
    val cogcomp = "Cognitive Computation Group" at "http://cogcomp.cs.illinois.edu/m2repo/"
<<<<<<< HEAD
    val mvnrepository = "Maven Repository" at "https://mvnrepository.com/artifact/"
=======
    val ingi = "INGI Snapshots" at "http://artifactory.info.ucl.ac.be/artifactory/libs-snapshot-local/"

>>>>>>> 9a19042e
  }

  object Dependencies {

    // Regular libraries
    val antlr4Runtime = "org.antlr" % "antlr4-runtime" % "latest.milestone"
    val glpk = "org.gnu.glpk" % "glpk-java" % "1.0.16"
    val gurobi = "gurobi" % "gurobi" % "5.0.1"
    val lpsolve = "lpsolve" % "lpsolve" % "5.5.2"
    val jcommon = "org.jfree" % "jcommon" % "latest.milestone"
    val jfreechart = "org.jfree" % "jfreechart" % "latest.milestone"
    val jsci = "net.sf.jsci" % "jsci" % "latest.milestone"
    val scalaParserCombinators = "org.scala-lang.modules" %% "scala-parser-combinators" % "latest.milestone"
    val scalaXml = "org.scala-lang.modules" %% "scala-xml" % "latest.milestone"
    val scalaSwing = "org.scala-lang.modules" %% "scala-swing" % "latest.milestone"
    //val swingx = "org.swinglabs" % "swingx" % "latest.milestone"
    // val swingxWs = "org.swinglabs" % "swingx-ws" % "latest.milestone"
    val swingx = "org.swinglabs" % "swingx" % "1.0"
    val swingxWs = "org.swinglabs" % "swingx-ws" % "1.0"
    val xmlApisExt = "xml-apis" % "xml-apis-ext" % "latest.milestone"
<<<<<<< HEAD
    val jxmapviever2 = "org.jxmapviewer" % "jxmapviewer2" % "2.2"
    
=======
    val xcsp3 = "xcsp3"  % "xcsp3_2.11" % "1.0.0-SNAPSHOT"
>>>>>>> 9a19042e
    // Test libraries
    val junit = "junit" % "junit" % "latest.milestone" % Test
    val scalaCheck = "org.scalacheck" %% "scalacheck" % "1.11.+" % Test
    val scalaTest = "org.scalatest" %% "scalatest" % "2.2.+" % Test

    val testDeps = Seq(junit, scalaCheck, scalaTest)
  }

  import BuildSettings._
  import Dependencies._
  import Resolvers._
  import UnidocKeys._

  lazy val oscar = Project(
    id = "oscar",
    base = file("."),
    settings =
      commonSettings ++
        packSettings ++
        unidocSettings ++
        Seq(libraryDependencies ++= testDeps) :+
        (unidocProjectFilter in (ScalaUnidoc, unidoc) := inAnyProject -- inProjects(oscarFzn, oscarFznCbls)),
    aggregate = Seq(oscarAlgebra, oscarAlgo, oscarCbls, oscarCp, oscarCPXcsp3, oscarDfo, oscarLinprog, oscarUtil, oscarVisual, oscarFzn, oscarFznCbls, oscarDes, oscarInvariants)

  )

  lazy val oscarAlgebra = Project(
    id = "oscar-algebra",
    base = file("oscar-algebra"),
    settings =
      commonSettings ++
        Seq(libraryDependencies ++= testDeps)
  )

  lazy val oscarAlgo = Project(
    id = "oscar-algo",
    base = file("oscar-algo"),
    settings =
      commonSettings ++
        Seq(libraryDependencies ++= testDeps),
    dependencies = Seq(oscarUtil, oscarVisual)
  )

  lazy val oscarCbls = Project(
    id = "oscar-cbls",
    base = file("oscar-cbls"),
    settings =
      commonSettings ++
<<<<<<< HEAD
      packAutoSettings ++
      Seq(
      	resolvers ++= Seq(mvnrepository),
        libraryDependencies ++= testDeps :+ scalaSwing :+ jxmapviever2,
        packGenerateWindowsBatFile := false
      ),
=======
        packAutoSettings ++
        Seq(
          libraryDependencies ++= testDeps :+ scalaSwing,
          packGenerateWindowsBatFile := false
        ),
>>>>>>> 9a19042e
    dependencies = Seq(oscarVisual)
  )

  lazy val oscarCp = Project(
    id = "oscar-cp",
    base = file("oscar-cp"),
    settings =
      commonSettings ++
        Seq(libraryDependencies ++= testDeps :+ scalaParserCombinators),
    dependencies = Seq(oscarAlgo, oscarVisual)
  )

  lazy val oscarCPXcsp3 = Project(
    id = "oscar-cp-xcsp3",
    base = file("oscar-cp-xcsp3"),
    settings =
      commonSettings ++
        Seq(
          resolvers ++= Seq(ingi),
          libraryDependencies ++= testDeps :+ xcsp3),
    dependencies = Seq(oscarCp)
  )

  // Not included in the root build
  lazy val oscarDes = Project(
    id = "oscar-des",
    base = file("oscar-des"),
    settings =
      commonSettings ++
        Seq(libraryDependencies ++= testDeps :+ jsci),
    dependencies = Seq(oscarInvariants)
  )

  lazy val oscarDfo = Project(
    id = "oscar-dfo",
    base = file("oscar-dfo"),
    settings =
      commonSettings ++
        Seq(libraryDependencies ++= testDeps :+ jcommon :+ jfreechart),
    dependencies = Seq(oscarAlgebra, oscarAlgo, oscarVisual)
  )

  // Not included in the default build
  lazy val oscarFzn = Project(
    id = "oscar-fzn",
    base = file("oscar-fzn"),
    settings =
      commonSettings ++
        Seq(libraryDependencies ++= testDeps :+ antlr4Runtime)
  )

  lazy val oscarFznCbls = Project(
    id = "oscar-fzn-cbls",
    base = file("oscar-fzn-cbls"),
    settings =
      commonSettings ++
        Seq(libraryDependencies ++= testDeps),
    dependencies = Seq(oscarCbls,oscarFzn)
  )

  // Not included in the build
  lazy val oscarInvariants = Project(
    id = "oscar-invariants",
    base = file("oscar-invariants"),
    settings =
      commonSettings ++
        Seq(libraryDependencies ++= testDeps)
  )

  lazy val oscarLinprog = Project(
    id = "oscar-linprog",
    base = file("oscar-linprog"),
    settings =
      commonSettings ++
        Seq(
          resolvers ++= Seq(xypron, leadoperations, cogcomp),
          libraryDependencies ++= testDeps :+ glpk :+ gurobi :+ lpsolve :+ scalaXml
        ),
    dependencies = Seq(oscarAlgebra, oscarVisual)
  )

  lazy val oscarUtil = Project(
    id = "oscar-util",
    base = file("oscar-util"),
    settings =
      commonSettings ++
        Seq(libraryDependencies ++= testDeps :+ scalaXml)
  )

  lazy val oscarVisual = Project(
    id = "oscar-visual",
    base = file("oscar-visual"),
    settings =
      commonSettings ++
        Seq(libraryDependencies ++= testDeps :+ jfreechart :+ swingx :+ swingxWs),
    dependencies = Seq(oscarUtil)
  )
}<|MERGE_RESOLUTION|>--- conflicted
+++ resolved
@@ -52,12 +52,8 @@
     val xypron = "Xypron Release" at "http://rsync.xypron.de/repository/"
     val leadoperations = "AWS S3 Release Repository" at "http://maven.leadoperations.co/release"
     val cogcomp = "Cognitive Computation Group" at "http://cogcomp.cs.illinois.edu/m2repo/"
-<<<<<<< HEAD
-    val mvnrepository = "Maven Repository" at "https://mvnrepository.com/artifact/"
-=======
     val ingi = "INGI Snapshots" at "http://artifactory.info.ucl.ac.be/artifactory/libs-snapshot-local/"
 
->>>>>>> 9a19042e
   }
 
   object Dependencies {
@@ -78,12 +74,7 @@
     val swingx = "org.swinglabs" % "swingx" % "1.0"
     val swingxWs = "org.swinglabs" % "swingx-ws" % "1.0"
     val xmlApisExt = "xml-apis" % "xml-apis-ext" % "latest.milestone"
-<<<<<<< HEAD
-    val jxmapviever2 = "org.jxmapviewer" % "jxmapviewer2" % "2.2"
-    
-=======
     val xcsp3 = "xcsp3"  % "xcsp3_2.11" % "1.0.0-SNAPSHOT"
->>>>>>> 9a19042e
     // Test libraries
     val junit = "junit" % "junit" % "latest.milestone" % Test
     val scalaCheck = "org.scalacheck" %% "scalacheck" % "1.11.+" % Test
@@ -132,20 +123,11 @@
     base = file("oscar-cbls"),
     settings =
       commonSettings ++
-<<<<<<< HEAD
-      packAutoSettings ++
-      Seq(
-      	resolvers ++= Seq(mvnrepository),
-        libraryDependencies ++= testDeps :+ scalaSwing :+ jxmapviever2,
-        packGenerateWindowsBatFile := false
-      ),
-=======
         packAutoSettings ++
         Seq(
           libraryDependencies ++= testDeps :+ scalaSwing,
           packGenerateWindowsBatFile := false
         ),
->>>>>>> 9a19042e
     dependencies = Seq(oscarVisual)
   )
 
