package oscar

import sbt._
import sbt.Keys._
import de.johoop.jacoco4sbt.JacocoPlugin._
import xerial.sbt.Pack._
import sbtunidoc.Plugin._


object OscarBuild extends Build {

  object BuildSettings {
    val buildOrganization = "oscar"
    val buildVersion = "3.1.0"
    val buildScalaVersion = "2.11.0"
    val buildSbtVersion= "0.13.0"

    val osNativeLibDir = (sys.props("os.name"), sys.props("os.arch")) match {
      case (os, arch) if os.contains("Mac") && arch.endsWith("64") => "macos64"
      case (os, arch) if os.contains("Linux") && arch.endsWith("64") => "linux64"      
      case (os, arch) if os.contains("Linux") && arch.endsWith("i386") => "linux32"
      case (os, arch) if os.contains("Windows") && arch.endsWith("32") => "windows32"
      case (os, arch) if os.contains("Windows") && arch.endsWith("64") => "windows64"
      case (os, arch) => sys.error("Unsupported OS ["+os+"] Architecture ["+arch+"] combo, OscaR currently supports macos64, linux64, windows32, windows64")
    }

    lazy val commonSettings = Defaults.defaultSettings ++ jacoco.settings ++ Seq(
      organization := buildOrganization,
      version := buildVersion,
      scalacOptions in Compile ++= Seq("-encoding", "UTF-8", "-deprecation", "-feature", "-unchecked", "-Xdisable-assertions"),
      scalacOptions in Test := Seq("-optimise"),
      testOptions in Test <+= (target in Test) map {
        t => Tests.Argument(TestFrameworks.ScalaTest, "junitxml(directory=\"%s\")" format (t / "test-reports") ) },
      parallelExecution in Test := false,
      fork in Test := true,
      javaOptions in Test += "-Djava.library.path=../lib:../lib/" + osNativeLibDir,
      scalaVersion := buildScalaVersion,
      unmanagedSourceDirectories in Test += baseDirectory.value / "src" / "main" / "examples",
      publishTo := {
        val artifactoryName = "Artifactory Realm"
        val artifactoryUrl = "http://130.104.230.89/artifactory/"
        if (isSnapshot.value)
          Some(artifactoryName at artifactoryUrl + "libs-snapshot-local;build.timestamp=" + new java.util.Date().getTime)
        else
          Some(artifactoryName at artifactoryUrl + "libs-release-local")
      },
      credentials += Credentials(Path.userHome / ".ivy2" / ".credentials")
    )
  }

  object Resolvers {
    val xypron = "Xypron Release" at "http://rsync.xypron.de/repository/"
    val leadoperations = "AWS S3 Release Repository" at "http://maven.leadoperations.co/release"
    val cogcomp = "Cognitive Computation Group" at "http://cogcomp.cs.illinois.edu/m2repo/"
    val ingi = "INGI Snapshots" at "http://artifactory.info.ucl.ac.be/artifactory/libs-snapshot-local/"

  }

  object Dependencies {

    // Regular libraries
    val antlr4Runtime = "org.antlr" % "antlr4-runtime" % "latest.milestone"
    val glpk = "org.gnu.glpk" % "glpk-java" % "1.0.16"
    val gurobi = "gurobi" % "gurobi" % "5.0.1"
    val lpsolve = "lpsolve" % "lpsolve" % "5.5.2"
    val jcommon = "org.jfree" % "jcommon" % "latest.milestone"
    val jfreechart = "org.jfree" % "jfreechart" % "latest.milestone"
    val jsci = "net.sf.jsci" % "jsci" % "latest.milestone"
    val scalaParserCombinators = "org.scala-lang.modules" %% "scala-parser-combinators" % "latest.milestone"
    val scalaXml = "org.scala-lang.modules" %% "scala-xml" % "latest.milestone"
    val scalaSwing = "org.scala-lang.modules" %% "scala-swing" % "latest.milestone"
    //val swingx = "org.swinglabs" % "swingx" % "latest.milestone"
    // val swingxWs = "org.swinglabs" % "swingx-ws" % "latest.milestone"
    val swingx = "org.swinglabs" % "swingx" % "1.0"
    val swingxWs = "org.swinglabs" % "swingx-ws" % "1.0"
    val xmlApisExt = "xml-apis" % "xml-apis-ext" % "latest.milestone"
    val xcsp3 = "xcsp3"  % "xcsp3_2.11" % "1.0.0-SNAPSHOT"

    // Test libraries
    val junit = "junit" % "junit" % "latest.milestone" % Test
    val scalaCheck = "org.scalacheck" %% "scalacheck" % "1.11.+" % Test
    val scalaTest = "org.scalatest" %% "scalatest" % "2.2.+" % Test

    val testDeps = Seq(junit, scalaCheck, scalaTest)
  }

  import BuildSettings._
  import Dependencies._
  import Resolvers._
  import UnidocKeys._

  lazy val oscar = Project(
    id = "oscar",
    base = file("."),
    settings =
      commonSettings ++
<<<<<<< HEAD
      packSettings ++
      unidocSettings ++
      Seq(libraryDependencies ++= testDeps) :+
        (unidocProjectFilter in (ScalaUnidoc, unidoc) := inAnyProject -- inProjects(oscarFzn, oscarFznCbls, oscarFznCp)),
    aggregate = Seq(oscarAlgebra, oscarAlgo, oscarCbls, oscarCp, oscarDfo, oscarLinprog, oscarUtil, oscarVisual, oscarFzn, oscarFznCbls, oscarFznCp, oscarDes,oscarInvariants)
    
=======
        packSettings ++
        unidocSettings ++
        Seq(libraryDependencies ++= testDeps) :+
        (unidocProjectFilter in (ScalaUnidoc, unidoc) := inAnyProject -- inProjects(oscarFzn, oscarFznCbls)),
    aggregate = Seq(oscarAlgebra, oscarAlgo, oscarCbls, oscarCp, oscarCPXcsp3, oscarDfo, oscarLinprog, oscarUtil, oscarVisual, oscarFzn, oscarFznCbls, oscarDes, oscarInvariants)

>>>>>>> 9d5d2519
  )

  lazy val oscarAlgebra = Project(
    id = "oscar-algebra",
    base = file("oscar-algebra"),
    settings =
      commonSettings ++
        Seq(libraryDependencies ++= testDeps)
  )

  lazy val oscarAlgo = Project(
    id = "oscar-algo",
    base = file("oscar-algo"),
    settings =
      commonSettings ++
        Seq(libraryDependencies ++= testDeps),
    dependencies = Seq(oscarUtil, oscarVisual)
  )

  lazy val oscarCbls = Project(
    id = "oscar-cbls",
    base = file("oscar-cbls"),
    settings =
      commonSettings ++
        packAutoSettings ++
        Seq(
          libraryDependencies ++= testDeps :+ scalaSwing,
          packGenerateWindowsBatFile := false
        ),
    dependencies = Seq(oscarVisual)
  )

  lazy val oscarCp = Project(
    id = "oscar-cp",
    base = file("oscar-cp"),
    settings =
      commonSettings ++
        Seq(libraryDependencies ++= testDeps :+ scalaParserCombinators),
    dependencies = Seq(oscarAlgo, oscarVisual)
  )

  lazy val oscarCPXcsp3 = Project(
    id = "oscar-cp-xcsp3",
    base = file("oscar-cp-xcsp3"),
    settings =
      commonSettings ++
        Seq(
          resolvers ++= Seq(ingi),
          libraryDependencies ++= testDeps :+ xcsp3),
    dependencies = Seq(oscarCp)
  )

  // Not included in the root build
  lazy val oscarDes = Project(
    id = "oscar-des",
    base = file("oscar-des"),
    settings =
      commonSettings ++
        Seq(libraryDependencies ++= testDeps :+ jsci),
    dependencies = Seq(oscarInvariants)
  )

  lazy val oscarDfo = Project(
    id = "oscar-dfo",
    base = file("oscar-dfo"),
    settings =
      commonSettings ++
        Seq(libraryDependencies ++= testDeps :+ jcommon :+ jfreechart),
    dependencies = Seq(oscarAlgebra, oscarAlgo, oscarVisual)
  )

  // Not included in the default build
  lazy val oscarFzn = Project(
    id = "oscar-fzn",
    base = file("oscar-fzn"),
    settings =
      commonSettings ++
        Seq(libraryDependencies ++= testDeps :+ antlr4Runtime)
  )

  lazy val oscarFznCbls = Project(
    id = "oscar-fzn-cbls",
    base = file("oscar-fzn-cbls"),
    settings =
      commonSettings ++
<<<<<<< HEAD
      Seq(libraryDependencies ++= testDeps),
    dependencies = Seq(oscarCbls,oscarFzn,oscarFznCp)
=======
        Seq(libraryDependencies ++= testDeps),
    dependencies = Seq(oscarCbls,oscarFzn)
>>>>>>> 9d5d2519
  )

  lazy val oscarFznCp = Project(
    id = "oscar-fzn-cp",
    base = file("oscar-fzn-cp"),
    settings =
      commonSettings ++
      Seq(libraryDependencies ++= testDeps),
    dependencies = Seq(oscarCp,oscarFzn)
  )


  // Not included in the build
  lazy val oscarInvariants = Project(
    id = "oscar-invariants",
    base = file("oscar-invariants"),
    settings =
      commonSettings ++
        Seq(libraryDependencies ++= testDeps)
  )

  lazy val oscarLinprog = Project(
    id = "oscar-linprog",
    base = file("oscar-linprog"),
    settings =
      commonSettings ++
        Seq(
          resolvers ++= Seq(xypron, leadoperations, cogcomp),
          libraryDependencies ++= testDeps :+ glpk :+ gurobi :+ lpsolve :+ scalaXml
        ),
    dependencies = Seq(oscarAlgebra, oscarVisual)
  )

  lazy val oscarUtil = Project(
    id = "oscar-util",
    base = file("oscar-util"),
    settings =
      commonSettings ++
        Seq(libraryDependencies ++= testDeps :+ scalaXml)
  )

  lazy val oscarVisual = Project(
    id = "oscar-visual",
    base = file("oscar-visual"),
    settings =
      commonSettings ++
        Seq(libraryDependencies ++= testDeps :+ jfreechart :+ swingx :+ swingxWs),
    dependencies = Seq(oscarUtil)
  )
}<|MERGE_RESOLUTION|>--- conflicted
+++ resolved
@@ -17,11 +17,10 @@
 
     val osNativeLibDir = (sys.props("os.name"), sys.props("os.arch")) match {
       case (os, arch) if os.contains("Mac") && arch.endsWith("64") => "macos64"
-      case (os, arch) if os.contains("Linux") && arch.endsWith("64") => "linux64"      
-      case (os, arch) if os.contains("Linux") && arch.endsWith("i386") => "linux32"
+      case (os, arch) if os.contains("Linux") && arch.endsWith("64") => "linux64"
       case (os, arch) if os.contains("Windows") && arch.endsWith("32") => "windows32"
       case (os, arch) if os.contains("Windows") && arch.endsWith("64") => "windows64"
-      case (os, arch) => sys.error("Unsupported OS ["+os+"] Architecture ["+arch+"] combo, OscaR currently supports macos64, linux64, windows32, windows64")
+      case (os, arch) => sys.error("Unsupported OS [${os}] Architecture [${arch}] combo, OscaR currently supports macos64, linux64, windows32, windows64")
     }
 
     lazy val commonSettings = Defaults.defaultSettings ++ jacoco.settings ++ Seq(
@@ -94,21 +93,12 @@
     base = file("."),
     settings =
       commonSettings ++
-<<<<<<< HEAD
       packSettings ++
       unidocSettings ++
       Seq(libraryDependencies ++= testDeps) :+
         (unidocProjectFilter in (ScalaUnidoc, unidoc) := inAnyProject -- inProjects(oscarFzn, oscarFznCbls, oscarFznCp)),
-    aggregate = Seq(oscarAlgebra, oscarAlgo, oscarCbls, oscarCp, oscarDfo, oscarLinprog, oscarUtil, oscarVisual, oscarFzn, oscarFznCbls, oscarFznCp, oscarDes,oscarInvariants)
+    aggregate = Seq(oscarAlgebra, oscarAlgo, oscarCbls, oscarCp,  oscarCPXcsp3, oscarDfo, oscarLinprog, oscarUtil, oscarVisual, oscarFzn, oscarFznCbls, oscarFznCp, oscarDes,oscarInvariants)
     
-=======
-        packSettings ++
-        unidocSettings ++
-        Seq(libraryDependencies ++= testDeps) :+
-        (unidocProjectFilter in (ScalaUnidoc, unidoc) := inAnyProject -- inProjects(oscarFzn, oscarFznCbls)),
-    aggregate = Seq(oscarAlgebra, oscarAlgo, oscarCbls, oscarCp, oscarCPXcsp3, oscarDfo, oscarLinprog, oscarUtil, oscarVisual, oscarFzn, oscarFznCbls, oscarDes, oscarInvariants)
-
->>>>>>> 9d5d2519
   )
 
   lazy val oscarAlgebra = Project(
@@ -194,13 +184,8 @@
     base = file("oscar-fzn-cbls"),
     settings =
       commonSettings ++
-<<<<<<< HEAD
       Seq(libraryDependencies ++= testDeps),
     dependencies = Seq(oscarCbls,oscarFzn,oscarFznCp)
-=======
-        Seq(libraryDependencies ++= testDeps),
-    dependencies = Seq(oscarCbls,oscarFzn)
->>>>>>> 9d5d2519
   )
 
   lazy val oscarFznCp = Project(
