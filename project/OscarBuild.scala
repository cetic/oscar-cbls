--- conflicted
+++ resolved
@@ -73,7 +73,6 @@
     val swingx = "org.swinglabs" % "swingx" % "1.0"
     val swingxWs = "org.swinglabs" % "swingx-ws" % "1.0"
     val xmlApisExt = "xml-apis" % "xml-apis-ext" % "latest.milestone"
-<<<<<<< HEAD
     val xcsp3 = "xcsp3"  % "xcsp3" % "1.0.0-SNAPSHOT"
     val graphStreamCore = "org.graphstream" % "gs-core" % "1.3"
     val graphStreamAlgo = "org.graphstream" % "gs-algo" % "1.3"
@@ -86,9 +85,6 @@
     val chill = "com.twitter" % "chill-akka_2.11" % "0.8.0"
     val spores = "org.scala-lang.modules" %% "spores-core" % "0.2.1"
 
-=======
-    val xcsp3 = "xcsp3"  % "xcsp3_2.11" % "1.0.0-SNAPSHOT"
->>>>>>> 1c1c55a5
     // Test libraries
     val junit = "junit" % "junit" % "latest.milestone" % Test
     val scalaCheck = "org.scalacheck" %% "scalacheck" % "1.11.+" % Test
