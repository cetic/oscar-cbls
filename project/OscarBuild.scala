--- conflicted
+++ resolved
@@ -22,13 +22,9 @@
     lazy val commonSettings = Defaults.defaultSettings ++  jacoco.settings ++ Seq(
       organization := buildOrganization,
       version := buildVersion,
-<<<<<<< HEAD
-      scalacOptions in Compile ++= Seq("-encoding", "UTF-8", "-deprecation", "-feature", "-unchecked", "-Xdisable-assertions","-optimise"),
-=======
       scalacOptions in Compile ++= Seq("-encoding", "UTF-8", "-deprecation", "-feature",
                                        "-unchecked", "-Xdisable-assertions", "-language:implicitConversions",
                                        "-language:postfixOps"),
->>>>>>> 3528e6f8
       scalacOptions in Test := Seq("-optimise"),
       testOptions in Test <+= (target in Test) map {
         t => Tests.Argument(TestFrameworks.ScalaTest, "junitxml(directory=\"%s\")" format (t / "test-reports") ) },
@@ -59,10 +55,6 @@
     val leadoperations = "AWS S3 Release Repository" at "http://maven.leadoperations.co/release"
     val cogcomp = "Cognitive Computation Group" at "http://cogcomp.cs.illinois.edu/m2repo/"
     val ingi = "INGI Snapshots" at "http://artifactory.info.ucl.ac.be/artifactory/libs-snapshot-local/"
-<<<<<<< HEAD
-    val mvnrepository = "Maven Repository" at "https://mvnrepository.com/artifact/"
-=======
->>>>>>> 3528e6f8
   }
 
   object Dependencies {
@@ -77,10 +69,6 @@
     val swingx = "org.swinglabs" % "swingx" % "1.0"
     val swingxWs = "org.swinglabs" % "swingx-ws" % "1.0"
     val xmlApisExt = "xml-apis" % "xml-apis-ext" % "latest.milestone"
-<<<<<<< HEAD
-    val xcsp3 = "xcsp3"  % "xcsp3_2.11" % "1.0.0-SNAPSHOT"
-    val jxmapviewer2 = "org.jxmapviewer" % "jxmapviewer2" % "2.2"
-=======
     val xcsp3 = "xcsp3"  % "xcsp3" % "1.0.0-SNAPSHOT"
     val graphStreamCore = "org.graphstream" % "gs-core" % "1.3"
     val graphStreamAlgo = "org.graphstream" % "gs-algo" % "1.3"
@@ -91,7 +79,6 @@
     val akkaActor = "com.typesafe.akka" %% "akka-actor" % "2.5.6"
     val akkaRemote = "com.typesafe.akka" %% "akka-remote" % "2.5.6"
 
->>>>>>> 3528e6f8
     // Test libraries
     val junit = "junit" % "junit" % "latest.milestone" % Test
     val scalaCheck = "org.scalacheck" %% "scalacheck" % "1.13.+" % Test
