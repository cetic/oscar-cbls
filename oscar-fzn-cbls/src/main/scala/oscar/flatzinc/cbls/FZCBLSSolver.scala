/*******************************************************************************
  * OscaR is free software: you can redistribute it and/or modify
  * it under the terms of the GNU Lesser General Public License as published by
  * the Free Software Foundation, either version 2.1 of the License, or
  * (at your option) any later version.
  *
  * OscaR is distributed in the hope that it will be useful,
  * but WITHOUT ANY WARRANTY; without even the implied warranty of
  * MERCHANTABILITY or FITNESS FOR A PARTICULAR PURPOSE.  See the
  * GNU Lesser General Public License  for more details.
  *
  * You should have received a copy of the GNU Lesser General Public License along with OscaR.
  * If not, see http://www.gnu.org/licenses/lgpl-3.0.en.html
  ******************************************************************************/
/**
 * @author Gustav Björdal
 * @author Jean-Noël Monette
 */
package oscar.flatzinc.cbls

import oscar.cbls.core.constraint.ConstraintSystem
import oscar.cbls.util.StopWatch

import scala.util.Random
import scala.collection.mutable.{Map => MMap}
import scala.language.implicitConversions
import oscar.cbls.search._
<<<<<<< HEAD
import oscar.cbls.objective.{Objective => CBLSObjective}
=======
import oscar.cbls.core.objective.{ Objective => CBLSObjective }
>>>>>>> de131a70
import oscar.cbls.constraints.core._
import oscar.cbls.constraints.lib.basic._
import oscar.cbls.constraints.lib.global._
import oscar.cbls.lib.invariant.logic._
import oscar.cbls.lib.invariant.minmax._
import oscar.cbls.core.computation._
import oscar.cbls.lib.invariant.numeric._
import oscar.flatzinc.Options
import oscar.flatzinc.model._
import oscar.flatzinc.model.Constraint
import oscar.flatzinc.model.Variable
import oscar.flatzinc.cbls.support._
import oscar.cbls.lib.invariant.numeric.Sum2
import oscar.flatzinc.transfo.FZModelTransfo
import java.io.PrintWriter

import oscar.cbls.invariants.core.propagation.ErrorChecker
import oscar.flatzinc.parser.FZParser
import oscar.util.RandomGenerator
import oscar.flatzinc.NoSuchConstraintException
import oscar.cbls.core.objective.IntVarObjective
import oscar.flatzinc.Log
import oscar.flatzinc.cp.FZCPModel
import oscar.flatzinc.cp.FZCPModel




class FZCBLSObjective(cblsmodel:FZCBLSModel,log:Log){
  private val opt = cblsmodel.model.search.obj
  val objectiveVar = cblsmodel.model.search.variable.map(cblsmodel.getCBLSVar(_)).getOrElse(null)
  val violation = cblsmodel.c.violation
 /* val objectiveBound = CBLSIntVarDom(cblsmodel.c.model, opt match {
    case Objective.SATISFY => 0
    case Objective.MINIMIZE => cblsmodel.model.search.variable.get.max+1
    case Objective.MAXIMIZE => cblsmodel.model.search.variable.get.min-1
  }, cblsmodel.model.search.variable.get.domain, "ObjectiveBound")
*/
  val violationWeight = CBLSIntVar(cblsmodel.c.model, 1, 0 to (if(violation.max!=0)Int.MaxValue else 1) , "violation_weight")
  //TODO: The division does not seem right... why max and not min?
  val objectiveWeight = CBLSIntVar(cblsmodel.c.model, 1, 0 to (if(objectiveVar!=null && objectiveVar.max > 0) Int.MaxValue else 1) , "objective_weight")
  private val objective2 = opt match {
        case Objective.SATISFY => violation
        case Objective.MAXIMIZE => Minus(Prod2(violation, violationWeight), Prod2(objectiveVar, objectiveWeight))
        case Objective.MINIMIZE => Sum2(Prod2(violation, violationWeight), Prod2(objectiveVar, objectiveWeight))
      }
  val objective: CBLSObjective = new IntVarObjective(objective2.asInstanceOf[ChangingIntValue])
  def apply() = objective
  def getObjectiveValue(): Int = {
   opt match {
        case Objective.SATISFY => 0
        case Objective.MAXIMIZE => -objectiveVar.value
        case Objective.MINIMIZE => objectiveVar.value
      }
  }
  def increaseViolationWeight(minViolationSinceBest: Int){
    if (objectiveWeight.value > 1) {
      correctWeights(objectiveWeight.value / 2,violationWeight.value)
    } else {
      correctWeights(objectiveWeight.value,Math.min(Int.MaxValue/3,violationWeight.value) + Math.min(Int.MaxValue/3,Math.max(10, Math.abs(minViolationSinceBest / 2))))
    }
  }
  def increaseObjectiveWeight(minObjectiveSinceBest: Int){
    if (violationWeight.value > 1) {
      correctWeights(objectiveWeight.value,violationWeight.value / 2)
    } else {
      correctWeights(Math.min(Int.MaxValue/3,objectiveWeight.value) + Math.min(Int.MaxValue/3,Math.max(10, Math.abs(minObjectiveSinceBest / 2))),violationWeight.value)
    }
  }
  def correctWeights(newObjW: Int,newVioW: Int){
    val minWeight = math.min(newObjW, newVioW)
    objectiveWeight := math.min(newObjW/minWeight,objectiveWeight.max)
    violationWeight := math.min(newVioW/minWeight,violationWeight.max)
    //violationWeight := 1000 + RandomGenerator.nextInt(10)
    log("Changed Violation Weight to "+violationWeight.value+(if(violationWeight.value==violationWeight.max)"(max)"else ""))
    log("    And Objective Weight to "+objectiveWeight.value+(if(objective.value==objectiveWeight.max)"(max)"else ""))

  }
}


class FZCBLSModel(val model: FZProblem, val c: ConstraintSystem, val m: Store, val log:Log, val getWatch: () => Long) {
  val cblsIntMap: MMap[String, IntValue] = MMap.empty[String, IntValue]
  var vars: List[CBLSIntVarDom] = createVariables();
  var objective = null.asInstanceOf[FZCBLSObjective]
  var neighbourhoods: List[Neighbourhood] = List.empty[Neighbourhood];
  var neighbourhoodGenerator: List[(CBLSObjective,ConstraintSystem) => Neighbourhood] = List.empty[(CBLSObjective,ConstraintSystem) => Neighbourhood]
  def addNeighbourhood(n: (CBLSObjective,ConstraintSystem) => Neighbourhood,removeVars: Array[CBLSIntVarDom]){
    neighbourhoodGenerator = n :: neighbourhoodGenerator 
    //neighbourhoods = n :: neighbourhoods
    vars = vars.filterNot(removeVars.contains(_))
  }
  def addDefaultNeighbourhoods(){
    if (vars.length > 0) {
      val varsToSwap = vars.groupBy(v => v.dom)
      addNeighbourhood((o,c) => new MaxViolating(vars.toArray, o, c),Array.empty[CBLSIntVarDom])

      //for(key <- varsToSwap.keys if key.size == 2)
      //  addNeighbourhood((o,c) => new MaxViolatingSwap(varsToSwap(key).toArray,o,c),Array.empty[CBLSIntVarDom])
      //addNeighbourhood((o,c) => new MaxViolatingSwap(varsToSwap(varsToSwap.keys.drop(2).head).toArray,o,c),Array.empty[CBLSIntVarDom])

      val boolVars = vars.filter((v: CBLSIntVar) => v.min == 0 && v.max == 1)
      if (boolVars.length > 1)
        addNeighbourhood((o,c) => new MaxViolatingSwap(boolVars.toArray, o, c),Array.empty[CBLSIntVarDom])
    }
  }

  def createNeighbourhoods(){
    neighbourhoods = neighbourhoodGenerator.map(_(objective(),c))
  }
  def createVariables() = {
    var variables: List[CBLSIntVarDom] = List.empty[CBLSIntVarDom];
     //Only create variables that are not fixed by an invariant.
    for (parsedVariable <- model.variables if !parsedVariable.isDefined) {
      parsedVariable match {
        case IntegerVariable(id, dom) =>
          //TODO: Put this in a method! or make it deterministic as the neighbourhoods should take care of the assignments!
          val initialValue = dom match {
            case oscar.flatzinc.model.DomainRange(min, max) =>
              if(max.toLong - min.toLong > Int.MaxValue) Random.nextInt()
              else{
                val range = (min to max);
                range(Random.nextInt(range.length))
              }
            case DomainSet(values) =>
              val v = values.toArray;
              v(Random.nextInt(v.length))
          }
          val sc = parsedVariable.cstrs.map{
          	case c:subcircuit => c.variables.length;
          	case c:circuit => c.variables.length;
          	case _ => 0}.fold(0)((x, y) => if (x > y) x else y)
          val thedom = if(sc > 0){oscar.flatzinc.model.DomainRange(1, sc)}else{dom}
          val cblsVariable = CBLSIntVarDom(m, initialValue, thedom,  id);
          //TODO: handle constant variables here.
          cblsIntMap += id -> cblsVariable;
          //Removed this test and filtered for search variables only later
          //if (!parsedVariable.isDefined) {
            variables = cblsVariable :: variables;
          //}
       case bv:BooleanVariable =>
         val dom = oscar.flatzinc.model.DomainRange(if(bv.isTrue) 1 else 0, if(bv.isFalse) 0 else 1)
          //TODO: Put this in a method! or make it deterministic as the neighbourhoods should take care of the assignments!
          val initialValue = {
                val range = (dom.min to dom.max);
                range(Random.nextInt(range.length))
              }
          val cblsVariable = CBLSIntVarDom(m, initialValue, dom,  bv.id);
          //TODO: handle constant variables here.
          cblsIntMap += bv.id -> cblsVariable;
          //Removed this test and filtered for search variables only later
          //if (!parsedVariable.isDefined) {
            variables = cblsVariable :: variables;
          //}

       // case _ => ()//TODO: DO something for the concrete constants?
      }
    }
    variables;
  }
  def getCBLSVarDom(v: Variable) = {
    getCBLSVar(v).asInstanceOf[CBLSIntVarDom]
  }
    implicit def getCBLSVar(v: Variable) = {
      v match {
      /*  case ConcreteConstant(_, value, _) =>

        cblsIntMap.get(value + "") match {
          case None =>
            val c = CBLSIntConstDom(value, m);
            cblsIntMap += value + "" -> c;
            c;
          case Some(c) => c;
        }
    */
      case v:IntegerVariable =>
        cblsIntMap.get(v.id) match {
          case None if v.isBound =>
            /*cblsIntMap.get(v.min.toString) match {
              case Some(c) => c;
              case None => {*/
            //From Gustav: All constants need to have a store, otherwise they won't have a UniqueID (from PropagationElement) and constraints will start throwing exceptions
            //JNM: I removed ",m " to avoid introducing a lot of useless "variables" in the model in the hope of making it more efficient.
            //JNM: restored the "m," as one need it to find the model sometimes.
            val c = new CBLSIntConstDom(m,v.value);
            //println("ICI "+id + " "+v.min)
            cblsIntMap += v.id -> c; //was id ->
            c;//}}
          case Some(c) => c;
        }
      case v:BooleanVariable =>
        cblsIntMap.get(v.id) match {
          case None if v.isBound =>
            /*cblsIntMap.get(v.min.toString) match {
              case Some(c) => c;
              case None => {*/
            //From Gustav: All constants need to have a store, otherwise they won't have a UniqueID (from PropagationElement) and constraints will start throwing exceptions
            //JNM: I removed ",m " to avoid introducing a lot of useless "variables" in the model in the hope of making it more efficient.
            //JNM: restored the "m," as one need it to find the model sometimes.
            val c = new CBLSIntConstDom(m,v.intValue);
            //println("ICI "+id + " "+v.min)
            cblsIntMap += v.id -> c; //was id ->
            c;//}}
          case Some(c) => c;
        }
      }
    }
  def handleSolution() = {
    println("% time from start: "+getWatch())
    model.solution.handleSolution(
      (s: String) => cblsIntMap.get(s) match {
        case Some(intVar) =>
          intVar.value + ""
        case r => if(s=="true" || s=="false") s
        else try{
          s.toInt.toString()
        }catch{
          case e: NumberFormatException => {
            throw new Exception("Unhappy: "+r+ " "+s)
          }
        }
     });
    if(cpmodel!=null && model.search.obj != Objective.SATISFY){
      log("Calling the CP solver")
      cpmodel.updateBestObjectiveValue(getCBLSVar(model.search.variable.get).value)
    //TODO: ignore variables whose domain should not be reduced (e.g. variables in the Circuit constraint)
      cpmodel.updateModelDomains()
      updateVarDomains()
      log("Variable domains updated")
    }
  }
  var cpmodel = null.asInstanceOf[FZCPModel]
  def useCPsolver(cpm: FZCPModel){
    assert(cpm.model == model);
    cpmodel = cpm
  }
  def updateVarDomains(){
    //TODO: Make sure this is necessary,as it is not clear from which domain the moves are drawn from.
    //Might want to get rid of CBLSIntVarDom
    for(vm<-model.variables if !vm.isDefined && !vm.cstrs.exists{
        case c:subcircuit => true;
        case c:circuit => true;
        case _ => false}){
      val vls = getCBLSVarDom(vm)
      vls.restrictDomain(vls.dom.min to vls.dom.max)
    }
  }
  /*
  def getSolution():String = {
    model.solution.getSolution(
      (s: String) => cblsIntMap.get(s) match {
        case Some(intVar) =>
          intVar.value + "";
        case _ => throw new Exception("Unhappy")
      });
  }*/
}
class FZCBLSSolver extends SearchEngine with StopWatch {


  def solve(opts: Options) {
    startWatch()
    val log = opts.log();
    log("start")

    val useCP = opts.is("usecp")

    val model = FZParser.readFlatZincModelFromFile(opts.fileName,log, false).problem;

    Helper.getCstrsByName(model.constraints).map{ case (n:String,l:List[Constraint]) => l.length +"\t"+n}.toList.sorted.foreach(log(_))

    log("Parsed. Parsing took "+getWatch+" ms")
    val cpmodel = new FZCPModel(model,oscar.cp.Strong )
    //println(model.variables.toList.map(v => v.domainSize))

    if(useCP){
      FZModelTransfo.propagate(model)(log);
      log("Reduced Domains before CP")
      //println(model.variables.toList.map(v => v.domainSize))
      cpmodel.createVariables()
      cpmodel.createConstraints()
      cpmodel.updateModelDomains()
      log("Reduced Domains with CP")
      //println(model.variables.toList.map(v => v.domainSize))
    }
    if(!opts.is("no-simpl")){
      //TODO: check which part of the following is still necessary after using CP for bounds reduction.
      FZModelTransfo.simplify(model)(log);
      log("Reduced Domains")
    }else{
      log("No domain reduction")
    }
    model.constraints.foreach(c => if(c.getVariables().length <=1) log("Remaining Unary Constraint "+c)
    else if(c.getVariables().filter(v => !v.isBound).length <= 1){
      log("De facto Unary Constraint "+c);
      //log(2,c.getVariables().map(v => v.min+".."+v.max).mkString(" , "))
    })
    model.constraints.foreach{ case reif(c,b) => if(b.isBound) log("Fixed reified constraint: "+b.boolValue); case _ => {}}



    //Hack for the subcircuit constraints:
    model.variables.foreach(v => if(v.isDefined && v.cstrs.exists{
        case c:subcircuit => true;
        case c:circuit => true;
        case c:inverse => true;
        case _ => false}) v.definingConstraint.get.unsetDefinedVar(v))


    if(!opts.is("no-find-inv")){
      FZModelTransfo.findInvariants(model,log,List.empty[Variable]);
      log("Found Invariants")
    }else{
      log("Did not search for new invariants")
    }

    //
    //added this loop to remove invariants targeting a bound variable.
    //TODO: Actually, one might want to put this as part of the invariant discovery...
    //Moved this line after invariant discovery to avoid problem in Nonogram but then it is maybe useless? What was the initial purpose?
    //But this creates problems for the nonogram, where it creates another invariant that targets the input of an element and makes an out-of-bound exception
    for(c <- model.constraints ){
      if(c.definedVar.isDefined && c.definedVar.get.isBound)c.unsetDefinedVar(c.definedVar.get)
    }

    if(opts.is("no-post-inv")){
      for(c <- model.constraints ){
        if(c.definedVar.isDefined)c.unsetDefinedVar(c.definedVar.get)
      }
    }

    //Hack for the subcircuit constraints:
    model.variables.foreach(v => if(v.isDefined && v.cstrs.exists{
        case c:subcircuit => true;
        case c:circuit => true;
        case c:inverse => true;
        case _ => false}){v.definingConstraint.get.unsetDefinedVar(v)})



    val allcstrs:List[Constraint] = model.constraints.toList;
    val (maybedircstrs,maybesoftcstrs) = allcstrs.partition(_.definedVar.isDefined)
    log("Possibly "+maybedircstrs.length+" invariants.")
    val (invariants,removed) = FZModelTransfo.getSortedInvariants(maybedircstrs)(log)
    log("Sorted "+invariants.length+" Invariants")

    // Model
    val m: Store = new Store(false, None, true)//setting the last Boolean to true would avoid calling the SCC algorithm but we have to make sure that there are no SCCs in the Graph. Is it the case in the way we build it?
    // constraint system
    val cs = ConstraintSystem(m)
    val cblsmodel = new FZCBLSModel(model,cs,m,log,() => getWatch)
    if(useCP)cblsmodel.useCPsolver(cpmodel)
    log("Created Model (Variables and Objective)")


    val softorimplcstrs = maybesoftcstrs ++ removed
    val softcstrs =
    if(!opts.is("no-impl-cstr")){
      val implicitPoster = new FZCBLSImplicitConstraints(cblsmodel)
      val (implcstrs,softcstrs) = implicitPoster.findAndPostImplicit(softorimplcstrs);
      //TODO: Add the implcstrs to some system to ensure that they are at all time respected.
      log("Found "+cblsmodel.neighbourhoodGenerator.length+" Implicit Constraints")
      Helper.getCstrsByName(implcstrs).map{ case (n:String,l:List[Constraint]) => l.length +"\t"+n}.toList.sorted.foreach(s => log(" "+s))

      val hardCS = ConstraintSystem(m)
      val hardPoster: FZCBLSConstraintPoster = new FZCBLSConstraintPoster(hardCS,cblsmodel.getCBLSVar);
      for(c <- implcstrs){
        try{
        hardPoster.add_constraint(c)
        } catch {
          case e: NoSuchConstraintException => log("Warning: Do not check that "+c+" is always respected.")
        }
      }
      hardCS.close()
      Event(hardCS.violation, Unit => {if(hardCS.violation.value > 0){
        log(0,"PROBLEM: Some implicit Constraint is not satisfied during search.")
        cblsmodel.neighbourhoods.foreach(n => log(0,n.getClass().toString()+" "+n.getVariables().mkString("[",",","]")))
        throw new Exception()
      }});
      //Event(cs.violation, Unit => {log(cs.violation.toString);})
      //
<<<<<<< HEAD

=======
       
>>>>>>> de131a70
      softcstrs
    }else{
      log("Did not try to find implicit constraints")
      softorimplcstrs
    }


    val poster: FZCBLSConstraintPoster = new FZCBLSConstraintPoster(cs,cblsmodel.getCBLSVar);
    val softConstraints = softcstrs;
    for (invariant <- invariants){
      log(2,"Posting as Invariant "+invariant)
      val inv = poster.add_invariant(invariant)
      cblsmodel.cblsIntMap += invariant.definedVar.get.id -> inv;
    }
    log("Posted "+invariants.length+" Invariants")
    Helper.getCstrsByName(invariants).map{ case (n:String,l:List[Constraint]) => l.length +"\t"+n}.toList.sorted.foreach(s => log(" "+s))

    for (constraint <- softConstraints) {
      log(2,"Posting as Soft "+constraint)
      poster.add_constraint(constraint);
    }
    log("Posted "+softConstraints.length+" Soft Constraints")
    Helper.getCstrsByName(softConstraints).map{ case (n:String,l:List[Constraint]) => l.length +"\t"+n}.toList.sorted.foreach(s => log(" "+s))
    log(softConstraints.filter(c => c.getVariables().forall(v => !v.isDefined)).size+" are only on search variables.")
    log(softConstraints.filter(c => c.getVariables().forall(v => v.isDefined)).size+" are only on defined variables.")

    //println(implicitConstraints.length + " implicit constraints");
    //Do not want to search on such variables!
    cblsmodel.vars = cblsmodel.vars.filterNot(v => v.domainSize==1 || v.isControlledVariable);
    cblsmodel.addDefaultNeighbourhoods()


  /*  log("WARNING: Sat models will crash")
    val objVar = CBLSIntVarDom(cblsmodel.m,cblsmodel.model.search.variable.get.domain.min, cblsmodel.model.search.variable.get.domain,"objVar")
    val objBnd = CBLSIntVarDom(cblsmodel.m,cblsmodel.model.search.variable.get.domain.min, cblsmodel.model.search.variable.get.domain,"objBnd")
    cblsmodel.model.search.obj match {
      case Objective.SATISFY => ()
      case Objective.MINIMIZE =>
        cblsmodel.c.add(L(objVar, objBnd))
      case Objective.MAXIMIZE => cblsmodel.c.add(G(objVar, objBnd))
    }*/

    //Create variable violation before closing the constraint system!
    cblsmodel.vars.map(cblsmodel.c.violation(_))

    cblsmodel.c.close()//The objective depends on the violation of the CS, so it must be first closed before creating the Objective.
    cblsmodel.objective = new FZCBLSObjective(cblsmodel,log)//But objective is needed in neighbourhoods

    //objVar <== cblsmodel.objective.objectiveVar
    //objBnd <== cblsmodel.objective.objectiveBound

    cblsmodel.createNeighbourhoods()//So we actually create the neighbourhoods only after!
    cblsmodel.neighbourhoods.foreach(n => log(2,"Created Neighbourhood "+ n+ " over "+n.searchVariables.length+" variables"))
    
    
    if(cblsmodel.neighbourhoods.length==0){
      log(0,"No neighbourhood has been created. Aborting!")
      return;
    }
    log("Using "+cblsmodel.vars.length+" Search Variables in default assign neighbourhood")
    log("Using "+cblsmodel.vars.filter(v => v.min ==0 && v.max==1).length+" Search Variables in default flip neighbourhood")
    cblsmodel.vars.foreach(v => log(2,"Search with "+v+" dom: "+v.min +".."+v.max))
    log("Created all Neighborhoods")
    
    
    //Search
    val timeout = (if(opts.timeOut>0) {opts.timeOut} else 20 * 60) * 1000
    log("Timeout is set to "+timeout+" milliseconds"); 
    val sc : SearchControl =  model.search.obj match {
          case Objective.SATISFY => new SearchControl(cblsmodel,0,timeout,true);
          case Objective.MAXIMIZE => new SearchControl(cblsmodel,-model.search.variable.get.max, timeout,false);
          case Objective.MINIMIZE => new SearchControl(cblsmodel,model.search.variable.get.min, timeout,false);
        }
    //TODO: The search should print the solution if, by chance, the initial assingnment is a solution!
    val search = new Chain(
        new ActionSearch(() => {sc.cancelObjective()}),
        if(!opts.is("no-sls"))new SimpleLocalSearch(cblsmodel,sc) else new ActionSearch(() =>{}),
        new NeighbourhoodSearchSAT(cblsmodel,sc),
        new ActionSearch(() => {sc.restoreObjective()}),
        model.search.obj match {
          case Objective.SATISFY => new ActionSearch(() => {}) 
          case Objective.MAXIMIZE => new NeighbourhoodSearchOPT(cblsmodel,sc)
          case Objective.MINIMIZE => new NeighbourhoodSearchOPT(cblsmodel,sc); //new NeighbourhoodSearchOPTbySAT(cblsmodel,sc)//
        });
    
    log("Search created")
    m.close();
    log("Model closed");
    if(opts.is("no-run")){
      log("Not running the search...")
    }else{
      log("Starting Search at "+getWatchString)
      if(cblsmodel.c.violatedConstraints.length == 0 && model.search.obj == Objective.SATISFY  ){
        cblsmodel.handleSolution()
      }else {
        search.run()
      }
      log("Done at "+getWatchString)
      if(sc.bestKnownObjective  == Int.MaxValue && cblsmodel.c.violatedConstraints.length > 0 ){
        log("Did not find any solution.")
        log("Smallest violation: "+sc.bestPair._1 )
        log(cblsmodel.c.violatedConstraints.length+" violated constraints")
      }else{
        log("Best Overall Solution: "+sc.bestKnownObjective * (if(model.search.obj==Objective.MAXIMIZE) -1 else 1))
      }
    }
    System.exit(0)
  }

  
}<|MERGE_RESOLUTION|>--- conflicted
+++ resolved
@@ -1,529 +1,518 @@
-/*******************************************************************************
-  * OscaR is free software: you can redistribute it and/or modify
-  * it under the terms of the GNU Lesser General Public License as published by
-  * the Free Software Foundation, either version 2.1 of the License, or
-  * (at your option) any later version.
-  *
-  * OscaR is distributed in the hope that it will be useful,
-  * but WITHOUT ANY WARRANTY; without even the implied warranty of
-  * MERCHANTABILITY or FITNESS FOR A PARTICULAR PURPOSE.  See the
-  * GNU Lesser General Public License  for more details.
-  *
-  * You should have received a copy of the GNU Lesser General Public License along with OscaR.
-  * If not, see http://www.gnu.org/licenses/lgpl-3.0.en.html
-  ******************************************************************************/
-/**
- * @author Gustav Björdal
- * @author Jean-Noël Monette
- */
-package oscar.flatzinc.cbls
-
-import oscar.cbls.core.constraint.ConstraintSystem
-import oscar.cbls.util.StopWatch
-
-import scala.util.Random
-import scala.collection.mutable.{Map => MMap}
-import scala.language.implicitConversions
-import oscar.cbls.search._
-<<<<<<< HEAD
-import oscar.cbls.objective.{Objective => CBLSObjective}
-=======
-import oscar.cbls.core.objective.{ Objective => CBLSObjective }
->>>>>>> de131a70
-import oscar.cbls.constraints.core._
-import oscar.cbls.constraints.lib.basic._
-import oscar.cbls.constraints.lib.global._
-import oscar.cbls.lib.invariant.logic._
-import oscar.cbls.lib.invariant.minmax._
-import oscar.cbls.core.computation._
-import oscar.cbls.lib.invariant.numeric._
-import oscar.flatzinc.Options
-import oscar.flatzinc.model._
-import oscar.flatzinc.model.Constraint
-import oscar.flatzinc.model.Variable
-import oscar.flatzinc.cbls.support._
-import oscar.cbls.lib.invariant.numeric.Sum2
-import oscar.flatzinc.transfo.FZModelTransfo
-import java.io.PrintWriter
-
-import oscar.cbls.invariants.core.propagation.ErrorChecker
-import oscar.flatzinc.parser.FZParser
-import oscar.util.RandomGenerator
-import oscar.flatzinc.NoSuchConstraintException
-import oscar.cbls.core.objective.IntVarObjective
-import oscar.flatzinc.Log
-import oscar.flatzinc.cp.FZCPModel
-import oscar.flatzinc.cp.FZCPModel
-
-
-
-
-class FZCBLSObjective(cblsmodel:FZCBLSModel,log:Log){
-  private val opt = cblsmodel.model.search.obj
-  val objectiveVar = cblsmodel.model.search.variable.map(cblsmodel.getCBLSVar(_)).getOrElse(null)
-  val violation = cblsmodel.c.violation
- /* val objectiveBound = CBLSIntVarDom(cblsmodel.c.model, opt match {
-    case Objective.SATISFY => 0
-    case Objective.MINIMIZE => cblsmodel.model.search.variable.get.max+1
-    case Objective.MAXIMIZE => cblsmodel.model.search.variable.get.min-1
-  }, cblsmodel.model.search.variable.get.domain, "ObjectiveBound")
-*/
-  val violationWeight = CBLSIntVar(cblsmodel.c.model, 1, 0 to (if(violation.max!=0)Int.MaxValue else 1) , "violation_weight")
-  //TODO: The division does not seem right... why max and not min?
-  val objectiveWeight = CBLSIntVar(cblsmodel.c.model, 1, 0 to (if(objectiveVar!=null && objectiveVar.max > 0) Int.MaxValue else 1) , "objective_weight")
-  private val objective2 = opt match {
-        case Objective.SATISFY => violation
-        case Objective.MAXIMIZE => Minus(Prod2(violation, violationWeight), Prod2(objectiveVar, objectiveWeight))
-        case Objective.MINIMIZE => Sum2(Prod2(violation, violationWeight), Prod2(objectiveVar, objectiveWeight))
-      }
-  val objective: CBLSObjective = new IntVarObjective(objective2.asInstanceOf[ChangingIntValue])
-  def apply() = objective
-  def getObjectiveValue(): Int = {
-   opt match {
-        case Objective.SATISFY => 0
-        case Objective.MAXIMIZE => -objectiveVar.value
-        case Objective.MINIMIZE => objectiveVar.value
-      }
-  }
-  def increaseViolationWeight(minViolationSinceBest: Int){
-    if (objectiveWeight.value > 1) {
-      correctWeights(objectiveWeight.value / 2,violationWeight.value)
-    } else {
-      correctWeights(objectiveWeight.value,Math.min(Int.MaxValue/3,violationWeight.value) + Math.min(Int.MaxValue/3,Math.max(10, Math.abs(minViolationSinceBest / 2))))
-    }
-  }
-  def increaseObjectiveWeight(minObjectiveSinceBest: Int){
-    if (violationWeight.value > 1) {
-      correctWeights(objectiveWeight.value,violationWeight.value / 2)
-    } else {
-      correctWeights(Math.min(Int.MaxValue/3,objectiveWeight.value) + Math.min(Int.MaxValue/3,Math.max(10, Math.abs(minObjectiveSinceBest / 2))),violationWeight.value)
-    }
-  }
-  def correctWeights(newObjW: Int,newVioW: Int){
-    val minWeight = math.min(newObjW, newVioW)
-    objectiveWeight := math.min(newObjW/minWeight,objectiveWeight.max)
-    violationWeight := math.min(newVioW/minWeight,violationWeight.max)
-    //violationWeight := 1000 + RandomGenerator.nextInt(10)
-    log("Changed Violation Weight to "+violationWeight.value+(if(violationWeight.value==violationWeight.max)"(max)"else ""))
-    log("    And Objective Weight to "+objectiveWeight.value+(if(objective.value==objectiveWeight.max)"(max)"else ""))
-
-  }
-}
-
-
-class FZCBLSModel(val model: FZProblem, val c: ConstraintSystem, val m: Store, val log:Log, val getWatch: () => Long) {
-  val cblsIntMap: MMap[String, IntValue] = MMap.empty[String, IntValue]
-  var vars: List[CBLSIntVarDom] = createVariables();
-  var objective = null.asInstanceOf[FZCBLSObjective]
-  var neighbourhoods: List[Neighbourhood] = List.empty[Neighbourhood];
-  var neighbourhoodGenerator: List[(CBLSObjective,ConstraintSystem) => Neighbourhood] = List.empty[(CBLSObjective,ConstraintSystem) => Neighbourhood]
-  def addNeighbourhood(n: (CBLSObjective,ConstraintSystem) => Neighbourhood,removeVars: Array[CBLSIntVarDom]){
-    neighbourhoodGenerator = n :: neighbourhoodGenerator 
-    //neighbourhoods = n :: neighbourhoods
-    vars = vars.filterNot(removeVars.contains(_))
-  }
-  def addDefaultNeighbourhoods(){
-    if (vars.length > 0) {
-      val varsToSwap = vars.groupBy(v => v.dom)
-      addNeighbourhood((o,c) => new MaxViolating(vars.toArray, o, c),Array.empty[CBLSIntVarDom])
-
-      //for(key <- varsToSwap.keys if key.size == 2)
-      //  addNeighbourhood((o,c) => new MaxViolatingSwap(varsToSwap(key).toArray,o,c),Array.empty[CBLSIntVarDom])
-      //addNeighbourhood((o,c) => new MaxViolatingSwap(varsToSwap(varsToSwap.keys.drop(2).head).toArray,o,c),Array.empty[CBLSIntVarDom])
-
-      val boolVars = vars.filter((v: CBLSIntVar) => v.min == 0 && v.max == 1)
-      if (boolVars.length > 1)
-        addNeighbourhood((o,c) => new MaxViolatingSwap(boolVars.toArray, o, c),Array.empty[CBLSIntVarDom])
-    }
-  }
-
-  def createNeighbourhoods(){
-    neighbourhoods = neighbourhoodGenerator.map(_(objective(),c))
-  }
-  def createVariables() = {
-    var variables: List[CBLSIntVarDom] = List.empty[CBLSIntVarDom];
-     //Only create variables that are not fixed by an invariant.
-    for (parsedVariable <- model.variables if !parsedVariable.isDefined) {
-      parsedVariable match {
-        case IntegerVariable(id, dom) =>
-          //TODO: Put this in a method! or make it deterministic as the neighbourhoods should take care of the assignments!
-          val initialValue = dom match {
-            case oscar.flatzinc.model.DomainRange(min, max) =>
-              if(max.toLong - min.toLong > Int.MaxValue) Random.nextInt()
-              else{
-                val range = (min to max);
-                range(Random.nextInt(range.length))
-              }
-            case DomainSet(values) =>
-              val v = values.toArray;
-              v(Random.nextInt(v.length))
-          }
-          val sc = parsedVariable.cstrs.map{
-          	case c:subcircuit => c.variables.length;
-          	case c:circuit => c.variables.length;
-          	case _ => 0}.fold(0)((x, y) => if (x > y) x else y)
-          val thedom = if(sc > 0){oscar.flatzinc.model.DomainRange(1, sc)}else{dom}
-          val cblsVariable = CBLSIntVarDom(m, initialValue, thedom,  id);
-          //TODO: handle constant variables here.
-          cblsIntMap += id -> cblsVariable;
-          //Removed this test and filtered for search variables only later
-          //if (!parsedVariable.isDefined) {
-            variables = cblsVariable :: variables;
-          //}
-       case bv:BooleanVariable =>
-         val dom = oscar.flatzinc.model.DomainRange(if(bv.isTrue) 1 else 0, if(bv.isFalse) 0 else 1)
-          //TODO: Put this in a method! or make it deterministic as the neighbourhoods should take care of the assignments!
-          val initialValue = {
-                val range = (dom.min to dom.max);
-                range(Random.nextInt(range.length))
-              }
-          val cblsVariable = CBLSIntVarDom(m, initialValue, dom,  bv.id);
-          //TODO: handle constant variables here.
-          cblsIntMap += bv.id -> cblsVariable;
-          //Removed this test and filtered for search variables only later
-          //if (!parsedVariable.isDefined) {
-            variables = cblsVariable :: variables;
-          //}
-
-       // case _ => ()//TODO: DO something for the concrete constants?
-      }
-    }
-    variables;
-  }
-  def getCBLSVarDom(v: Variable) = {
-    getCBLSVar(v).asInstanceOf[CBLSIntVarDom]
-  }
-    implicit def getCBLSVar(v: Variable) = {
-      v match {
-      /*  case ConcreteConstant(_, value, _) =>
-
-        cblsIntMap.get(value + "") match {
-          case None =>
-            val c = CBLSIntConstDom(value, m);
-            cblsIntMap += value + "" -> c;
-            c;
-          case Some(c) => c;
-        }
-    */
-      case v:IntegerVariable =>
-        cblsIntMap.get(v.id) match {
-          case None if v.isBound =>
-            /*cblsIntMap.get(v.min.toString) match {
-              case Some(c) => c;
-              case None => {*/
-            //From Gustav: All constants need to have a store, otherwise they won't have a UniqueID (from PropagationElement) and constraints will start throwing exceptions
-            //JNM: I removed ",m " to avoid introducing a lot of useless "variables" in the model in the hope of making it more efficient.
-            //JNM: restored the "m," as one need it to find the model sometimes.
-            val c = new CBLSIntConstDom(m,v.value);
-            //println("ICI "+id + " "+v.min)
-            cblsIntMap += v.id -> c; //was id ->
-            c;//}}
-          case Some(c) => c;
-        }
-      case v:BooleanVariable =>
-        cblsIntMap.get(v.id) match {
-          case None if v.isBound =>
-            /*cblsIntMap.get(v.min.toString) match {
-              case Some(c) => c;
-              case None => {*/
-            //From Gustav: All constants need to have a store, otherwise they won't have a UniqueID (from PropagationElement) and constraints will start throwing exceptions
-            //JNM: I removed ",m " to avoid introducing a lot of useless "variables" in the model in the hope of making it more efficient.
-            //JNM: restored the "m," as one need it to find the model sometimes.
-            val c = new CBLSIntConstDom(m,v.intValue);
-            //println("ICI "+id + " "+v.min)
-            cblsIntMap += v.id -> c; //was id ->
-            c;//}}
-          case Some(c) => c;
-        }
-      }
-    }
-  def handleSolution() = {
-    println("% time from start: "+getWatch())
-    model.solution.handleSolution(
-      (s: String) => cblsIntMap.get(s) match {
-        case Some(intVar) =>
-          intVar.value + ""
-        case r => if(s=="true" || s=="false") s
-        else try{
-          s.toInt.toString()
-        }catch{
-          case e: NumberFormatException => {
-            throw new Exception("Unhappy: "+r+ " "+s)
-          }
-        }
-     });
-    if(cpmodel!=null && model.search.obj != Objective.SATISFY){
-      log("Calling the CP solver")
-      cpmodel.updateBestObjectiveValue(getCBLSVar(model.search.variable.get).value)
-    //TODO: ignore variables whose domain should not be reduced (e.g. variables in the Circuit constraint)
-      cpmodel.updateModelDomains()
-      updateVarDomains()
-      log("Variable domains updated")
-    }
-  }
-  var cpmodel = null.asInstanceOf[FZCPModel]
-  def useCPsolver(cpm: FZCPModel){
-    assert(cpm.model == model);
-    cpmodel = cpm
-  }
-  def updateVarDomains(){
-    //TODO: Make sure this is necessary,as it is not clear from which domain the moves are drawn from.
-    //Might want to get rid of CBLSIntVarDom
-    for(vm<-model.variables if !vm.isDefined && !vm.cstrs.exists{
-        case c:subcircuit => true;
-        case c:circuit => true;
-        case _ => false}){
-      val vls = getCBLSVarDom(vm)
-      vls.restrictDomain(vls.dom.min to vls.dom.max)
-    }
-  }
-  /*
-  def getSolution():String = {
-    model.solution.getSolution(
-      (s: String) => cblsIntMap.get(s) match {
-        case Some(intVar) =>
-          intVar.value + "";
-        case _ => throw new Exception("Unhappy")
-      });
-  }*/
-}
-class FZCBLSSolver extends SearchEngine with StopWatch {
-
-
-  def solve(opts: Options) {
-    startWatch()
-    val log = opts.log();
-    log("start")
-
-    val useCP = opts.is("usecp")
-
-    val model = FZParser.readFlatZincModelFromFile(opts.fileName,log, false).problem;
-
-    Helper.getCstrsByName(model.constraints).map{ case (n:String,l:List[Constraint]) => l.length +"\t"+n}.toList.sorted.foreach(log(_))
-
-    log("Parsed. Parsing took "+getWatch+" ms")
-    val cpmodel = new FZCPModel(model,oscar.cp.Strong )
-    //println(model.variables.toList.map(v => v.domainSize))
-
-    if(useCP){
-      FZModelTransfo.propagate(model)(log);
-      log("Reduced Domains before CP")
-      //println(model.variables.toList.map(v => v.domainSize))
-      cpmodel.createVariables()
-      cpmodel.createConstraints()
-      cpmodel.updateModelDomains()
-      log("Reduced Domains with CP")
-      //println(model.variables.toList.map(v => v.domainSize))
-    }
-    if(!opts.is("no-simpl")){
-      //TODO: check which part of the following is still necessary after using CP for bounds reduction.
-      FZModelTransfo.simplify(model)(log);
-      log("Reduced Domains")
-    }else{
-      log("No domain reduction")
-    }
-    model.constraints.foreach(c => if(c.getVariables().length <=1) log("Remaining Unary Constraint "+c)
-    else if(c.getVariables().filter(v => !v.isBound).length <= 1){
-      log("De facto Unary Constraint "+c);
-      //log(2,c.getVariables().map(v => v.min+".."+v.max).mkString(" , "))
-    })
-    model.constraints.foreach{ case reif(c,b) => if(b.isBound) log("Fixed reified constraint: "+b.boolValue); case _ => {}}
-
-
-
-    //Hack for the subcircuit constraints:
-    model.variables.foreach(v => if(v.isDefined && v.cstrs.exists{
-        case c:subcircuit => true;
-        case c:circuit => true;
-        case c:inverse => true;
-        case _ => false}) v.definingConstraint.get.unsetDefinedVar(v))
-
-
-    if(!opts.is("no-find-inv")){
-      FZModelTransfo.findInvariants(model,log,List.empty[Variable]);
-      log("Found Invariants")
-    }else{
-      log("Did not search for new invariants")
-    }
-
-    //
-    //added this loop to remove invariants targeting a bound variable.
-    //TODO: Actually, one might want to put this as part of the invariant discovery...
-    //Moved this line after invariant discovery to avoid problem in Nonogram but then it is maybe useless? What was the initial purpose?
-    //But this creates problems for the nonogram, where it creates another invariant that targets the input of an element and makes an out-of-bound exception
-    for(c <- model.constraints ){
-      if(c.definedVar.isDefined && c.definedVar.get.isBound)c.unsetDefinedVar(c.definedVar.get)
-    }
-
-    if(opts.is("no-post-inv")){
-      for(c <- model.constraints ){
-        if(c.definedVar.isDefined)c.unsetDefinedVar(c.definedVar.get)
-      }
-    }
-
-    //Hack for the subcircuit constraints:
-    model.variables.foreach(v => if(v.isDefined && v.cstrs.exists{
-        case c:subcircuit => true;
-        case c:circuit => true;
-        case c:inverse => true;
-        case _ => false}){v.definingConstraint.get.unsetDefinedVar(v)})
-
-
-
-    val allcstrs:List[Constraint] = model.constraints.toList;
-    val (maybedircstrs,maybesoftcstrs) = allcstrs.partition(_.definedVar.isDefined)
-    log("Possibly "+maybedircstrs.length+" invariants.")
-    val (invariants,removed) = FZModelTransfo.getSortedInvariants(maybedircstrs)(log)
-    log("Sorted "+invariants.length+" Invariants")
-
-    // Model
-    val m: Store = new Store(false, None, true)//setting the last Boolean to true would avoid calling the SCC algorithm but we have to make sure that there are no SCCs in the Graph. Is it the case in the way we build it?
-    // constraint system
-    val cs = ConstraintSystem(m)
-    val cblsmodel = new FZCBLSModel(model,cs,m,log,() => getWatch)
-    if(useCP)cblsmodel.useCPsolver(cpmodel)
-    log("Created Model (Variables and Objective)")
-
-
-    val softorimplcstrs = maybesoftcstrs ++ removed
-    val softcstrs =
-    if(!opts.is("no-impl-cstr")){
-      val implicitPoster = new FZCBLSImplicitConstraints(cblsmodel)
-      val (implcstrs,softcstrs) = implicitPoster.findAndPostImplicit(softorimplcstrs);
-      //TODO: Add the implcstrs to some system to ensure that they are at all time respected.
-      log("Found "+cblsmodel.neighbourhoodGenerator.length+" Implicit Constraints")
-      Helper.getCstrsByName(implcstrs).map{ case (n:String,l:List[Constraint]) => l.length +"\t"+n}.toList.sorted.foreach(s => log(" "+s))
-
-      val hardCS = ConstraintSystem(m)
-      val hardPoster: FZCBLSConstraintPoster = new FZCBLSConstraintPoster(hardCS,cblsmodel.getCBLSVar);
-      for(c <- implcstrs){
-        try{
-        hardPoster.add_constraint(c)
-        } catch {
-          case e: NoSuchConstraintException => log("Warning: Do not check that "+c+" is always respected.")
-        }
-      }
-      hardCS.close()
-      Event(hardCS.violation, Unit => {if(hardCS.violation.value > 0){
-        log(0,"PROBLEM: Some implicit Constraint is not satisfied during search.")
-        cblsmodel.neighbourhoods.foreach(n => log(0,n.getClass().toString()+" "+n.getVariables().mkString("[",",","]")))
-        throw new Exception()
-      }});
-      //Event(cs.violation, Unit => {log(cs.violation.toString);})
-      //
-<<<<<<< HEAD
-
-=======
-       
->>>>>>> de131a70
-      softcstrs
-    }else{
-      log("Did not try to find implicit constraints")
-      softorimplcstrs
-    }
-
-
-    val poster: FZCBLSConstraintPoster = new FZCBLSConstraintPoster(cs,cblsmodel.getCBLSVar);
-    val softConstraints = softcstrs;
-    for (invariant <- invariants){
-      log(2,"Posting as Invariant "+invariant)
-      val inv = poster.add_invariant(invariant)
-      cblsmodel.cblsIntMap += invariant.definedVar.get.id -> inv;
-    }
-    log("Posted "+invariants.length+" Invariants")
-    Helper.getCstrsByName(invariants).map{ case (n:String,l:List[Constraint]) => l.length +"\t"+n}.toList.sorted.foreach(s => log(" "+s))
-
-    for (constraint <- softConstraints) {
-      log(2,"Posting as Soft "+constraint)
-      poster.add_constraint(constraint);
-    }
-    log("Posted "+softConstraints.length+" Soft Constraints")
-    Helper.getCstrsByName(softConstraints).map{ case (n:String,l:List[Constraint]) => l.length +"\t"+n}.toList.sorted.foreach(s => log(" "+s))
-    log(softConstraints.filter(c => c.getVariables().forall(v => !v.isDefined)).size+" are only on search variables.")
-    log(softConstraints.filter(c => c.getVariables().forall(v => v.isDefined)).size+" are only on defined variables.")
-
-    //println(implicitConstraints.length + " implicit constraints");
-    //Do not want to search on such variables!
-    cblsmodel.vars = cblsmodel.vars.filterNot(v => v.domainSize==1 || v.isControlledVariable);
-    cblsmodel.addDefaultNeighbourhoods()
-
-
-  /*  log("WARNING: Sat models will crash")
-    val objVar = CBLSIntVarDom(cblsmodel.m,cblsmodel.model.search.variable.get.domain.min, cblsmodel.model.search.variable.get.domain,"objVar")
-    val objBnd = CBLSIntVarDom(cblsmodel.m,cblsmodel.model.search.variable.get.domain.min, cblsmodel.model.search.variable.get.domain,"objBnd")
-    cblsmodel.model.search.obj match {
-      case Objective.SATISFY => ()
-      case Objective.MINIMIZE =>
-        cblsmodel.c.add(L(objVar, objBnd))
-      case Objective.MAXIMIZE => cblsmodel.c.add(G(objVar, objBnd))
-    }*/
-
-    //Create variable violation before closing the constraint system!
-    cblsmodel.vars.map(cblsmodel.c.violation(_))
-
-    cblsmodel.c.close()//The objective depends on the violation of the CS, so it must be first closed before creating the Objective.
-    cblsmodel.objective = new FZCBLSObjective(cblsmodel,log)//But objective is needed in neighbourhoods
-
-    //objVar <== cblsmodel.objective.objectiveVar
-    //objBnd <== cblsmodel.objective.objectiveBound
-
-    cblsmodel.createNeighbourhoods()//So we actually create the neighbourhoods only after!
-    cblsmodel.neighbourhoods.foreach(n => log(2,"Created Neighbourhood "+ n+ " over "+n.searchVariables.length+" variables"))
-    
-    
-    if(cblsmodel.neighbourhoods.length==0){
-      log(0,"No neighbourhood has been created. Aborting!")
-      return;
-    }
-    log("Using "+cblsmodel.vars.length+" Search Variables in default assign neighbourhood")
-    log("Using "+cblsmodel.vars.filter(v => v.min ==0 && v.max==1).length+" Search Variables in default flip neighbourhood")
-    cblsmodel.vars.foreach(v => log(2,"Search with "+v+" dom: "+v.min +".."+v.max))
-    log("Created all Neighborhoods")
-    
-    
-    //Search
-    val timeout = (if(opts.timeOut>0) {opts.timeOut} else 20 * 60) * 1000
-    log("Timeout is set to "+timeout+" milliseconds"); 
-    val sc : SearchControl =  model.search.obj match {
-          case Objective.SATISFY => new SearchControl(cblsmodel,0,timeout,true);
-          case Objective.MAXIMIZE => new SearchControl(cblsmodel,-model.search.variable.get.max, timeout,false);
-          case Objective.MINIMIZE => new SearchControl(cblsmodel,model.search.variable.get.min, timeout,false);
-        }
-    //TODO: The search should print the solution if, by chance, the initial assingnment is a solution!
-    val search = new Chain(
-        new ActionSearch(() => {sc.cancelObjective()}),
-        if(!opts.is("no-sls"))new SimpleLocalSearch(cblsmodel,sc) else new ActionSearch(() =>{}),
-        new NeighbourhoodSearchSAT(cblsmodel,sc),
-        new ActionSearch(() => {sc.restoreObjective()}),
-        model.search.obj match {
-          case Objective.SATISFY => new ActionSearch(() => {}) 
-          case Objective.MAXIMIZE => new NeighbourhoodSearchOPT(cblsmodel,sc)
-          case Objective.MINIMIZE => new NeighbourhoodSearchOPT(cblsmodel,sc); //new NeighbourhoodSearchOPTbySAT(cblsmodel,sc)//
-        });
-    
-    log("Search created")
-    m.close();
-    log("Model closed");
-    if(opts.is("no-run")){
-      log("Not running the search...")
-    }else{
-      log("Starting Search at "+getWatchString)
-      if(cblsmodel.c.violatedConstraints.length == 0 && model.search.obj == Objective.SATISFY  ){
-        cblsmodel.handleSolution()
-      }else {
-        search.run()
-      }
-      log("Done at "+getWatchString)
-      if(sc.bestKnownObjective  == Int.MaxValue && cblsmodel.c.violatedConstraints.length > 0 ){
-        log("Did not find any solution.")
-        log("Smallest violation: "+sc.bestPair._1 )
-        log(cblsmodel.c.violatedConstraints.length+" violated constraints")
-      }else{
-        log("Best Overall Solution: "+sc.bestKnownObjective * (if(model.search.obj==Objective.MAXIMIZE) -1 else 1))
-      }
-    }
-    System.exit(0)
-  }
-
-  
+/*******************************************************************************
+  * OscaR is free software: you can redistribute it and/or modify
+  * it under the terms of the GNU Lesser General Public License as published by
+  * the Free Software Foundation, either version 2.1 of the License, or
+  * (at your option) any later version.
+  *
+  * OscaR is distributed in the hope that it will be useful,
+  * but WITHOUT ANY WARRANTY; without even the implied warranty of
+  * MERCHANTABILITY or FITNESS FOR A PARTICULAR PURPOSE.  See the
+  * GNU Lesser General Public License  for more details.
+  *
+  * You should have received a copy of the GNU Lesser General Public License along with OscaR.
+  * If not, see http://www.gnu.org/licenses/lgpl-3.0.en.html
+  ******************************************************************************/
+/**
+ * @author Gustav Björdal
+ * @author Jean-Noël Monette
+ */
+package oscar.flatzinc.cbls
+
+import oscar.cbls.core.constraint.ConstraintSystem
+import oscar.cbls.util.StopWatch
+
+import scala.util.Random
+import scala.collection.mutable.{ Map => MMap}
+import oscar.cbls.search._
+import oscar.cbls.core.objective.{ Objective => CBLSObjective }
+import oscar.cbls.constraints.core._
+import oscar.cbls.constraints.lib.basic._
+import oscar.cbls.constraints.lib.global._
+import oscar.cbls.lib.invariant.logic._
+import oscar.cbls.lib.invariant.minmax._
+import oscar.cbls.core.computation._
+import oscar.cbls.lib.invariant.numeric._
+import oscar.flatzinc.Options
+import oscar.flatzinc.model._
+import oscar.flatzinc.model.Constraint
+import oscar.flatzinc.model.Variable
+import oscar.flatzinc.cbls.support._
+import oscar.cbls.lib.invariant.numeric.Sum2
+import oscar.flatzinc.transfo.FZModelTransfo
+import java.io.PrintWriter
+import oscar.flatzinc.parser.FZParser
+import oscar.util.RandomGenerator
+import oscar.flatzinc.NoSuchConstraintException
+import oscar.cbls.core.objective.IntVarObjective
+import oscar.flatzinc.Log
+import oscar.flatzinc.cp.FZCPModel
+import oscar.flatzinc.cp.FZCPModel
+
+
+
+
+class FZCBLSObjective(cblsmodel:FZCBLSModel,log:Log){
+  private val opt = cblsmodel.model.search.obj
+  val objectiveVar = cblsmodel.model.search.variable.map(cblsmodel.getCBLSVar(_)).getOrElse(null)
+  val violation = cblsmodel.c.violation
+ /* val objectiveBound = CBLSIntVarDom(cblsmodel.c.model, opt match {
+    case Objective.SATISFY => 0
+    case Objective.MINIMIZE => cblsmodel.model.search.variable.get.max+1
+    case Objective.MAXIMIZE => cblsmodel.model.search.variable.get.min-1
+  }, cblsmodel.model.search.variable.get.domain, "ObjectiveBound")
+*/
+  val violationWeight = CBLSIntVar(cblsmodel.c.model, 1, 0 to (if(violation.max!=0)Int.MaxValue else 1) , "violation_weight")
+  //TODO: The division does not seem right... why max and not min?
+  val objectiveWeight = CBLSIntVar(cblsmodel.c.model, 1, 0 to (if(objectiveVar!=null && objectiveVar.max > 0) Int.MaxValue else 1) , "objective_weight")
+  private val objective2 = opt match {
+        case Objective.SATISFY => violation
+        case Objective.MAXIMIZE => Minus(Prod2(violation, violationWeight), Prod2(objectiveVar, objectiveWeight))
+        case Objective.MINIMIZE => Sum2(Prod2(violation, violationWeight), Prod2(objectiveVar, objectiveWeight))
+      }
+  val objective: CBLSObjective = new IntVarObjective(objective2.asInstanceOf[ChangingIntValue])
+  def apply() = objective
+  def getObjectiveValue(): Int = {
+   opt match {
+        case Objective.SATISFY => 0
+        case Objective.MAXIMIZE => -objectiveVar.value
+        case Objective.MINIMIZE => objectiveVar.value
+      }
+  }
+  def increaseViolationWeight(minViolationSinceBest: Int){
+    if (objectiveWeight.value > 1) {
+      correctWeights(objectiveWeight.value / 2,violationWeight.value)
+    } else {
+      correctWeights(objectiveWeight.value,Math.min(Int.MaxValue/3,violationWeight.value) + Math.min(Int.MaxValue/3,Math.max(10, Math.abs(minViolationSinceBest / 2))))
+    }
+  }
+  def increaseObjectiveWeight(minObjectiveSinceBest: Int){
+    if (violationWeight.value > 1) {
+      correctWeights(objectiveWeight.value,violationWeight.value / 2)
+    } else {
+      correctWeights(Math.min(Int.MaxValue/3,objectiveWeight.value) + Math.min(Int.MaxValue/3,Math.max(10, Math.abs(minObjectiveSinceBest / 2))),violationWeight.value)
+    }
+  }
+  def correctWeights(newObjW: Int,newVioW: Int){
+    val minWeight = math.min(newObjW, newVioW)
+    objectiveWeight := math.min(newObjW/minWeight,objectiveWeight.max)
+    violationWeight := math.min(newVioW/minWeight,violationWeight.max)
+    //violationWeight := 1000 + RandomGenerator.nextInt(10)
+    log("Changed Violation Weight to "+violationWeight.value+(if(violationWeight.value==violationWeight.max)"(max)"else ""))
+    log("    And Objective Weight to "+objectiveWeight.value+(if(objective.value==objectiveWeight.max)"(max)"else ""))
+
+  }
+}
+
+
+class FZCBLSModel(val model: FZProblem, val c: ConstraintSystem, val m: Store, val log:Log, val getWatch: () => Long) {
+  val cblsIntMap: MMap[String, IntValue] = MMap.empty[String, IntValue]
+  var vars: List[CBLSIntVarDom] = createVariables();
+  var objective = null.asInstanceOf[FZCBLSObjective]
+  var neighbourhoods: List[Neighbourhood] = List.empty[Neighbourhood];
+  var neighbourhoodGenerator: List[(CBLSObjective,ConstraintSystem) => Neighbourhood] = List.empty[(CBLSObjective,ConstraintSystem) => Neighbourhood]
+  def addNeighbourhood(n: (CBLSObjective,ConstraintSystem) => Neighbourhood,removeVars: Array[CBLSIntVarDom]){
+    neighbourhoodGenerator = n :: neighbourhoodGenerator 
+    //neighbourhoods = n :: neighbourhoods
+    vars = vars.filterNot(removeVars.contains(_))
+  }
+  def addDefaultNeighbourhoods(){
+    if (vars.length > 0) {
+      val varsToSwap = vars.groupBy(v => v.dom)
+      addNeighbourhood((o,c) => new MaxViolating(vars.toArray, o, c),Array.empty[CBLSIntVarDom])
+
+      //for(key <- varsToSwap.keys if key.size == 2)
+      //  addNeighbourhood((o,c) => new MaxViolatingSwap(varsToSwap(key).toArray,o,c),Array.empty[CBLSIntVarDom])
+      //addNeighbourhood((o,c) => new MaxViolatingSwap(varsToSwap(varsToSwap.keys.drop(2).head).toArray,o,c),Array.empty[CBLSIntVarDom])
+
+      val boolVars = vars.filter((v: CBLSIntVar) => v.min == 0 && v.max == 1)
+      if (boolVars.length > 1)
+        addNeighbourhood((o,c) => new MaxViolatingSwap(boolVars.toArray, o, c),Array.empty[CBLSIntVarDom])
+    }
+  }
+
+  def createNeighbourhoods(){
+    neighbourhoods = neighbourhoodGenerator.map(_(objective(),c))
+  }
+  def createVariables() = {
+    var variables: List[CBLSIntVarDom] = List.empty[CBLSIntVarDom];
+     //Only create variables that are not fixed by an invariant.
+    for (parsedVariable <- model.variables if !parsedVariable.isDefined) {
+      parsedVariable match {
+        case IntegerVariable(id, dom) =>
+          //TODO: Put this in a method! or make it deterministic as the neighbourhoods should take care of the assignments!
+          val initialValue = dom match {
+            case oscar.flatzinc.model.DomainRange(min, max) =>
+              if(max.toLong - min.toLong > Int.MaxValue) Random.nextInt()
+              else{
+                val range = (min to max);
+                range(Random.nextInt(range.length))
+              }
+            case DomainSet(values) =>
+              val v = values.toArray;
+              v(Random.nextInt(v.length))
+          }
+          val sc = parsedVariable.cstrs.map{
+          	case c:subcircuit => c.variables.length;
+          	case c:circuit => c.variables.length;
+          	case _ => 0}.fold(0)((x, y) => if (x > y) x else y)
+          val thedom = if(sc > 0){oscar.flatzinc.model.DomainRange(1, sc)}else{dom}
+          val cblsVariable = CBLSIntVarDom(m, initialValue, thedom,  id);
+          //TODO: handle constant variables here.
+          cblsIntMap += id -> cblsVariable;
+          //Removed this test and filtered for search variables only later
+          //if (!parsedVariable.isDefined) {
+            variables = cblsVariable :: variables;
+          //}
+       case bv:BooleanVariable =>
+         val dom = oscar.flatzinc.model.DomainRange(if(bv.isTrue) 1 else 0, if(bv.isFalse) 0 else 1)
+          //TODO: Put this in a method! or make it deterministic as the neighbourhoods should take care of the assignments!
+          val initialValue = {
+                val range = (dom.min to dom.max);
+                range(Random.nextInt(range.length))
+              }
+          val cblsVariable = CBLSIntVarDom(m, initialValue, dom,  bv.id);
+          //TODO: handle constant variables here.
+          cblsIntMap += bv.id -> cblsVariable;
+          //Removed this test and filtered for search variables only later
+          //if (!parsedVariable.isDefined) {
+            variables = cblsVariable :: variables;
+          //}
+
+       // case _ => ()//TODO: DO something for the concrete constants?
+      }
+    }
+    variables;
+  }
+  def getCBLSVarDom(v: Variable) = {
+    getCBLSVar(v).asInstanceOf[CBLSIntVarDom]
+  }
+    implicit def getCBLSVar(v: Variable) = {
+      v match {
+      /*  case ConcreteConstant(_, value, _) =>
+
+        cblsIntMap.get(value + "") match {
+          case None =>
+            val c = CBLSIntConstDom(value, m);
+            cblsIntMap += value + "" -> c;
+            c;
+          case Some(c) => c;
+        }
+    */
+      case v:IntegerVariable =>
+        cblsIntMap.get(v.id) match {
+          case None if v.isBound =>
+            /*cblsIntMap.get(v.min.toString) match {
+              case Some(c) => c;
+              case None => {*/
+            //From Gustav: All constants need to have a store, otherwise they won't have a UniqueID (from PropagationElement) and constraints will start throwing exceptions
+            //JNM: I removed ",m " to avoid introducing a lot of useless "variables" in the model in the hope of making it more efficient.
+            //JNM: restored the "m," as one need it to find the model sometimes.
+            val c = new CBLSIntConstDom(m,v.value);
+            //println("ICI "+id + " "+v.min)
+            cblsIntMap += v.id -> c; //was id ->
+            c;//}}
+          case Some(c) => c;
+        }
+      case v:BooleanVariable =>
+        cblsIntMap.get(v.id) match {
+          case None if v.isBound =>
+            /*cblsIntMap.get(v.min.toString) match {
+              case Some(c) => c;
+              case None => {*/
+            //From Gustav: All constants need to have a store, otherwise they won't have a UniqueID (from PropagationElement) and constraints will start throwing exceptions
+            //JNM: I removed ",m " to avoid introducing a lot of useless "variables" in the model in the hope of making it more efficient.
+            //JNM: restored the "m," as one need it to find the model sometimes.
+            val c = new CBLSIntConstDom(m,v.intValue);
+            //println("ICI "+id + " "+v.min)
+            cblsIntMap += v.id -> c; //was id ->
+            c;//}}
+          case Some(c) => c;
+        }
+      }
+    }
+  def handleSolution() = {
+    println("% time from start: "+getWatch())
+    model.solution.handleSolution(
+      (s: String) => cblsIntMap.get(s) match {
+        case Some(intVar) =>
+          intVar.value + ""
+        case r => if(s=="true" || s=="false") s
+        else try{
+          s.toInt.toString()
+        }catch{
+          case e: NumberFormatException => {
+            throw new Exception("Unhappy: "+r+ " "+s)
+          }
+        }
+     });
+    if(cpmodel!=null && model.search.obj != Objective.SATISFY){
+      log("Calling the CP solver")
+      cpmodel.updateBestObjectiveValue(getCBLSVar(model.search.variable.get).value)
+    //TODO: ignore variables whose domain should not be reduced (e.g. variables in the Circuit constraint)
+      cpmodel.updateModelDomains()
+      updateVarDomains()
+      log("Variable domains updated")
+    }
+  }
+  var cpmodel = null.asInstanceOf[FZCPModel]
+  def useCPsolver(cpm: FZCPModel){
+    assert(cpm.model == model);
+    cpmodel = cpm
+  }
+  def updateVarDomains(){
+    //TODO: Make sure this is necessary,as it is not clear from which domain the moves are drawn from.
+    //Might want to get rid of CBLSIntVarDom
+    for(vm<-model.variables if !vm.isDefined && !vm.cstrs.exists{
+        case c:subcircuit => true;
+        case c:circuit => true;
+        case _ => false}){
+      val vls = getCBLSVarDom(vm)
+      vls.restrictDomain(vls.dom.min to vls.dom.max)
+    }
+  }
+  /*
+  def getSolution():String = {
+    model.solution.getSolution(
+      (s: String) => cblsIntMap.get(s) match {
+        case Some(intVar) =>
+          intVar.value + "";
+        case _ => throw new Exception("Unhappy")
+      });
+  }*/
+}
+class FZCBLSSolver extends SearchEngine with StopWatch {
+
+
+  def solve(opts: Options) {
+    startWatch()
+    val log = opts.log();
+    log("start")
+
+    val useCP = opts.is("usecp")
+
+    val model = FZParser.readFlatZincModelFromFile(opts.fileName,log, false).problem;
+
+    Helper.getCstrsByName(model.constraints).map{ case (n:String,l:List[Constraint]) => l.length +"\t"+n}.toList.sorted.foreach(log(_))
+
+    log("Parsed. Parsing took "+getWatch+" ms")
+    val cpmodel = new FZCPModel(model,oscar.cp.Strong )
+    //println(model.variables.toList.map(v => v.domainSize))
+
+    if(useCP){
+      FZModelTransfo.propagate(model)(log);
+      log("Reduced Domains before CP")
+      //println(model.variables.toList.map(v => v.domainSize))
+      cpmodel.createVariables()
+      cpmodel.createConstraints()
+      cpmodel.updateModelDomains()
+      log("Reduced Domains with CP")
+      //println(model.variables.toList.map(v => v.domainSize))
+    }
+    if(!opts.is("no-simpl")){
+      //TODO: check which part of the following is still necessary after using CP for bounds reduction.
+      FZModelTransfo.simplify(model)(log);
+      log("Reduced Domains")
+    }else{
+      log("No domain reduction")
+    }
+    model.constraints.foreach(c => if(c.getVariables().length <=1) log("Remaining Unary Constraint "+c)
+    else if(c.getVariables().filter(v => !v.isBound).length <= 1){
+      log("De facto Unary Constraint "+c);
+      //log(2,c.getVariables().map(v => v.min+".."+v.max).mkString(" , "))
+    })
+    model.constraints.foreach{ case reif(c,b) => if(b.isBound) log("Fixed reified constraint: "+b.boolValue); case _ => {}}
+
+
+
+    //Hack for the subcircuit constraints:
+    model.variables.foreach(v => if(v.isDefined && v.cstrs.exists{
+        case c:subcircuit => true;
+        case c:circuit => true;
+        case c:inverse => true;
+        case _ => false}) v.definingConstraint.get.unsetDefinedVar(v))
+
+
+    if(!opts.is("no-find-inv")){
+      FZModelTransfo.findInvariants(model,log,List.empty[Variable]);
+      log("Found Invariants")
+    }else{
+      log("Did not search for new invariants")
+    }
+
+    //
+    //added this loop to remove invariants targeting a bound variable.
+    //TODO: Actually, one might want to put this as part of the invariant discovery...
+    //Moved this line after invariant discovery to avoid problem in Nonogram but then it is maybe useless? What was the initial purpose?
+    //But this creates problems for the nonogram, where it creates another invariant that targets the input of an element and makes an out-of-bound exception
+    for(c <- model.constraints ){
+      if(c.definedVar.isDefined && c.definedVar.get.isBound)c.unsetDefinedVar(c.definedVar.get)
+    }
+
+    if(opts.is("no-post-inv")){
+      for(c <- model.constraints ){
+        if(c.definedVar.isDefined)c.unsetDefinedVar(c.definedVar.get)
+      }
+    }
+
+    //Hack for the subcircuit constraints:
+    model.variables.foreach(v => if(v.isDefined && v.cstrs.exists{
+        case c:subcircuit => true;
+        case c:circuit => true;
+        case c:inverse => true;
+        case _ => false}){v.definingConstraint.get.unsetDefinedVar(v)})
+
+
+
+    val allcstrs:List[Constraint] = model.constraints.toList;
+    val (maybedircstrs,maybesoftcstrs) = allcstrs.partition(_.definedVar.isDefined)
+    log("Possibly "+maybedircstrs.length+" invariants.")
+    val (invariants,removed) = FZModelTransfo.getSortedInvariants(maybedircstrs)(log)
+    log("Sorted "+invariants.length+" Invariants")
+
+    // Model
+    val m: Store = new Store(false, None, true)//setting the last Boolean to true would avoid calling the SCC algorithm but we have to make sure that there are no SCCs in the Graph. Is it the case in the way we build it?
+    // constraint system
+    val cs = ConstraintSystem(m)
+    val cblsmodel = new FZCBLSModel(model,cs,m,log,() => getWatch)
+    if(useCP)cblsmodel.useCPsolver(cpmodel)
+    log("Created Model (Variables and Objective)")
+
+
+    val softorimplcstrs = maybesoftcstrs ++ removed
+    val softcstrs =
+    if(!opts.is("no-impl-cstr")){
+      val implicitPoster = new FZCBLSImplicitConstraints(cblsmodel)
+      val (implcstrs,softcstrs) = implicitPoster.findAndPostImplicit(softorimplcstrs);
+      //TODO: Add the implcstrs to some system to ensure that they are at all time respected.
+      log("Found "+cblsmodel.neighbourhoodGenerator.length+" Implicit Constraints")
+      Helper.getCstrsByName(implcstrs).map{ case (n:String,l:List[Constraint]) => l.length +"\t"+n}.toList.sorted.foreach(s => log(" "+s))
+
+      val hardCS = ConstraintSystem(m)
+      val hardPoster: FZCBLSConstraintPoster = new FZCBLSConstraintPoster(hardCS,cblsmodel.getCBLSVar);
+      for(c <- implcstrs){
+        try{
+        hardPoster.add_constraint(c)
+        } catch {
+          case e: NoSuchConstraintException => log("Warning: Do not check that "+c+" is always respected.")
+        }
+      }
+      hardCS.close()
+      Event(hardCS.violation, Unit => {if(hardCS.violation.value > 0){
+        log(0,"PROBLEM: Some implicit Constraint is not satisfied during search.")
+        cblsmodel.neighbourhoods.foreach(n => log(0,n.getClass().toString()+" "+n.getVariables().mkString("[",",","]")))
+        throw new Exception()
+      }});
+      //Event(cs.violation, Unit => {log(cs.violation.toString);})
+      //
+
+      softcstrs
+    }else{
+      log("Did not try to find implicit constraints")
+      softorimplcstrs
+    }
+
+
+    val poster: FZCBLSConstraintPoster = new FZCBLSConstraintPoster(cs,cblsmodel.getCBLSVar);
+    val softConstraints = softcstrs;
+    for (invariant <- invariants){
+      log(2,"Posting as Invariant "+invariant)
+      val inv = poster.add_invariant(invariant)
+      cblsmodel.cblsIntMap += invariant.definedVar.get.id -> inv;
+    }
+    log("Posted "+invariants.length+" Invariants")
+    Helper.getCstrsByName(invariants).map{ case (n:String,l:List[Constraint]) => l.length +"\t"+n}.toList.sorted.foreach(s => log(" "+s))
+
+    for (constraint <- softConstraints) {
+      log(2,"Posting as Soft "+constraint)
+      poster.add_constraint(constraint);
+    }
+    log("Posted "+softConstraints.length+" Soft Constraints")
+    Helper.getCstrsByName(softConstraints).map{ case (n:String,l:List[Constraint]) => l.length +"\t"+n}.toList.sorted.foreach(s => log(" "+s))
+    log(softConstraints.filter(c => c.getVariables().forall(v => !v.isDefined)).size+" are only on search variables.")
+    log(softConstraints.filter(c => c.getVariables().forall(v => v.isDefined)).size+" are only on defined variables.")
+
+    //println(implicitConstraints.length + " implicit constraints");
+    //Do not want to search on such variables!
+    cblsmodel.vars = cblsmodel.vars.filterNot(v => v.domainSize==1 || v.isControlledVariable);
+    cblsmodel.addDefaultNeighbourhoods()
+
+
+  /*  log("WARNING: Sat models will crash")
+    val objVar = CBLSIntVarDom(cblsmodel.m,cblsmodel.model.search.variable.get.domain.min, cblsmodel.model.search.variable.get.domain,"objVar")
+    val objBnd = CBLSIntVarDom(cblsmodel.m,cblsmodel.model.search.variable.get.domain.min, cblsmodel.model.search.variable.get.domain,"objBnd")
+    cblsmodel.model.search.obj match {
+      case Objective.SATISFY => ()
+      case Objective.MINIMIZE =>
+        cblsmodel.c.add(L(objVar, objBnd))
+      case Objective.MAXIMIZE => cblsmodel.c.add(G(objVar, objBnd))
+    }*/
+
+    //Create variable violation before closing the constraint system!
+    cblsmodel.vars.map(cblsmodel.c.violation(_))
+
+    cblsmodel.c.close()//The objective depends on the violation of the CS, so it must be first closed before creating the Objective.
+    cblsmodel.objective = new FZCBLSObjective(cblsmodel,log)//But objective is needed in neighbourhoods
+
+    //objVar <== cblsmodel.objective.objectiveVar
+    //objBnd <== cblsmodel.objective.objectiveBound
+
+    cblsmodel.createNeighbourhoods()//So we actually create the neighbourhoods only after!
+    cblsmodel.neighbourhoods.foreach(n => log(2,"Created Neighbourhood "+ n+ " over "+n.searchVariables.length+" variables"))
+    
+    
+    if(cblsmodel.neighbourhoods.length==0){
+      log(0,"No neighbourhood has been created. Aborting!")
+      return;
+    }
+    log("Using "+cblsmodel.vars.length+" Search Variables in default assign neighbourhood")
+    log("Using "+cblsmodel.vars.filter(v => v.min ==0 && v.max==1).length+" Search Variables in default flip neighbourhood")
+    cblsmodel.vars.foreach(v => log(2,"Search with "+v+" dom: "+v.min +".."+v.max))
+    log("Created all Neighborhoods")
+    
+    
+    //Search
+    val timeout = (if(opts.timeOut>0) {opts.timeOut} else 20 * 60) * 1000
+    log("Timeout is set to "+timeout+" milliseconds"); 
+    val sc : SearchControl =  model.search.obj match {
+          case Objective.SATISFY => new SearchControl(cblsmodel,0,timeout,true);
+          case Objective.MAXIMIZE => new SearchControl(cblsmodel,-model.search.variable.get.max, timeout,false);
+          case Objective.MINIMIZE => new SearchControl(cblsmodel,model.search.variable.get.min, timeout,false);
+        }
+    //TODO: The search should print the solution if, by chance, the initial assingnment is a solution!
+    val search = new Chain(
+        new ActionSearch(() => {sc.cancelObjective()}),
+        if(!opts.is("no-sls"))new SimpleLocalSearch(cblsmodel,sc) else new ActionSearch(() =>{}),
+        new NeighbourhoodSearchSAT(cblsmodel,sc),
+        new ActionSearch(() => {sc.restoreObjective()}),
+        model.search.obj match {
+          case Objective.SATISFY => new ActionSearch(() => {}) 
+          case Objective.MAXIMIZE => new NeighbourhoodSearchOPT(cblsmodel,sc)
+          case Objective.MINIMIZE => new NeighbourhoodSearchOPT(cblsmodel,sc); //new NeighbourhoodSearchOPTbySAT(cblsmodel,sc)//
+        });
+    
+    log("Search created")
+    m.close();
+    log("Model closed");
+    if(opts.is("no-run")){
+      log("Not running the search...")
+    }else{
+      log("Starting Search at "+getWatchString)
+      if(cblsmodel.c.violatedConstraints.length == 0 && model.search.obj == Objective.SATISFY  ){
+        cblsmodel.handleSolution()
+      }else {
+        search.run()
+      }
+      log("Done at "+getWatchString)
+      if(sc.bestKnownObjective  == Int.MaxValue && cblsmodel.c.violatedConstraints.length > 0 ){
+        log("Did not find any solution.")
+        log("Smallest violation: "+sc.bestPair._1 )
+        log(cblsmodel.c.violatedConstraints.length+" violated constraints")
+      }else{
+        log("Best Overall Solution: "+sc.bestKnownObjective * (if(model.search.obj==Objective.MAXIMIZE) -1 else 1))
+      }
+    }
+    System.exit(0)
+  }
+
+  
 }