package oscar.anytime.lns.utils

import scala.collection.mutable
import scala.collection.mutable.{ArrayBuffer, ListBuffer}
import scala.reflect.ClassTag
import scala.xml.{Node, XML}

/**
  * Utility class to generate an html report from a benchmark directory.
  */
//TODO: add search information
object HtmlReporter extends App{
  if(args.length == 1) generateHtml(args(0))
  else println("Incorrect number of arguments!")

  /**
    * Generates an html report from the given xml object.
    */
  def generateHtml(directory: String): Unit = {
    val (timeout, instances, configs, instanceTypes, bestknownSolutions, data) = scanInstances(directory)
    val nBks = bestknownSolutions.values.count(_.isDefined)
    val (bestSols, anyTimeScores, anyTimeGaps, instanceStats) = processStats(instances, configs, data, nBks)

    val htmlWriter = new HtmlWriter("oscar-perf/src/main/scala/oscar/anytime/lns/utils/chart_report_template.html", directory + "/" + IOUtils.getFileName(directory) + "_htmlReport.html")
    htmlWriter.addHeading("Benchmark configuration")

    htmlWriter.addParagraph("Time allocated: " + timeout/1000000000.0 + " seconds")

    htmlWriter.addHeading("Search configurations", 2)
    configs.foreach(config => {
      htmlWriter.addParagraph(config)
    })

    htmlWriter.addHeading("General statistics")

    htmlWriter.addHeading("Best solution found per method", 2)
    htmlWriter.addElement(
      "table",
      "Best solution found",
      HtmlWriter.tableToHtmlString(renderBestSols(bestSols, configs, instances, instanceTypes.toMap, bestknownSolutions.toMap))
    )

    htmlWriter.addElement(
      "line",
      "Score per method over time",
      HtmlWriter.tableToHtmlString(renderScoresByTime(anyTimeScores, configs, timeout, stepped = true))
    )

//    val anyTimeGapsArray = renderGapsByTime(anyTimeGaps, configs, timeout, stepped = true)
//    if(anyTimeGapsArray.length > 1)
//      htmlWriter.addElement(
//        "line",
//        "Gap per method over time",
//        HtmlWriter.tableToHtmlString(anyTimeGapsArray)
//      )

    htmlWriter.addHeading("Instances statistics")

    instanceStats.sortBy(_._1).foreach{case(name, sols, scores, gaps, opScores) =>
      htmlWriter.addHeading(name, 2)

      htmlWriter.addElement(
        "line",
        "Search evolution",
        HtmlWriter.tableToHtmlString(renderSolsByTime(sols, configs, timeout, stepped = true))
      )

      opScores.foreach{case (config, operators, opWeights) =>
        if(config != "Baseline_best" && config != "Baseline_worst")
          htmlWriter.addElement(
            "line",
            "Operator weights evolution for " + config,
            HtmlWriter.tableToHtmlString(renderOpScoresByTime(opWeights, operators, stepped = true))
          )
      }

//      htmlWriter.addElement(
//        "line",
//        "Score evolution",
//        HtmlWriter.tableToHtmlString(renderScoresByTime(scores, configs, timeout, stepped = true))
//      )

//      if(gaps.isDefined)
//        htmlWriter.addElement(
//          "line",
//          "Gap evolution",
//          HtmlWriter.tableToHtmlString(renderGapsByTime(gaps.get, configs, timeout, stepped = true))
//        )
    }

    htmlWriter.writeToHtml()
  }


  //Scans each config_instance file
  def scanInstances(directory: String): (
    Long,
    Seq[String],
    Seq[String],
    mutable.Map[String, String],
    mutable.Map[String, Option[Int]],
    mutable.Map[String, (Boolean, Option[Int], ArrayBuffer[(Long, String, Int)], mutable.Map[String, Seq[String]], mutable.Map[String, Seq[(Long, String, Double)]])]
  ) = {

    val data = mutable.Map[String, (Boolean, Option[Int], ArrayBuffer[(Long, String, Int)], mutable.Map[String, Seq[String]], mutable.Map[String, Seq[(Long, String, Double)]])]()
    val instances = mutable.HashSet[String]()
    val instanceTypes = mutable.Map[String, String]()
    val bks = mutable.Map[String, Option[Int]]()
    val configs = mutable.HashSet[String]()
    val files = IOUtils.getFiles(directory, ".xml")
    var maxTimeout = 0L

    // TODO Fixme @charles
    /*
    files.foreach(file => {

//      println("reading: " + file.getPath)
      val(config, timeout, instance, problem, isMax, bestKnown, sols, operators, opWeights) = readXml(XML.loadFile(file))

      if(timeout > maxTimeout) maxTimeout = timeout

      instances.add(instance)
      if(!instanceTypes.contains(instance)) instanceTypes += instance -> problem
      if(!bks.contains(instance)) bks += instance -> bestKnown
      configs.add(config)

<<<<<<< HEAD
      if(data.contains(instance)){
        data(instance)._3 ++= sols
        data(instance)._4 += config -> operators
        data(instance)._5 += config -> opWeights
      }
      else{
        val opMap = mutable.Map[String, Seq[String]]()
        opMap += config -> operators
        val opScoresMap = mutable.Map[String, Seq[(Long, String, Double)]]()
        opScoresMap += config -> opWeights
        data += instance -> (isMax, bestKnown, sols.to[ArrayBuffer], opMap, opScoresMap)
      }
    })
=======
      if(data.contains(instance)) data(instance)._3 ++= sols
      else data += instance -> (isMax, bestKnown, sols.to[ArrayBuffer])
    })*/
>>>>>>> ea60312a

    (maxTimeout, instances.toSeq.sorted, configs.toSeq.sorted, instanceTypes, bks, data)
  }

  //Reads an xml config_instance file
  def readXml(content: Node): (String, Long, String, String, Boolean, Option[Int], Seq[(Long, String, Int)], Seq[String], Seq[(Long, String, Double)]) = {
    val config = (content \ "config").head.text
    val timeout = (content \ "timeout").head.text.toLong
    val instance = (content \ "instance").head.text
    val problem = (content \ "problem").head.text

    val isMax = (content \ "objective_type").head.text match{
      case "max" => true
      case "min" => false
    }

    val bksNode = content \ "best_known_objective"
    val bestKnown = if(bksNode.isEmpty) None else Some(bksNode.head.text.toInt)

    val sols = (content \\ "solution").map(solNode =>(
      (solNode \ "time").head.text.toLong,
      config,
      (solNode \ "objective").head.text.toInt
    ))

    val opData = (content \\ "operators").head
    val operators = (opData \\ "operator").map(opNode => (opNode \ "name").head.text.trim)

    val opWeights = (content \\ "score_update").map(scoreNode =>(
      (scoreNode \ "time").head.text.toLong,
      (scoreNode \ "operator").head.text.trim,
      (scoreNode \ "score").head.text.toDouble
    ))

    (config, timeout, instance, problem, isMax, bestKnown, sols, operators, opWeights)
  }


  //Aggregates sols by time
  def solsByTime(configs: Seq[String], sols: Seq[(Long, String, Int)]): Seq[(Long, Array[Option[Int]])] = {
    val mapping = configs.zipWithIndex.toMap

    val currentSols: Array[Option[Int]] = Array.fill(configs.length)(None)
    val solsByTime = mutable.ArrayBuffer[(Long, Array[Option[Int]])]()

    sols.sortBy(_._1).foreach{case (time, config, objective) =>
      if(currentSols(mapping(config)).isEmpty || objective < currentSols(mapping(config)).get) {
        currentSols(mapping(config)) = Some(objective)
        if(solsByTime.nonEmpty && solsByTime.last._1 == time) solsByTime.last._2(mapping(config)) = Some(objective)
        else solsByTime += ((time, currentSols.clone()))
      }
    }

    solsByTime
  }

  //Aggregates operator scores by time
  def opScoresByTime(operators: Seq[String], scores: Seq[(Long, String, Double)]): Seq[(Long, Array[Option[Double]])] = {
    val mapping = operators.zipWithIndex.toMap

    val currentScores: Array[Option[Double]] = Array.fill(operators.length)(None)
    val scoresByTime = mutable.ArrayBuffer[(Long, Array[Option[Double]])]()

    scores.filter(_._2 != "dummy").sortBy(_._1).foreach{case (time, operator, score) =>
      currentScores(mapping(operator)) = Some(score)
      if(scoresByTime.nonEmpty && scoresByTime.last._1 == time) scoresByTime.last._2(mapping(operator)) = Some(score)
      else scoresByTime += ((time, currentScores.clone()))
    }

    scoresByTime
  }

  //Aggreagates gaps by time
  //TODO: make generic method for this and scores by time
  def gapsByTime(
                  instances: Seq[String],
                  configs: Seq[String],
                  gaps: ArrayBuffer[(Long, String, Array[Option[Double]])]
                ): ArrayBuffer[(Long, Array[Array[Option[Double]]])] = {
    val instMapping = instances.zipWithIndex.toMap

    val currentGaps: Array[Array[Option[Double]]] = Array.fill(instances.length, configs.length)(None)
    val gapsByTime = mutable.ArrayBuffer[(Long, Array[Array[Option[Double]]])]()

    gaps.sortBy(_._1).foreach{case (time, instance, gapValues) =>
      val instanceIndex = instMapping(instance)
      gapValues.indices.foreach(configIndex =>{
        currentGaps(instanceIndex)(configIndex) = gapValues(configIndex)
      })
      if(gapsByTime.nonEmpty && gapsByTime.last._1 == time) gapsByTime.last._2(instanceIndex) = currentGaps(instanceIndex).clone
      else gapsByTime += ((time, arrayCopy(currentGaps)))
    }

    gapsByTime
  }

  //Aggregates scores by time
  def scoresByTime(
                    instances: Seq[String],
                    configs: Seq[String],
                    scores: ArrayBuffer[(Long, String, Array[Int])]
                  ): ArrayBuffer[(Long, Array[Array[Int]])] = {
    val instMapping = instances.zipWithIndex.toMap

    val currentScores: Array[Array[Int]] = Array.fill(instances.length, configs.length)(0)
    val scoresByTime = mutable.ArrayBuffer[(Long, Array[Array[Int]])]()

    scores.sortBy(_._1).foreach{case (time, instance, scoreValues) =>
      val instanceIndex = instMapping(instance)
      scoreValues.indices.foreach(configIndex =>{
        currentScores(instanceIndex)(configIndex) = scoreValues(configIndex)
      })
      if(scoresByTime.nonEmpty && scoresByTime.last._1 == time) scoresByTime.last._2(instanceIndex) = currentScores(instanceIndex).clone()
      else scoresByTime += ((time, arrayCopy(currentScores)))
    }

    scoresByTime
  }

  //Process statistics
  def processStats(
                    instances: Seq[String],
                    configs: Seq[String],
                    data: mutable.Map[String, (Boolean, Option[Int], ArrayBuffer[(Long, String, Int)], mutable.Map[String, Seq[String]], mutable.Map[String, Seq[(Long, String, Double)]])],
                    nBks: Int
                  ): (
    Array[Array[Option[Int]]],
    ArrayBuffer[(Long, Array[Int])],
    ArrayBuffer[(Long, Array[Option[Double]])],
    ArrayBuffer[(String, Seq[(Long, Array[Option[Int]])], Seq[(Long, Array[Int])], Option[Seq[(Long, Array[Option[Double]])]], Array[(String, Seq[String], Seq[(Long, Array[Option[Double]])])])]
  ) = {

    val nBests = 3 //Number of best configs to reward (the reward is proportional to the place in the ranking)

    val instMapping = instances.zipWithIndex.toMap //Mapping to the index of each instance
    val confMapping = configs.zipWithIndex.toMap //Mapping to the index of each config

    val scores = mutable.ArrayBuffer[(Long, String, Array[Int])]()
    val gaps = mutable.ArrayBuffer[(Long, String, Array[Option[Double]])]()
    val bestSols = Array.fill[Option[Int]](instances.length, configs.length)(None)

    // Instance stats: (name, sols, gaps, scores, opScores)
    val instanceStats = mutable.ArrayBuffer[(
      String,
      Seq[(Long, Array[Option[Int]])],
      Seq[(Long, Array[Int])],
      Option[Seq[(Long, Array[Option[Double]])]],
      Array[(String, Seq[String], Seq[(Long, Array[Option[Double]])])]
    )]()

    //Scanning each instance data:
    data.foreach(instanceData => {
      val (name, content) = instanceData
      val (isMax, bestKnown, solsFound, operators, opScores) = content
      val sortedSols = solsByTime(configs, solsFound)

      //Computing best sols:
      if(sortedSols.nonEmpty){
        val bests = sortedSols.last._2
        val instanceIndex = instMapping(name)
        configs.indices.foreach(configIndex => bestSols(instanceIndex)(configIndex) = bests(configIndex))
      }

      //Computing gaps:
      val instanceGaps: Option[Seq[(Long, Array[Option[Double]])]] = if(bestKnown.isDefined)
        Some(sortedSols.map {case (time, sols) =>
          (time, sols.map {
            case None => None
            case objective: Option[Int] => {
              val diff = objective.get - bestKnown.get //TODO take into account objective type
              if(bestKnown.get == 0) Some(diff.toDouble)
              else Some(diff.toDouble / bestKnown.get.toDouble)
            }
          })
        })
      else None

      //Adding gaps:
      if(instanceGaps.isDefined) instanceGaps.get.foreach{case (time, gapValues) => gaps += ((time, name, gapValues))}

      //Computing scores:
      val instanceScores = ListBuffer[(Long, Array[Int])]()
      sortedSols.foreach{case (time, sols) =>
        val objectives = mutable.Map[Int, mutable.Set[String]]()

        //associating each config to its objective rank:
        sols.indices.foreach(i => if(sols(i).isDefined){
          val objective = sols(i).get
          if(!objectives.contains(objective)) objectives += objective -> mutable.HashSet[String]()
          objectives(objective) += configs(i)
        })

        //Sorting ranks accordingly:
        val rank = (
          if(isMax) objectives.toSeq.sortWith(_._1 > _._1)
          else objectives.toSeq.sortWith(_._1 < _._1)
        ).map(_._2)

        //Computing scores based on best ranks:
        val score = Array.fill[Int](configs.length)(0)
        var i = 0
        while(i < nBests && i < rank.length){
          rank(i).foreach(config => score(confMapping(config)) = nBests - i)
          i+=1
        }

        instanceScores += ((time, score))
        scores += ((time, name, score))
      }

      //Computing operator scores:
      val opScoresByConfig = mutable.ArrayBuffer[(String, Seq[String], Seq[(Long, Array[Option[Double]])])]()
      operators.foreach{case (config, ops) =>
        if(opScores.contains(config)) opScoresByConfig += ((config, ops, opScoresByTime(ops, opScores(config))))
      }

      instanceStats += ((name, sortedSols, instanceScores, instanceGaps, opScoresByConfig.toArray))
    })

    //Computing any time gaps:
    val anyTimeGap = gapsByTime(instances, configs, gaps).sortBy(_._1).map{case (time, gapOptions) =>
      (time, configs.indices.map(i =>{
        val gapValues = gapOptions.map(_(i)).filter(_.isDefined).map(_.get)
        if(gapValues.length == nBks)
          Some(Math.pow(gapValues.map(value => if(value <= 0.0) 0.000001 else value).foldLeft(1.0) { _ * _ }, 1.0/gapValues.length))
        else None
      }).toArray)
    }

    //Computing any time scores:
    val anyTimeScore = scoresByTime(instances, configs, scores).sortBy(_._1).map{case (time, scoreValues) =>
      (time, configs.indices.map(i =>{scoreValues.map(_(i)).sum}).toArray)
    }

    (bestSols, anyTimeScore, anyTimeGap, instanceStats)
  }

  def renderBestSols(
                      bestSols: Array[Array[Option[Int]]],
                      configs: Seq[String],
                      instances: Seq[String],
                      instanceTypes: Map[String, String],
                      bestKnownSolutions: Map[String, Option[Int]]
                    ): Array[Array[String]] = {
    val array = ArrayBuffer[Array[String]]()
    array += Array("'Instance'", "'Set'", "'Best known solution'") ++ configs.map("'" + _ + "'")
    bestSols.indices.foreach(i => {
      array += Array("'" + instances(i) + "'", "'" + instanceTypes(instances(i)) + "'", bestKnownSolutions(instances(i)) match{
        case None => "null"
        case Some(bks: Int) => bks.toString
      }) ++ bestSols(i).map{
        case None => "null"
        case Some(bestSol: Int) => bestSol.toString
      }
    })
    array.toArray
  }

  def renderScoresByTime(scores: Seq[(Long, Array[Int])], configs: Seq[String], timeout: Long, stepped: Boolean = false): Array[Array[String]] = {
    val array = ArrayBuffer[Array[String]]()
    var previous = Array[String]()
    array += Array("'Time'") ++ configs.map("'" + _ + "'")
    scores.foreach{case (time, scoreValues) => {
      val t = Array((time/1000000000.0).toString)
      if(stepped && previous.nonEmpty) array += t ++ previous
      previous = scoreValues.map(_.toString)
      array += t ++ previous
    }}
    array += Array((timeout/1000000000.0).toString) ++ previous
    array.toArray
  }

  def renderGapsByTime(gaps: Seq[(Long, Array[Option[Double]])], configs: Seq[String], timeout: Long, stepped: Boolean = false): Array[Array[String]] = {
    val array = ArrayBuffer[Array[String]]()
    var previous = Array[String]()
    array += Array("'Time'") ++ configs.map("'" + _ + "'")
    gaps.foreach{case (time, gapValues) => {
      val t = Array((time/1000000000.0).toString)
      if(stepped && previous.nonEmpty) array += t ++ previous
      previous = gapValues.map{
        case None => "null"
        case Some(gap: Double) => gap.toString
      }
      array += t ++ previous
    }}
    array += Array((timeout/1000000000.0).toString) ++ previous
    array.toArray
  }

  def renderSolsByTime(sols: Seq[(Long, Array[Option[Int]])], configs: Seq[String], timeout: Long, stepped: Boolean = false): Array[Array[String]] ={
    val array = ArrayBuffer[Array[String]]()
    var previous = Array[String]()
    array += Array("'Time'") ++ configs.map("'" + _ + "'")
    sols.foreach{case (time, solValues) => {
      val t = Array((time/1000000000.0).toString)
      if(stepped && previous.nonEmpty) array += t ++ previous
      previous = solValues.map{
        case None => "null"
        case Some(sol: Int) => sol.toString
      }
      array += t ++ previous
    }}
    array += Array((timeout/1000000000.0).toString) ++ previous
    array.toArray
  }

  def renderOpScoresByTime(opScores: Seq[(Long, Array[Option[Double]])], operators: Seq[String], stepped: Boolean = false): Array[Array[String]] ={
    val array = ArrayBuffer[Array[String]]()
    var previous = Array[String]()
    array += Array("'Time'") ++ operators.map("'" + _ + "'")
    opScores.foreach{case (time, scoreValues) => {
      val t = Array((time/1000000000.0).toString)
      if(stepped && previous.nonEmpty) array += t ++ previous
      previous = scoreValues.map{
        case None => "null"
        case Some(score: Double) => score.toString
      }
      array += t ++ previous
    }}
    array.toArray
  }

  private def arrayCopy[T](array: Array[Array[T]])(implicit e: ClassTag[T]): Array[Array[T]] = array.map(_.clone)
}<|MERGE_RESOLUTION|>--- conflicted
+++ resolved
@@ -124,7 +124,6 @@
       if(!bks.contains(instance)) bks += instance -> bestKnown
       configs.add(config)
 
-<<<<<<< HEAD
       if(data.contains(instance)){
         data(instance)._3 ++= sols
         data(instance)._4 += config -> operators
@@ -137,12 +136,7 @@
         opScoresMap += config -> opWeights
         data += instance -> (isMax, bestKnown, sols.to[ArrayBuffer], opMap, opScoresMap)
       }
-    })
-=======
-      if(data.contains(instance)) data(instance)._3 ++= sols
-      else data += instance -> (isMax, bestKnown, sols.to[ArrayBuffer])
     })*/
->>>>>>> ea60312a
 
     (maxTimeout, instances.toSeq.sorted, configs.toSeq.sorted, instanceTypes, bks, data)
   }
