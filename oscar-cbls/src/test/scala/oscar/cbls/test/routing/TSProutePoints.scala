package oscar.cbls.test.routing

/*******************************************************************************
  * OscaR is free software: you can redistribute it and/or modify
  * it under the terms of the GNU Lesser General Public License as published by
  * the Free Software Foundation, either version 2.1 of the License, or
  * (at your option) any later version.
  *
  * OscaR is distributed in the hope that it will be useful,
  * but WITHOUT ANY WARRANTY; without even the implied warranty of
  * MERCHANTABILITY or FITNESS FOR A PARTICULAR PURPOSE.  See the
  * GNU Lesser General Public License  for more details.
  *
  * You should have received a copy of the GNU Lesser General Public License along with OscaR.
  * If not, see http://www.gnu.org/licenses/lgpl-3.0.en.html
  ******************************************************************************/

import oscar.cbls._
import oscar.cbls.business.routing.model._
import oscar.cbls.business.routing.invariants.ConstantRoutingDistance
import oscar.cbls.business.routing.neighborhood._
import oscar.cbls.lib.invariant.seq.{Content, Length}
import oscar.cbls.lib.invariant.set.Diff
import oscar.cbls.lib.search.combinators.{BestSlopeFirst, Mu, Profile}

import scala.collection.immutable.SortedSet
/*

class MySimpleRoutingWithUnroutedPoints(n:Int,v:Int,symmetricDistance:Array[Array[Int]],m:Store, maxPivot:Int)
  extends VRP(n,v,m,maxPivot)
  with ClosestNeighbors{

  override protected def getDistance(from : Int, to : Int) : Int = symmetricDistance(from)(to)

  val penaltyForUnrouted  = 10000

  val routed = Content(routes.createClone(50)).setName("routed nodes")
  val unrouted = Diff(CBLSSetConst(SortedSet(nodes:_*)),routed).setName("unrouted nodes")

  m.registerForPartialPropagation(unrouted)
  m.registerForPartialPropagation(routed)

  val totalDistance = ConstantRoutingDistance(routes, n, v ,false, symmetricDistance, true)(0)

  val obj = Objective(totalDistance + (penaltyForUnrouted*(n - Length(routes))))

  override def toString : String = super.toString +
    "objective: " + obj.value + "\n"

  val closestNeighboursForward = computeClosestNeighborsForward()

  def size = routes.value.size
}

object TSProutePoints extends App {
  val n = 10000
  val v = 100
  val verbose = 1
  new TSPRoutePointsS(n,v,4,verbose)
}

class TSPRoutePointsS(n:Int,v:Int,maxPivotPerValuePercent:Int, verbose:Int){

  val symmetricDistanceMatrix = RoutingMatrixGenerator(n)._1

  //  println("restrictions:" + restrictions)
  val model = new Store() //checker = Some(new ErrorChecker()))

  val myVRP = new MySimpleRoutingWithUnroutedPoints(n,v,symmetricDistanceMatrix,model,maxPivotPerValuePercent)
  val nodes = myVRP.nodes

  model.close()

  val routeUnroutdPoint =  Profile(InsertPointUnroutedFirst(myVRP.unrouted,()=>myVRP.kFirst(10,myVRP.closestNeighboursForward,myVRP.isRouted), myVRP,neighborhoodName = "InsertUF"))

  //TODO: using post-filters on k-nearest is probably a bit slower than possible in this context
  val routeUnroutdPoint2 =  Profile(InsertPointRoutedFirst(myVRP.routed,()=>myVRP.kFirst(10,myVRP.closestNeighboursForward,x => !myVRP.isRouted(x)),myVRP,neighborhoodName = "InsertRF")  guard(() => myVRP.size < n/2))

  def onePtMove(k:Int) = Profile(OnePointMove(myVRP.routed, () => myVRP.kFirst(k,myVRP.closestNeighboursForward,myVRP.isRouted), myVRP))

  val twoOpt = Profile(TwoOpt(myVRP.routed, ()=>myVRP.kFirst(20,myVRP.closestNeighboursForward,myVRP.isRouted), myVRP))

  def threeOpt(k:Int, breakSym:Boolean) = Profile(ThreeOpt(myVRP.routed, ()=>myVRP.kFirst(k,myVRP.closestNeighboursForward,myVRP.isRouted), myVRP,breakSymmetry = breakSym, neighborhoodName = "ThreeOpt(k=" + k + ")"))

  val vlsn1pt = Mu[OnePointMoveMove](
  OnePointMove(myVRP.routed, () => myVRP.kFirst(5,myVRP.closestNeighboursForward,myVRP.isRouted),myVRP),
  l => Some(OnePointMove(() => List(l.head.newPredecessor).filter(_ >= v), () => myVRP.kFirst(3,myVRP.closestNeighboursForward,myVRP.isRouted),myVRP)),
  intermediaryStops = true,
  maxDepth = 7)

  val search = (BestSlopeFirst(List(routeUnroutdPoint2, routeUnroutdPoint, vlsn1pt, onePtMove(10),twoOpt, threeOpt(10,true))) exhaust threeOpt(20,true) exhaust vlsn1pt)
  //val search = (BestSlopeFirst(List(routeUnroutdPoint2, routeUnroutdPoint, vlsn1pt)))


  search.verbose = verbose
  //search.verboseWithExtraInfo(1, ()=> "" + myVRP)

  search.doAllMoves(obj=myVRP.obj)
<<<<<<< HEAD

  print(getWatch)
}
*/
=======
}
>>>>>>> 3c2f5342
<|MERGE_RESOLUTION|>--- conflicted
+++ resolved
@@ -96,11 +96,5 @@
   //search.verboseWithExtraInfo(1, ()=> "" + myVRP)
 
   search.doAllMoves(obj=myVRP.obj)
-<<<<<<< HEAD
-
-  print(getWatch)
 }
-*/
-=======
-}
->>>>>>> 3c2f5342
+*/