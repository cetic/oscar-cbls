package oscar.cbls.test.routingS

import oscar.cbls.invariants.core.computation.Store
import oscar.cbls.invariants.core.propagation.ErrorChecker
import oscar.cbls.invariants.lib.seq.Size
import oscar.cbls.modeling.Algebra._
import oscar.cbls.objective.{CascadingObjective, Objective}
import oscar.cbls.routing.seq.model._
import oscar.cbls.routing.seq.neighborhood._
import oscar.cbls.search.combinators._
import oscar.cbls.search.move.CompositeMove

import scala.util.Random

import scala.util.Random

/**
 * Created by fabian on 04-07-16.
 */

class MyPDP(n:Int, v:Int, m:Store,
            symmetricDistance:Array[Array[Int]], maxPivot:Int,
            pickups:Array[Int], deliveries:Array[Int],
            timeWindows:Array[(Int,(Int,Int))], ttf:TTFMatrix)
  extends PDP(n,v,m,maxPivot) with ConstantDistancePerVehicle with ClosestNeighbors with RoutedAndUnrouted {

  setSymmetricDistanceMatrix(symmetricDistance)

  override protected def getDistance(from : Int, to : Int) : Int = symmetricDistance(from)(to)

  val penaltyForUnrouted  = 100000

  this.addToStringInfo(() => "objective: " + obj.value)
  this.addToStringInfo(() => "n:" + n + " v:" + v)

  val closestNeighboursForward = computeClosestNeighborsForward()

  def size = routes.value.size

  this.addToStringInfo(() => "next:" + next.map(_.value).mkString(","))
  this.addToStringInfo(() => "prev:" + prev.map(_.value).mkString(","))


  addPickupDeliveryCouples(pickups,deliveries)
  setArrivalLeaveLoadValue()
  setVehiclesMaxCargo(5)
  setVehiclesCapacityStrongConstraint()
  //setTimeWindows(timeWindows)
  //setTravelTimeFunctions(ttf)

  val obj = new CascadingObjective(fastConstraints,
    new CascadingObjective(slowConstraints,
      new CascadingObjective(precedenceObj, Objective(totalDistance + (penaltyForUnrouted*(n - Size(routes)))))))
}

object PickupDeliveryS extends App{
  val n = 1010
  val v = 10

  val maxPivotPerValuePercent = 4

  println("PDP(n:" + n + " v:" + v + ")")

  val routingMatrix = RoutingMatrixGenerator(n)

  val symmetricDistanceMatrix = routingMatrix._1

  val model = new Store(noCycle = false)

  val (pickups,deliveries) = RoutingMatrixGenerator.generatePickupDeliveryCouples(n,v)

  val timeWindows = RoutingMatrixGenerator.generateTimeWindows(n, v, pickups, deliveries)

  val ttf = RoutingMatrixGenerator.generateLinearTravelTimeFunction(n,symmetricDistanceMatrix)

  val myPDP = new MyPDP(n,v,model,symmetricDistanceMatrix,maxPivotPerValuePercent,pickups,deliveries,timeWindows,ttf)
  val nodes = myPDP.nodes

  model.close()

  val insertCoupleFast = Profile(DynAndThen(
    InsertPointUnroutedFirst(
      unroutedNodesToInsert = () => myPDP.getUnroutedPickups,
      relevantPredecessor = ()=>myPDP.kFirst(n/10,myPDP.closestNeighboursForward,myPDP.isRouted),
      vrp = myPDP),
    (moveResult:InsertPointMove) => InsertPointUnroutedFirst(
      unroutedNodesToInsert = () => Iterable(myPDP.getRelatedDelivery(moveResult.insertedPoint)),
      relevantPredecessor = () => myPDP.getNodesAfterRelatedPickup(),
      vrp = myPDP))name "insertCoupleFast")

  val insertCoupleSlow = Profile(DynAndThen(
    InsertPointUnroutedFirst(
      unroutedNodesToInsert = () => myPDP.getUnroutedPickups,
      relevantPredecessor = ()=>myPDP.kFirst(n/2,myPDP.closestNeighboursForward,myPDP.isRouted),
      vrp = myPDP),
    (moveResult:InsertPointMove) => InsertPointUnroutedFirst(
      unroutedNodesToInsert = () => Iterable(myPDP.getRelatedDelivery(moveResult.insertedPoint)),
      relevantPredecessor = () => myPDP.getNodesAfterRelatedPickup(),
      vrp = myPDP))name "insertCoupleSlow")

  val oneCoupleMove = Profile(DynAndThen(OnePointMove(
    nodesToMove = () => myPDP.getRoutedPickups,
    relevantNewPredecessors= () => myPDP.kFirst(20,myPDP.closestNeighboursForward,myPDP.isRouted),
    vrp = myPDP),
    (moveResult:OnePointMoveMove) => OnePointMove(
      nodesToMove = () => List(myPDP.getRelatedDelivery(moveResult.movedPoint)),
      relevantNewPredecessors= () => myPDP.getNodesAfterRelatedPickup(),
      vrp = myPDP))name "oneCoupleMove")

  val onePointMovePD = Profile(new RoundRobin(List(OnePointMove(
    nodesToMove = () => myPDP.getRoutedPickups,
    relevantNewPredecessors = () => myPDP.getNodesBeforeRelatedDelivery(),
    vrp = myPDP),OnePointMove(
    nodesToMove = () => myPDP.getRoutedDeliverys,
    relevantNewPredecessors = () => myPDP.getNodesAfterRelatedPickup(),
    vrp = myPDP)))name "OnePointMove PickupDelivery")

  val pickupDeliveryCoupleShift = Profile(DynAndThen(OnePointMove(
    nodesToMove = () => myPDP.getRoutedPickups,
    relevantNewPredecessors = () => myPDP.kFirst(n/10,myPDP.closestNeighboursForward,myPDP.isRouted),
    vrp = myPDP),
    (moveResult:OnePointMoveMove) => OnePointMove(
      nodesToMove = () => List(myPDP.getRelatedDelivery(moveResult.movedPoint)),
      relevantNewPredecessors = () => myPDP.getNodesAfterRelatedPickup(),
      vrp = myPDP))name "pickupDeliveryCoupleShift")

  val removeCouple = Profile(new DynAndThen(new RemovePoint(
    relevantPointsToRemove = () => myPDP.getRoutedPickups,
    vrp = myPDP),
    (moveResult1:RemovePointMove) =>{
      //println(moveResult1.pointToRemove)
      //println(myPDP.getRelatedDelivery(moveResult1.pointToRemove))
      new RemovePoint(
        relevantPointsToRemove = () => List(myPDP.getRelatedDelivery(moveResult1.pointToRemove)),
        vrp = myPDP)
    }, maximalIntermediaryDegradation = Int.MaxValue)
  )

  def dynAndThenCoupleExchange = {
    var firstVehicle = 10
    var secondVehicle = 10
    Profile(
      new DynAndThen(
        //We first remove a PD couple from a first route
        new DynAndThen(new RemovePoint(
          relevantPointsToRemove = () => {
            //println(myPDP)
            myPDP.getRoutedPickups
          },
          vrp = myPDP),
          (moveResult1:RemovePointMove) =>{
            //println(moveResult1.toString)
            firstVehicle = myPDP.getVehicleOfNode(myPDP.getRelatedDelivery(moveResult1.pointToRemove))
            new RemovePoint(
              relevantPointsToRemove = () => List(myPDP.getRelatedDelivery(moveResult1.pointToRemove)),
              vrp = myPDP)}
        )
        ,(moveResult2:CompositeMove) =>{
          //Then we move a PD couple from a second route to the first route
          //println(firstVehicle)
          new DynAndThen(
            new DynAndThen(OnePointMove(
              nodesToMove = () => myPDP.notOnSameVehicle(myPDP.getRoutedPickups,firstVehicle),
              relevantNewPredecessors = () => (i:Int) => myPDP.getNodesOfVehicle(firstVehicle),
              vrp = myPDP), (moveResult3:OnePointMoveMove) =>{
<<<<<<< HEAD
             // println(moveResult3.toString)
=======
>>>>>>> 8ebf24b0
              secondVehicle = myPDP.getVehicleOfNode(myPDP.getRelatedDelivery(moveResult3.movedPoint))
              OnePointMove(
                nodesToMove = () => List(myPDP.getRelatedDelivery(moveResult3.movedPoint)),
                relevantNewPredecessors= () => myPDP.getNodesAfterRelatedPickup(),
                vrp = myPDP, best = true)}
            )
            ,(moveResult4:CompositeMove) =>{
              //And finally we insert the first couple in the second route
              new DynAndThen(InsertPointUnroutedFirst(
<<<<<<< HEAD
                unroutedNodesToInsert = () => {
                 // println(moveResult2.ml.head.asInstanceOf[RemovePointMove].pointToRemove)
                  //println(secondVehicle)
                  Iterable(moveResult2.ml.head.asInstanceOf[RemovePointMove].pointToRemove)
                },
                relevantPredecessor = () => (i:Int) => myPDP.getNodesOfVehicle(secondVehicle),
                vrp = myPDP), (moveResult5:InsertPointMove) =>{
=======
                  unroutedNodesToInsert = () => {
                    Iterable(moveResult2.ml.head.asInstanceOf[RemovePointMove].pointToRemove)
                  },
                  relevantPredecessor = () => (i:Int) => myPDP.getNodesOfVehicle(secondVehicle),
                  vrp = myPDP), (moveResult5:InsertPointMove) =>{
>>>>>>> 8ebf24b0
                InsertPointUnroutedFirst(
                  unroutedNodesToInsert = () => Iterable(myPDP.getRelatedDelivery(moveResult5.insertedPoint)),
                  relevantPredecessor = () => myPDP.getNodesAfterRelatedPickup(),
                  vrp = myPDP, best = true)}
              )}
            , maximalIntermediaryDegradation = Int.MaxValue/2
          )}
      )name "dynAndThenCoupleExchange"
    )
  }

  def threeOpt(k:Int, breakSym:Boolean) = Profile(new ThreeOpt(() => nodes, ()=>myPDP.kFirst(k,myPDP.closestNeighboursForward), myPDP,breakSymmetry = breakSym,neighborhoodName = "ThreeOpt(k=" + k + ")"))

  val search = BestSlopeFirst(List(insertCoupleFast,onePointMovePD)) exhaust
    new BestSlopeFirst(List(pickupDeliveryCoupleShift,oneCoupleMove,insertCoupleSlow,onePointMovePD, threeOpt(20,true)))

  val searchWithRrestart = search onExhaustRestartAfter(Atomic(removeCouple maxMoves((n-v)/2)),5,myPDP.obj)


<<<<<<< HEAD
  searchWithRrestart.verbose = 1
  removeCouple.verbose = 1
=======
  search.verbose = 2
  removeCouple.verbose = 4
>>>>>>> 8ebf24b0

  //  search.verboseWithExtraInfo(4,()=>myVRP.toString)
  search.paddingLength = 300

  search.doAllMoves(obj=myPDP.obj)

  println(myPDP)
  println(search.profilingStatistics)
}<|MERGE_RESOLUTION|>--- conflicted
+++ resolved
@@ -15,8 +15,8 @@
 import scala.util.Random
 
 /**
- * Created by fabian on 04-07-16.
- */
+  * Created by fabian on 04-07-16.
+  */
 
 class MyPDP(n:Int, v:Int, m:Store,
             symmetricDistance:Array[Array[Int]], maxPivot:Int,
@@ -128,8 +128,8 @@
     relevantPointsToRemove = () => myPDP.getRoutedPickups,
     vrp = myPDP),
     (moveResult1:RemovePointMove) =>{
-      //println(moveResult1.pointToRemove)
-      //println(myPDP.getRelatedDelivery(moveResult1.pointToRemove))
+      println(moveResult1.pointToRemove)
+      println(myPDP.getRelatedDelivery(moveResult1.pointToRemove))
       new RemovePoint(
         relevantPointsToRemove = () => List(myPDP.getRelatedDelivery(moveResult1.pointToRemove)),
         vrp = myPDP)
@@ -144,12 +144,12 @@
         //We first remove a PD couple from a first route
         new DynAndThen(new RemovePoint(
           relevantPointsToRemove = () => {
-            //println(myPDP)
+            println(myPDP)
             myPDP.getRoutedPickups
           },
           vrp = myPDP),
           (moveResult1:RemovePointMove) =>{
-            //println(moveResult1.toString)
+            println(moveResult1.toString)
             firstVehicle = myPDP.getVehicleOfNode(myPDP.getRelatedDelivery(moveResult1.pointToRemove))
             new RemovePoint(
               relevantPointsToRemove = () => List(myPDP.getRelatedDelivery(moveResult1.pointToRemove)),
@@ -157,16 +157,12 @@
         )
         ,(moveResult2:CompositeMove) =>{
           //Then we move a PD couple from a second route to the first route
-          //println(firstVehicle)
+          println(firstVehicle)
           new DynAndThen(
             new DynAndThen(OnePointMove(
               nodesToMove = () => myPDP.notOnSameVehicle(myPDP.getRoutedPickups,firstVehicle),
               relevantNewPredecessors = () => (i:Int) => myPDP.getNodesOfVehicle(firstVehicle),
               vrp = myPDP), (moveResult3:OnePointMoveMove) =>{
-<<<<<<< HEAD
-             // println(moveResult3.toString)
-=======
->>>>>>> 8ebf24b0
               secondVehicle = myPDP.getVehicleOfNode(myPDP.getRelatedDelivery(moveResult3.movedPoint))
               OnePointMove(
                 nodesToMove = () => List(myPDP.getRelatedDelivery(moveResult3.movedPoint)),
@@ -176,21 +172,11 @@
             ,(moveResult4:CompositeMove) =>{
               //And finally we insert the first couple in the second route
               new DynAndThen(InsertPointUnroutedFirst(
-<<<<<<< HEAD
-                unroutedNodesToInsert = () => {
-                 // println(moveResult2.ml.head.asInstanceOf[RemovePointMove].pointToRemove)
-                  //println(secondVehicle)
-                  Iterable(moveResult2.ml.head.asInstanceOf[RemovePointMove].pointToRemove)
-                },
-                relevantPredecessor = () => (i:Int) => myPDP.getNodesOfVehicle(secondVehicle),
-                vrp = myPDP), (moveResult5:InsertPointMove) =>{
-=======
                   unroutedNodesToInsert = () => {
                     Iterable(moveResult2.ml.head.asInstanceOf[RemovePointMove].pointToRemove)
                   },
                   relevantPredecessor = () => (i:Int) => myPDP.getNodesOfVehicle(secondVehicle),
                   vrp = myPDP), (moveResult5:InsertPointMove) =>{
->>>>>>> 8ebf24b0
                 InsertPointUnroutedFirst(
                   unroutedNodesToInsert = () => Iterable(myPDP.getRelatedDelivery(moveResult5.insertedPoint)),
                   relevantPredecessor = () => myPDP.getNodesAfterRelatedPickup(),
@@ -210,13 +196,8 @@
   val searchWithRrestart = search onExhaustRestartAfter(Atomic(removeCouple maxMoves((n-v)/2)),5,myPDP.obj)
 
 
-<<<<<<< HEAD
-  searchWithRrestart.verbose = 1
-  removeCouple.verbose = 1
-=======
   search.verbose = 2
   removeCouple.verbose = 4
->>>>>>> 8ebf24b0
 
   //  search.verboseWithExtraInfo(4,()=>myVRP.toString)
   search.paddingLength = 300
