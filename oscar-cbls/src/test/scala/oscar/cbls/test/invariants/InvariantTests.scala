package oscar.cbls.test.invariants

import scala.collection.immutable.SortedSet
import collection.immutable.SortedMap
import org.scalacheck.Gen
import org.scalacheck.Gen.value
import org.scalacheck.Prop
import org.scalatest.prop.Checkers
import oscar.cbls.invariants.core.computation._
import oscar.cbls.invariants.lib.logic._
import org.scalatest.FunSuite
import oscar.cbls.invariants.lib.numeric.Mod
import oscar.cbls.invariants.lib.minmax.Max2
import oscar.cbls.invariants.lib.minmax.MinLin
import oscar.cbls.invariants.lib.set.MakeSet
import oscar.cbls.invariants.lib.minmax.MinSet
import oscar.cbls.invariants.lib.numeric.Sum2
import oscar.cbls.invariants.lib.set.Inter
import oscar.cbls.invariants.lib.set.SetSum
import oscar.cbls.constraints.lib.global.Sequence
import oscar.cbls.invariants.lib.logic.IntITE
import oscar.cbls.invariants.lib.numeric.Prod
import scala.Some
import oscar.cbls.invariants.lib.set.Interval
import oscar.cbls.invariants.lib.minmax.MinArray
import oscar.cbls.invariants.lib.set.SetProd
import oscar.cbls.invariants.lib.minmax.ArgMinArray
import oscar.cbls.invariants.lib.minmax.MaxLin
import oscar.cbls.invariants.lib.numeric.ProdElements
import oscar.cbls.invariants.lib.minmax.Min2
import oscar.cbls.invariants.lib.numeric.Prod2
import oscar.cbls.invariants.lib.numeric.SumElements
import oscar.cbls.invariants.lib.logic.SelectLEHeapHeap
import oscar.cbls.invariants.lib.minmax.ArgMaxArray
import oscar.cbls.invariants.lib.numeric.Sum
import oscar.cbls.invariants.lib.numeric.Minus
import oscar.cbls.constraints.lib.global.MultiKnapsack
import oscar.cbls.invariants.lib.set.Cardinality
import oscar.cbls.constraints.lib.global.AtMost
import oscar.cbls.invariants.lib.numeric.Abs
import oscar.cbls.invariants.lib.minmax.Max
import oscar.cbls.invariants.lib.logic.Filter
import oscar.cbls.invariants.lib.logic.IntElement
import oscar.cbls.invariants.lib.numeric.Step
import oscar.cbls.invariants.lib.logic.SetElement
import oscar.cbls.invariants.lib.logic.Elements
import oscar.cbls.invariants.lib.numeric.Div
import oscar.cbls.invariants.lib.set.Union
import oscar.cbls.invariants.lib.minmax.Min
import oscar.cbls.constraints.lib.global.AllDiff
import oscar.cbls.invariants.lib.logic.DenseCount
import oscar.cbls.constraints.lib.global.AtLeast
import oscar.cbls.invariants.lib.set.Diff
import oscar.cbls.invariants.lib.set.TakeAny
import oscar.cbls.invariants.lib.minmax.MaxArray
import oscar.cbls.invariants.lib.minmax.MaxSet
import oscar.cbls.invariants.lib.logic.SelectLESetQueue
import oscar.cbls.invariants.lib.numeric.RoundUpModulo
import oscar.cbls.constraints.lib.basic.BelongsTo
import oscar.cbls.constraints.lib.basic.LE
import oscar.cbls.constraints.lib.basic.GE
import oscar.cbls.constraints.lib.basic.G
import oscar.cbls.constraints.lib.basic.L
import oscar.cbls.constraints.lib.basic.NE
import oscar.cbls.constraints.lib.basic.EQ
import oscar.cbls.test.invariants.bench.{InvGen, InvBench, InvariantChecker}

<<<<<<< HEAD
class smalltest extends FunSuite with Checkers {
  //this is not working so far.
  test("SelectLEHeapHeap") {
    val bench = new InvBench(2)
    new SelectLEHeapHeap(bench.genIntVarsArray(4, 0 to 5), bench.genIntVar(3 to 10)).toIntSetVar
    bench.run
  }
}

=======
>>>>>>> 3e94e7c0
/**
 * @author yoann.guyot@cetic.be
 */
class InvariantTests extends FunSuite with Checkers {

  {
  var assertActivated = false
  assert({assertActivated = true; true})
  if(!assertActivated)
    println("You are executing tests with asserts deactivated, you should activate them for a more thorough test")
  }

  val verbose = 0

  test("BelongsTo maintains the violation of a membership.") {
    val bench = new InvBench(verbose)
    new BelongsTo(bench.genIntVar(0 to 10), bench.genIntSetVar(5, 0 to 10)).toIntVar
    bench.run
  }

  test("LE maintains the violation of a lesser or equal test.") {
    val bench = new InvBench(verbose)
    new LE(bench.genIntVar(-10 to 10), bench.genIntVar(-10 to 10)).toIntVar
    bench.run
  }

  test("GE maintains the violation of a greater or equal test.") {
    val bench = new InvBench(verbose)
    new GE(bench.genIntVar(-10 to 10), bench.genIntVar(-10 to 10)).toIntVar
    bench.run
  }

  test("L maintains the violation of a strict lesser test.") {
    val bench = new InvBench(verbose)
    new L(bench.genIntVar(-10 to 10), bench.genIntVar(-10 to 10)).toIntVar
    bench.run
  }

  test("G maintains the violation of a strict greater test.") {
    val bench = new InvBench(verbose)
    new G(bench.genIntVar(-10 to 10), bench.genIntVar(-10 to 10)).toIntVar
    bench.run
  }

  test("NE maintains the violation of a inequality test.") {
    val bench = new InvBench(verbose)
    new NE(bench.genIntVar(-10 to 10), bench.genIntVar(-10 to 10)).toIntVar
    bench.run
  }

  test("EQ maintains the violation of an equality test.") {
    val bench = new InvBench(verbose)
    new EQ(bench.genIntVar(-10 to 10), bench.genIntVar(-10 to 10)).toIntVar
    bench.run
  }

  test("AllDiff maintains output = all int vars have different values") {
    val bench = new InvBench(verbose)
    new AllDiff(bench.genIntVarsArray(10, -10 to 10))
    bench.run
  }

  test("AtLeast") {
    val bench = new InvBench(verbose)
    new AtLeast(bench.genIntVars(10), bench.genBoundedValues(10, 0 to 30, 0 to 10)).toIntVar
    bench.run
  }

  test("AtMost") {
    val bench = new InvBench(verbose)
    new AtMost(bench.genIntVars(10), InvGen.randomIntSortedMap(10, 0 to 30, 0 to 30)).toIntVar
    bench.run
  }

  test("MultiKnapsack") {
    val bench = new InvBench(verbose)
    new MultiKnapsack(
      bench.genIntVarsArray(10, 0 to 5),
      bench.genIntVarsArray(10, 2 to 7),
      bench.genIntVarsArray(6, 1 to 10)).toIntVar
    bench.run
  }

  test("Sequence") {
    val bench = new InvBench(verbose)
    new Sequence(
      bench.genIntVarsArray(),
      Gen.choose(10, 20).sample.get,
      Gen.choose(2, 9).sample.get,
      (x: Int) => x > 1).toIntVar
    bench.run
  }

  test("Access to ITE maintains output = if ifVar > 0 then thenVar else elseVar") {
    val bench = new InvBench(verbose)
    new IntITE(
      bench.genIntVar(-2 to 3),
      bench.genIntVar(1 to 2),
      bench.genIntVar(10 to 11)).toIntVar
    bench.run
  }

  test("Access to int element maintains output = array(index)") {
    val bench = new InvBench(verbose)
    new IntElement(
      bench.genIntVar(0 to 19),
      bench.genIntVarsArray(20, 0 to 100)).toIntVar
    bench.run
  }

  test("Access to int vars...") {
    val bench = new InvBench(verbose)
    new Elements(
      bench.genIntSetVar(3, 0 to 4),
      bench.genIntVarsArray(5, 0 to 10)).toIntSetVar
    bench.run
  }

  test("Access to int set element maintains output = array(index)") {
    val bench = new InvBench(verbose)
    new SetElement(
      bench.genIntVar(0 to 19),
      bench.genIntSetVars(20, 10, 0 to 100)).toIntSetVar
    bench.run
  }

  test("Sparse Cluster maintains a cluster of the indexes of an array.") {
    val bench = new InvBench(verbose)
    Cluster.MakeSparse(bench.genIntVarsArray(50),
      (Gen.containerOfN[List, Int](100, Gen.choose(0, 100))).sample.get)
    bench.run
  }

  test("Dense Cluster maintains a cluster of all the indexes of an array.") {
    val bench = new InvBench(verbose)
    Cluster.MakeDense(bench.genIntVarsArray(50))
    bench.run
  }

  test("Dense Cluster maintains a cluster of all the indexes of an array"
    + " (assuming min and max).") {
    val bench = new InvBench(verbose)
    Cluster.MakeDenseAssumingMinMax(bench.genIntVarsArray(50), 0, 100)
    bench.run
  }

  test("Dense Count maintains count(j) = #{i in index of values | values[i] == j}") {
    val bench = new InvBench(verbose)
    new DenseCount(
      bench.genIntVarsArray(10, 0 to 19),
      bench.genIntVarsArray(20, 0 to 19, false))
    bench.run
  }

  //ignore("Cross references...")(pending) it was tested extensively in the routing cases

  //ignore("Cumulative...")(pending) since it was tested in the scheduling examples.

  test("Filter...") {
    val bench = new InvBench(verbose)
    new Filter(
      bench.genIntVarsArray(4, 0 to 5),
      (i: Int) => (i % 2) == 0).toIntSetVar
    bench.run
  }

  test("SelectLEHeapHeap") {
    val bench = new InvBench(verbose)
    new SelectLEHeapHeap(
      bench.genIntVarsArray(4, 0 to 5),
      bench.genIntVar(3 to 10)).toIntSetVar
    bench.run
  }

  //ignore("SelectLESetQueue") {
  // the forbidden value chenges are not forbidden in this test, so it fails
  //  //le pivot ne peut qu'augmenter
    //une valeur en dessous du pivot ne peut que prendre une valeur dépassant toutes les autres valeurs
    //les valeurs au dessus du pivot ne peuvent pas changer
  //  val bench = new InvBench(verbose)
  //  new SelectLESetQueue(bench.genIntVarsArray(5, 0 to 5), bench.genIntVar(3 to 10, false)).toIntSetVar
  //  bench.run
  //}

  //ignore("Predecessor")(pending)

  //ignore("Routes")(pending)

  //this is not working so far.
  test("Sort") {
    val bench = new InvBench(verbose)
    Sort.MakeSort(bench.genIntVarsArray(4, 0 to 30))
    bench.run
  }

  // TODO test also with the other parameters of ArgMinArray
  test("ArgMinArray maintains the set of min variables of the array") {
    val bench = new InvBench(verbose)
    new ArgMinArray(bench.genIntVarsArray(20, 0 to 30)).toIntSetVar
    bench.run
  }

  // TODO test also with the other parameters of ArgMaxArray
  test("ArgMaxArray maintains the set of max variables of the array") {
    val bench = new InvBench(verbose)
    new ArgMaxArray(bench.genIntVarsArray(20, 0 to 30)).toIntSetVar
    bench.run
  }

  test("MaxLin") {
    val bench = new InvBench(verbose)
    new MaxLin(bench.genSortedIntVars(6, -10 to 10)).toIntVar
    bench.run
  }

  test("MinLin") {
    val bench = new InvBench(verbose)
    new MinLin(bench.genSortedIntVars(6, 0 to 10)).toIntVar
    bench.run
  }

  test("Min") {
    val bench = new InvBench(verbose)
    new Min(bench.genSortedIntVars(5, -10 to 10)).toIntVar
    bench.run
  }
  
  test("Max") {
    val bench = new InvBench(verbose)
    new Max(bench.genSortedIntVars(5, -10 to 10)).toIntVar
    bench.run
  }

  test("Min2") {
    val bench = new InvBench(verbose)
    new Min2(bench.genIntVar(-10 to 10), bench.genIntVar(-10 to 10)).toIntVar
    bench.run
  }

  test("Max2") {
    val bench = new InvBench(verbose)
    new Max2(bench.genIntVar(-10 to 10), bench.genIntVar(-10 to 10)).toIntVar
    bench.run
  }

  test("MinArray maintains the minimum from an array of variables.") {
    val bench = new InvBench(verbose)
    new MinArray(bench.genIntVarsArray(4, 0 to 100)).toIntVar
    bench.run
  }

  test("MaxArray maintains the maximum from an array of variables.") {
    val bench = new InvBench(verbose)
    new MaxArray(bench.genIntVarsArray(2, 0 to 50)).toIntVar
    bench.run
  }

  test("MinSet maintains the minimum of a set.") {
    val bench = new InvBench(verbose)
    new MinSet(bench.genIntSetVar()).toIntVar
    bench.run
  }

  test("MaxSet maintains the maximum of a set") {
    val bench = new InvBench(verbose)
    new MaxSet(bench.genIntSetVar()).toIntVar
    bench.run
  }

  test("SumElements maintains the sum of variables of which indices are in the given set.") {
    val bench = new InvBench(verbose)
    new SumElements(
      bench.genIntVarsArray(10, 0 to 100),
      bench.genIntSetVar(5, 0 to 9)).toIntVar
    bench.run
  }

  test("ProdElements maintains the product of variables of which indices are in the given set.") {
    val bench = new InvBench(verbose)
    new ProdElements(
      bench.genIntVarsArray(10, 0 to 10),
      bench.genIntSetVar(2, 0 to 9)).toIntVar
    bench.run
  }

  test("Sum maintains the sum of input variables.") {
    val bench = new InvBench(verbose)
    new Sum(bench.genIntVarsArray(10, 0 to 100)).toIntVar
    bench.run
  }

  test("Prod maintains the product of input variables.") {
    val bench = new InvBench(verbose)
    new Prod(bench.genIntVarsArray(3, 0 to 100)).toIntVar
    bench.run
  }

  test("Minus maintains the difference between two variables.") {
    val bench = new InvBench(verbose)
    new Minus(bench.genIntVar(0 to 100), bench.genIntVar(0 to 100)).toIntVar
    bench.run
  }

  test("Sum2 maintains the sum of two variables.") {
    val bench = new InvBench(verbose)
    new Sum2(bench.genIntVar(0 to 100), bench.genIntVar(0 to 100)).toIntVar
    bench.run
  }

  test("Prod2 maintains the product of two variables") {
    val bench = new InvBench(verbose)
    new Prod2(bench.genIntVar(0 to 100), bench.genIntVar(0 to 100)).toIntVar
    bench.run
  }

  test("Div maintains the division of two variables.") {
    val bench = new InvBench(verbose)
    new Div(bench.genIntVar(0 to 100),
      bench.genIntVar(1 to 100, true, (v: Int) => v != 0)).toIntVar
    bench.run
  }

  test("Mod maintains the modulo of two variables.") {
    val bench = new InvBench(verbose)
    new Mod(bench.genIntVar(0 to 100),
      bench.genIntVar(1 to 100, true, (v: Int) => v != 0)).toIntVar
    bench.run
  }

  test("Abs maintains the absolute value of a variable.") {
    val bench = new InvBench(verbose)
    new Abs(bench.genIntVar(-100 to 100)).toIntVar
    bench.run
  }

  test("Step maintains a step function of the input var.") {
    val bench = new InvBench(verbose)
    new Step(bench.genIntVar(-100 to 100)).toIntVar
    bench.run
  }

  test("RoundUpModulo") {
    val bench = new InvBench(verbose)
    new RoundUpModulo(
      bench.genIntVar(0 to 10),
      bench.genIntVar(0 to 5),
      Gen.choose(10, 20).sample.get,
      Gen.choose(1, 5).sample.get,
      Gen.choose(0, 10).sample.get).toIntVar
    bench.run
  }

 /* test("RoundUpCustom") {
    val bench = new InvBench(verbose)
    new RoundUpCustom(
      bench.genIntVar(0 to 10),
      bench.genIntVar(1 to 10),
      InvGen.randomTuples(10, 0 to 10).map(ab => (ab._1,ab._1 + ab._2))).toIntVar
    bench.run
  }*/

  test("Union maintains the union of two sets.") {
    val bench = new InvBench(verbose)
    new Union(bench.genIntSetVar(), bench.genIntSetVar()).toIntSetVar
    bench.run
  }

  test("Inter maintains the intersection of two sets.") {
    val bench = new InvBench(verbose)
    new Inter(bench.genIntSetVar(), bench.genIntSetVar()).toIntSetVar
    bench.run
  }

  test("Diff maintains the difference between two sets.") {
    val bench = new InvBench(verbose)
    new Diff(bench.genIntSetVar(), bench.genIntSetVar()).toIntSetVar
    bench.run
  }

  test("Cardinality maintains the cardinality of a set.") {
    val bench = new InvBench(verbose)
    new Cardinality(bench.genIntSetVar()).toIntVar
    bench.run
  }

  test("MakeSet maintains an IntSetVar given a set of IntVar.") {
    val bench = new InvBench(verbose)
    new MakeSet(bench.genSortedIntVars(10, 0 to 10)).toIntSetVar
    bench.run
  }

  test("Interval maintains the set in the interval.") {
    val bench = new InvBench(verbose)
    new Interval(
      bench.genIntVar(-100 to 100),
      bench.genIntVar(-100 to 100)).toIntSetVar
    bench.run
  }

  test("TakeAny maintains a value taken from the set.") {
    val bench = new InvBench(verbose)
    new TakeAny(bench.genIntSetVar(), 0).toIntVar
    bench.run
  }

  test("SetSum maintains the sum of variables (after optionnaly appliying a function).") {
    val bench = new InvBench(verbose)
    new SetSum(bench.genIntSetVar()).toIntVar
    bench.run
  }

  /**
   * Won't pass when the product products an overflow.
   */
  test("SetProd maintains the product of variables (after optionnaly appliying a function).") {
    val bench = new InvBench(verbose)
    new SetProd(bench.genIntSetVar(10, -3 to 3)).toIntVar
    bench.run
  }

  test("IdentityInt maintains the identity of an integer).") {
    val bench = new InvBench(verbose)
    new IdentityInt(bench.genIntVar(-100 to 100)).toIntVar
    bench.run
  }

  test("IdentityIntSet maintains the identity of a set of integers).") {
    val bench = new InvBench(verbose)
    new IdentitySet(bench.genIntSetVar()).toIntSetVar
    bench.run
  }
}
<|MERGE_RESOLUTION|>--- conflicted
+++ resolved
@@ -65,22 +65,25 @@
 import oscar.cbls.constraints.lib.basic.EQ
 import oscar.cbls.test.invariants.bench.{InvGen, InvBench, InvariantChecker}
 
-<<<<<<< HEAD
-class smalltest extends FunSuite with Checkers {
-  //this is not working so far.
-  test("SelectLEHeapHeap") {
-    val bench = new InvBench(2)
-    new SelectLEHeapHeap(bench.genIntVarsArray(4, 0 to 5), bench.genIntVar(3 to 10)).toIntSetVar
-    bench.run
-  }
-}
-
-=======
->>>>>>> 3e94e7c0
 /**
  * @author yoann.guyot@cetic.be
  */
 class InvariantTests extends FunSuite with Checkers {
+
+  {
+  var assertActivated = false
+  assert({assertActivated = true; true})
+  if(!assertActivated)
+    println("You are executing tests with asserts deactivated, you should activate them for a more thorough test")
+  }
+
+}
+
+/**
+ * @author yoann.guyot@cetic.be
+ */
+class InvariantTests extends FunSuite with Checkers {
+
 
   {
   var assertActivated = false
