--- conflicted
+++ resolved
@@ -569,7 +569,6 @@
     bench.run()
   }
 
-<<<<<<< HEAD
   test("Flip maintains a flipped sequence"){
     val bench = new InvBench(verbose,List(PlusOne(), MinusOne(), ToZero(), ToMin(), ToMax(), Random(), RandomDiff(),Shuffle()))
     val seqVar = bench.genIntSeqVar()
@@ -582,13 +581,6 @@
     val seqVar = bench.genIntSeqVar()
     SeqSum(seqVar)
     bench.run()
-=======
-  test("Flip"){
-    val bench = new InvBench(verbose, List(PlusOne(), MinusOne(), ToZero(), ToMin(), ToMax(), Random(), RandomDiff(), Shuffle()))
-    val seqVar = bench.genIntSeqVar()
-    Flip(seqVar)
-    bench.run
->>>>>>> c1605164
   }
 
   // ---- Routing tests ---- //
