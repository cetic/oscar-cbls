/**
 * *****************************************************************************
 * OscaR is free software: you can redistribute it and/or modify
 * it under the terms of the GNU Lesser General Public License as published by
 * the Free Software Foundation, either version 2.1 of the License, or
 * (at your option) any later version.
 *
 * OscaR is distributed in the hope that it will be useful,
 * but WITHOUT ANY WARRANTY; without even the implied warranty of
 * MERCHANTABILITY or FITNESS FOR A PARTICULAR PURPOSE.  See the
 * GNU Lesser General Public License  for more details.
 *
 * You should have received a copy of the GNU Lesser General Public License along with OscaR.
 * If not, see http://www.gnu.org/licenses/lgpl-3.0.en.html
 * ****************************************************************************
 */
package oscar.examples.cbls.wlp

import oscar.cbls._
import oscar.cbls.algo.search.KSmallest
import oscar.cbls.lib.invariant.logic.Filter
import oscar.cbls.lib.invariant.minmax.MinConstArrayValueWise
import oscar.cbls.lib.invariant.numeric.Sum
import oscar.cbls.lib.search.combinators.{BestSlopeFirst, Mu, Profile}
import oscar.cbls.lib.search.neighborhoods._
import oscar.cbls.util.{Demo, StopWatch}
import oscar.cbls.visual.SingleFrameWindow
import oscar.cbls.visual.wlp.WareHouseLocationMap

import scala.language.postfixOps

object WareHouseLocationVisu extends App with StopWatch{

  //the number of warehouses
  val W:Int = 300

  //the number of delivery points
  val D:Int = 1000

  val displayDelay = 100

  println(s"WarehouseLocation(W:$W, D:$D)")
  //the cost per delivery point if no location is open
  val defaultCostForNoOpenWarehouse = 10000

  val (costForOpeningWarehouse1,distanceCost,warehousePositions,deliveryPositions,warehouseToWarehouseDistances) =
    WarehouseLocationGenerator.problemWithPositions(W,D,0,1000,3)

    val costForOpeningWarehouse =  Array.fill[Long](W)(1000)

  val m = Store() //checker = Some(new ErrorChecker()))

  val warehouseOpenArray = Array.tabulate(W)(l => CBLSIntVar(m, 0, 0 to 1, s"warehouse_${l}_open"))
  val openWarehouses = Filter(warehouseOpenArray).setName("openWarehouses")

  val distanceToNearestOpenWarehouseLazy = Array.tabulate(D)(d =>
    new MinConstArrayValueWise(distanceCost(d).map(_.toInt), openWarehouses, defaultCostForNoOpenWarehouse,maxDiameter = 2))

  val obj = Objective(Sum(distanceToNearestOpenWarehouseLazy) + Sum(costForOpeningWarehouse, openWarehouses))

  m.close()

  val visual = new WareHouseLocationMap(deliveryPositions,warehousePositions,distanceCost,costForOpeningWarehouse)

  SingleFrameWindow.show(visual,"Uncapacitated Warehouse Location Problem",width = 960,height = 960)

  var bestObj = Int.MaxValue

  //this is an array, that, for each warehouse, keeps the sorted closest warehouses in a lazy way.
  val closestWarehouses = Array.tabulate(W)(warehouse =>
    KSmallest.lazySort(
      Array.tabulate(W)(warehouse => warehouse),
      otherwarehouse => warehouseToWarehouseDistances(warehouse)(otherwarehouse)
    ))

  //this procedure returns the k closest closed warehouses
  def kNearestClosedWarehouses(warehouse:Int,k:Int) = KSmallest.kFirst(k, closestWarehouses(warehouse), filter = otherWarehouse => warehouseOpenArray(otherWarehouse).newValue == 0)
  //this procedure returns the k closest open warehouses
  def kNearestOpenWarehouses(warehouse:Int,k:Int) = KSmallest.kFirst(k, closestWarehouses(warehouse), filter = otherWarehouse => warehouseOpenArray(otherWarehouse).newValue != 0)
  def kNearestdWarehouses(warehouse:Int,k:Int) = KSmallest.kFirst(k, closestWarehouses(warehouse))

  def muLine(depth:Int,kOpen:Int,kClosed:Int ) = Mu[AssignMove](
  AssignNeighborhood(warehouseOpenArray, "SwitchWarehouse"),
  (assignList:List[AssignMove]) =>
  {
  val lastChangedWarehouse = assignList.head.id
  val setTo = assignList.head.value
  val otherWarehouses = if(setTo == 0) kNearestClosedWarehouses(lastChangedWarehouse,kClosed) else kNearestOpenWarehouses(lastChangedWarehouse,kOpen)
  Some(AssignNeighborhood(warehouseOpenArray, "SwitchWarehouse",searchZone = () => otherWarehouses,hotRestart = false))
  },
  maxDepth = depth,
  intermediaryStops = true)


  def muStar(width:Int,kOpen:Int,kClosed:Int ) = Mu[AssignMove](
  AssignNeighborhood(warehouseOpenArray, "SwitchWarehouse"),
  (assignList:List[AssignMove]) =>
  {
  val lastChangedWarehouse = assignList.last.id
  val setTo = assignList.head.value
  val otherWarehouses = if(setTo == 0) kNearestClosedWarehouses(lastChangedWarehouse,kClosed) else kNearestOpenWarehouses(lastChangedWarehouse,kOpen)
  Some(AssignNeighborhood(warehouseOpenArray, "SwitchWarehouse",searchZone = () => otherWarehouses,hotRestart = false))
  },
  maxDepth = width,
  intermediaryStops = true)

  def swapsK(k:Int,openWarehouseTocConsider:()=>Iterable[Int] = openWarehouses) = SwapsNeighborhood(warehouseOpenArray,
    searchZone1 = openWarehouseTocConsider,
    searchZone2 = () => (firstWareHouse,_) => kNearestClosedWarehouses(firstWareHouse,k),
    name = s"Swap${k}Nearest",
    symmetryCanBeBrokenOnIndices = false)

  def doubleSwap(k:Int) = (swapsK(k) dynAndThen((firstSwap:SwapMove) => swapsK(k,() => kNearestOpenWarehouses(firstSwap.idI,k)))) name "DoubleSwap"

  var lastDisplay = this.getWatch

  val neighborhood =(
    BestSlopeFirst(
      List(
        Profile(AssignNeighborhood(warehouseOpenArray, "SwitchWarehouse")),
        Profile(swapsK(20) guard(() => openWarehouses.value.size >= 5)), //we set a minimal size because the KNearest is very expensive if the size is small
        Profile(SwapsNeighborhood(warehouseOpenArray, "SwapWarehouses") guard(() => openWarehouses.value.size >= 5))
      ),refresh = W/10)
<<<<<<< HEAD
      onExhaustRestartAfter(randomSwapNeighborhood(warehouseOpenArray, () => openWarehouses.value.size/5,name="smallRandom"), 2, obj)
      onExhaustRestartAfter(RandomizeNeighborhood(warehouseOpenArray, () => W/5,name="bigRandom"), 1, obj)
    ) exhaust Profile(muLine(4,3,15))) afterMove(
=======
      .onExhaustRestartAfter(RandomizeNeighborhood(warehouseOpenArray, () => openWarehouses.value.size/5,name="smallRandom"), 2, obj)
      .onExhaustRestartAfter(RandomizeNeighborhood(warehouseOpenArray, () => W/5,name="bigRandom"), 1, obj)
    exhaust Profile(muLine(4,3,15))
    ) afterMove (
    //if(obj.value < bestObj){
     // bestObj = obj.value
>>>>>>> a1a05486
      if(this.getWatch > lastDisplay + displayDelay) {
        visual.redraw(openWarehouses.value)
        lastDisplay = this.getWatch
      }
<<<<<<< HEAD
    ) showObjectiveFunction(obj)
=======
    //}
    ) showObjectiveFunction obj
>>>>>>> a1a05486

  neighborhood.verbose = 2

  Demo.startUpPause()

  neighborhood.doAllMoves(obj=obj)

  visual.redraw(openWarehouses.value,boldChanges = false)

  println(neighborhood.profilingStatistics)

  println(openWarehouses)
}
<|MERGE_RESOLUTION|>--- conflicted
+++ resolved
@@ -121,28 +121,14 @@
         Profile(swapsK(20) guard(() => openWarehouses.value.size >= 5)), //we set a minimal size because the KNearest is very expensive if the size is small
         Profile(SwapsNeighborhood(warehouseOpenArray, "SwapWarehouses") guard(() => openWarehouses.value.size >= 5))
       ),refresh = W/10)
-<<<<<<< HEAD
       onExhaustRestartAfter(randomSwapNeighborhood(warehouseOpenArray, () => openWarehouses.value.size/5,name="smallRandom"), 2, obj)
       onExhaustRestartAfter(RandomizeNeighborhood(warehouseOpenArray, () => W/5,name="bigRandom"), 1, obj)
-    ) exhaust Profile(muLine(4,3,15))) afterMove(
-=======
-      .onExhaustRestartAfter(RandomizeNeighborhood(warehouseOpenArray, () => openWarehouses.value.size/5,name="smallRandom"), 2, obj)
-      .onExhaustRestartAfter(RandomizeNeighborhood(warehouseOpenArray, () => W/5,name="bigRandom"), 1, obj)
-    exhaust Profile(muLine(4,3,15))
-    ) afterMove (
-    //if(obj.value < bestObj){
-     // bestObj = obj.value
->>>>>>> a1a05486
+    ) exhaust Profile(muLine(4,3,15)) afterMove(
       if(this.getWatch > lastDisplay + displayDelay) {
         visual.redraw(openWarehouses.value)
         lastDisplay = this.getWatch
       }
-<<<<<<< HEAD
-    ) showObjectiveFunction(obj)
-=======
-    //}
     ) showObjectiveFunction obj
->>>>>>> a1a05486
 
   neighborhood.verbose = 2
 
