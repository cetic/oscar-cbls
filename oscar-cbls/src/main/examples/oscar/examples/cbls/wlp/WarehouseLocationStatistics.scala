--- conflicted
+++ resolved
@@ -1,72 +1,63 @@
-package oscar.examples.cbls.wlp
-
-/*******************************************************************************
-  * OscaR is free software: you can redistribute it and/or modify
-  * it under the terms of the GNU Lesser General Public License as published by
-  * the Free Software Foundation, either version 2.1 of the License, or
-  * (at your option) any later version.
-  *
-  * OscaR is distributed in the hope that it will be useful,
-  * but WITHOUT ANY WARRANTY; without even the implied warranty of
-  * MERCHANTABILITY or FITNESS FOR A PARTICULAR PURPOSE.  See the
-  * GNU Lesser General Public License  for more details.
-  *
-  * You should have received a copy of the GNU Lesser General Public License along with OscaR.
-  * If not, see http://www.gnu.org/licenses/lgpl-3.0.en.html
-  ******************************************************************************/
-
-<<<<<<< HEAD
-import oscar.cbls.core.computation.{CBLSIntVar, Store}
-import oscar.cbls.core.objective.Objective
-=======
-import oscar.cbls._
->>>>>>> 65196bac
-import oscar.cbls.lib.invariant.logic.Filter
-import oscar.cbls.lib.invariant.minmax.MinConstArrayLazy
-import oscar.cbls.lib.invariant.numeric.Sum
-import oscar.cbls.lib.search.combinators.Profile
-import oscar.cbls.lib.search.neighborhoods.{AssignNeighborhood, RandomizeNeighborhood, SwapsNeighborhood}
-<<<<<<< HEAD
-import oscar.cbls.modeling.AlgebraTrait
-=======
-
->>>>>>> 65196bac
-
-import scala.language.postfixOps
-
-object WarehouseLocationStatistics extends App{
-
-  //the number of warehouses
-  val W:Int = 1000
-
-  //the number of delivery points
-  val D:Int = 300
-
-  println("WarehouseLocation(W:" + W + ", D:" + D + ")")
-  //the cost per delivery point if no location is open
-  val defaultCostForNoOpenWarehouse = 10000
-
-  val (costForOpeningWarehouse,distanceCost) = WarehouseLocationGenerator.apply(W,D,0,100,3)
-
-  val m = Store()
-
-  val warehouseOpenArray = Array.tabulate(W)(l => CBLSIntVar(m, 0, 0 to 1, "warehouse_" + l + "_open"))
-  val openWarehouses = Filter(warehouseOpenArray).setName("openWarehouses")
-
-  val distanceToNearestOpenWarehouse = Array.tabulate(D)(d =>
-    MinConstArrayLazy(distanceCost(d), openWarehouses, defaultCostForNoOpenWarehouse).setName("distance_for_delivery_" + d))
-
-  val obj = Objective(Sum(distanceToNearestOpenWarehouse) + Sum(costForOpeningWarehouse, openWarehouses))
-
-  m.close()
-
-  val neighborhood = (Profile(AssignNeighborhood(warehouseOpenArray, "SwitchWarehouse"),true)
-    exhaustBack Profile(SwapsNeighborhood(warehouseOpenArray, "SwapWarehouses"))
-    orElse (RandomizeNeighborhood(warehouseOpenArray, () => W/5) maxMoves 2) saveBest obj restoreBestOnExhaust)
-
-  neighborhood.verbose = 1
-
-  neighborhood.doAllMoves(_>= W + D, obj)
-
-  println(neighborhood.profilingStatistics)
-}
+package oscar.examples.cbls.wlp
+
+/*******************************************************************************
+  * OscaR is free software: you can redistribute it and/or modify
+  * it under the terms of the GNU Lesser General Public License as published by
+  * the Free Software Foundation, either version 2.1 of the License, or
+  * (at your option) any later version.
+  *
+  * OscaR is distributed in the hope that it will be useful,
+  * but WITHOUT ANY WARRANTY; without even the implied warranty of
+  * MERCHANTABILITY or FITNESS FOR A PARTICULAR PURPOSE.  See the
+  * GNU Lesser General Public License  for more details.
+  *
+  * You should have received a copy of the GNU Lesser General Public License along with OscaR.
+  * If not, see http://www.gnu.org/licenses/lgpl-3.0.en.html
+  ******************************************************************************/
+
+import oscar.cbls._
+import oscar.cbls.lib.invariant.logic.Filter
+import oscar.cbls.lib.invariant.minmax.MinConstArrayLazy
+import oscar.cbls.lib.invariant.numeric.Sum
+import oscar.cbls.lib.search.combinators.Profile
+import oscar.cbls.lib.search.neighborhoods.{AssignNeighborhood, RandomizeNeighborhood, SwapsNeighborhood}
+
+
+import scala.language.postfixOps
+
+object WarehouseLocationStatistics extends App{
+
+  //the number of warehouses
+  val W:Int = 1000
+
+  //the number of delivery points
+  val D:Int = 300
+
+  println("WarehouseLocation(W:" + W + ", D:" + D + ")")
+  //the cost per delivery point if no location is open
+  val defaultCostForNoOpenWarehouse = 10000
+
+  val (costForOpeningWarehouse,distanceCost) = WarehouseLocationGenerator.apply(W,D,0,100,3)
+
+  val m = Store()
+
+  val warehouseOpenArray = Array.tabulate(W)(l => CBLSIntVar(m, 0, 0 to 1, "warehouse_" + l + "_open"))
+  val openWarehouses = Filter(warehouseOpenArray).setName("openWarehouses")
+
+  val distanceToNearestOpenWarehouse = Array.tabulate(D)(d =>
+    MinConstArrayLazy(distanceCost(d), openWarehouses, defaultCostForNoOpenWarehouse).setName("distance_for_delivery_" + d))
+
+  val obj = Objective(Sum(distanceToNearestOpenWarehouse) + Sum(costForOpeningWarehouse, openWarehouses))
+
+  m.close()
+
+  val neighborhood = (Profile(AssignNeighborhood(warehouseOpenArray, "SwitchWarehouse"),true)
+    exhaustBack Profile(SwapsNeighborhood(warehouseOpenArray, "SwapWarehouses"))
+    orElse (RandomizeNeighborhood(warehouseOpenArray, () => W/5) maxMoves 2) saveBest obj restoreBestOnExhaust)
+
+  neighborhood.verbose = 1
+
+  neighborhood.doAllMoves(_>= W + D, obj)
+
+  println(neighborhood.profilingStatistics)
+}