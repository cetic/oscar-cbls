package oscar.examples.cbls.car

import oscar.cbls.invariants.core.computation.CBLSIntVar
import oscar.cbls.modeling.CBLSModel
import oscar.cbls.objective.Objective
import oscar.cbls.search.RollNeighborhood
import oscar.cbls.search.combinators.{Profile, DynAndThen}
import oscar.cbls.search.move.SwapMove

import scala.collection.SortedSet
import scala.collection.immutable.SortedMap
import scala.util.Random
import scala.language.postfixOps
/**
 * Created by rdl on 29-01-16.
 */
object carSequencer  extends CBLSModel with App {

<<<<<<< HEAD
  val orderedCarsByType:SortedMap[Int,Int] = SortedMap(0 -> 90, 1 -> 60, 2 -> 110 , 3 -> 120, 4 -> 40, 5 -> 30)
  val carTypes = 0 to 5
=======
  val orderedCarsByType:SortedMap[Int,Int] = SortedMap(0 -> 130, 1 -> 60, 2 -> 110, 3 -> 120, 4 -> 40, 5 -> 30)
>>>>>>> 692e01f6

  println("carSequencing")
  println("orderedCarTypes:" + orderedCarsByType)

  //option types
  //   A   G   D   E
  //0  T   T   T   F
  //1  F   T   T   F
  //2  T   F   T   F
  //3  F   F   F   T
  //4  T   T   F   T
  //5  F   T   F   T

  def makeBoolArray(values:Int*):Array[Boolean] = {
    val toReturn = Array.fill(carTypes.end +1)(false)
    values.foreach(toReturn(_) = true)
    toReturn
  }
  val airCoCarTypes = makeBoolArray(0,2,4)
  val automaticGearBoxCarTypes = makeBoolArray(0,1,4,5)
  val dieselCarTypes = makeBoolArray(0,1,2)
  val espCarTypes = makeBoolArray(3,4,5)

  val maxType = orderedCarsByType.keys.max
  val minType = orderedCarsByType.keys.min
  val typeRange = minType to maxType
  def prependItems(acc:List[Int],n:Int,item:Int):List[Int] = (if(n == 0) acc else prependItems(item :: acc,n-1,item))
  val orderedCarTypes:List[Int] = orderedCarsByType.foldLeft(List.empty[Int])({case (accList,(carType,nbItems)) => prependItems(accList,nbItems,carType)})
  val nbCars = orderedCarTypes.size

  println("totalNumberOfCars:" + nbCars)

  //initializes the car sequence in a random way
  val orderedCarTypesIterator = Random.shuffle(orderedCarTypes).toIterator
  val carSequence:Array[CBLSIntVar] = Array.tabulate(nbCars)(p => CBLSIntVar(orderedCarTypesIterator.next(),typeRange,"carClassAtPosition" + p)).toArray

  //airConditionner: max 2 out of 3
  c.post(sequence(carSequence,3,2,airCoCarTypes))

  //automaticGearBox: max 3 out of 5
  c.post(sequence(carSequence,5,3,automaticGearBoxCarTypes))

  //diesel: max 3 out of 5
  c.post(sequence(carSequence,5,3,dieselCarTypes))

  //esp: max 2 ouf of 3
  c.post(sequence(carSequence,3,2,espCarTypes))

  val impactZone = 5

  val varViolation = c.violations(carSequence)
  val violatedCars = filter(varViolation)
  val mostViolatedCars = argMax(varViolation)

  println("closing model")

  c.close
  val obj:Objective = c.violation

  s.close()

  val swap = swapsNeighborhood(carSequence,"swapCars")

  val roll = RollNeighborhood(carSequence, name = "RollCars", maxShiftSize = _ => 10)
  val mostViolatedSwap = swapsNeighborhood(carSequence,"mostViolatedSwap", searchZone2 = mostViolatedCars, symmetryCanBeBrokenOnIndices = false)
<<<<<<< HEAD
  val shiftNeighbor = shiftNeighborhood(carSequence, searchZone =() => violatedCars.value.toList, maxShiftSize = carSequence.length/10, maxOffsetSize = carSequence.length/5, hotRestart = true)
=======
  val shiftNeighbor = shiftNeighborhood(carSequence, searchZone1 =() => violatedCars.value.toList, maxShiftSize = carSequence.length/2/*, maxOffsetSize = carSequence.length/2*/, hotRestart = true)
>>>>>>> 692e01f6
  val rollNeighbor = rollNeighborhood(carSequence)

  val linkedDoubleSwaps = DynAndThen(
    swapsNeighborhood(carSequence,"swapCars1"),
    ((swapMove:SwapMove) => {
      val indices = List(swapMove.idI, swapMove.idJ)
      swapsNeighborhood(carSequence, "swapCars2", searchZone1 = () => indices, symmetryCanBeBrokenOnIndices = false, symmetryCanBeBrokenOnValue = true)
    })) name "linkedDoubleSwaps"

  val doubleSwaps = (swapsNeighborhood(carSequence,"swapCars1") andThen swapsNeighborhood(carSequence,"swapCars2")) name "doubleSwaps"

  val looselyLinkedDoubleSwaps = DynAndThen(
    swapsNeighborhood(carSequence,"swapCars1", symmetryCanBeBrokenOnIndices = false),
    ((swapMove:SwapMove) => {
      val firstSwappedCar = 0.max(swapMove.idI - impactZone) until (nbCars).min(swapMove.idI + impactZone)
      val otherSwappedCar = (nbCars-1).min(swapMove.idJ+1) until nbCars
      swapsNeighborhood(carSequence, "swapCars2", searchZone1 = () => firstSwappedCar, searchZone2 = () => otherSwappedCar, symmetryCanBeBrokenOnIndices = false)
    })) name "looselyLinkedDoubleSwaps"

  val search2 = (
    Profile(mostViolatedSwap) orElse Profile(roll) //Profile(shiftNeighbor)
      onExhaustRestartAfter(Profile(shuffleNeighborhood(carSequence, mostViolatedCars, name = "shuffleMostViolatedCars")) guard(() => mostViolatedCars.value.size > 2), 5, obj)
      onExhaustRestartAfter(Profile(shuffleNeighborhood(carSequence, violatedCars, name = "shuffleSomeViolatedCars", numberOfShuffledPositions = () => violatedCars.value.size/2)), 2, obj)
      exhaust Profile(shiftNeighbor)
    )

  val search1 = Profile(
    Profile(mostViolatedSwap random swap)
      orElse (Profile(shiftNeighbor))
      orElse (shuffleNeighborhood(carSequence, mostViolatedCars, name = "shuffleMostViolatedCars")  maxMoves (10))
      orElse (shuffleNeighborhood(carSequence, violatedCars, name = "shuffleAllViolatedCars") maxMoves (10))
      orElse (shuffleNeighborhood(carSequence, name = "globalShuffle") maxMoves (10))
      maxMoves nbCars *2 withoutImprovementOver obj
      saveBestAndRestoreOnExhaust obj)


  val search = search2

  search.verbose = 1
  search.paddingLength = 150
  search.doAllMoves(_ => c.isTrue,obj)

  println(search.profilingStatistics)

  println(c.violation)
  println("car sequence:" + carSequence.map(_.value).mkString(","))

  println("grouped:" + carSequence.map(_.value).toList.groupBy[Int]((c:Int) => c).mapValues((l:List[Int]) => l.size))

  println(if(c.violation.value == 0) "problem solved" else "PROBLEM COULD NOT BE SOLVED")

  def checkGrouped(): Unit ={
    val groupedValuesInSlution = carSequence.map(_.value).toList.groupBy[Int]((c:Int) => c).mapValues((l:List[Int]) => l.size)
    for((carType,count) <- groupedValuesInSlution){
      require(orderedCarsByType(carType) == count, "car count changed on car type " + carType)
    }
  }
}<|MERGE_RESOLUTION|>--- conflicted
+++ resolved
@@ -16,12 +16,8 @@
  */
 object carSequencer  extends CBLSModel with App {
 
-<<<<<<< HEAD
   val orderedCarsByType:SortedMap[Int,Int] = SortedMap(0 -> 90, 1 -> 60, 2 -> 110 , 3 -> 120, 4 -> 40, 5 -> 30)
   val carTypes = 0 to 5
-=======
-  val orderedCarsByType:SortedMap[Int,Int] = SortedMap(0 -> 130, 1 -> 60, 2 -> 110, 3 -> 120, 4 -> 40, 5 -> 30)
->>>>>>> 692e01f6
 
   println("carSequencing")
   println("orderedCarTypes:" + orderedCarsByType)
@@ -87,11 +83,7 @@
 
   val roll = RollNeighborhood(carSequence, name = "RollCars", maxShiftSize = _ => 10)
   val mostViolatedSwap = swapsNeighborhood(carSequence,"mostViolatedSwap", searchZone2 = mostViolatedCars, symmetryCanBeBrokenOnIndices = false)
-<<<<<<< HEAD
-  val shiftNeighbor = shiftNeighborhood(carSequence, searchZone =() => violatedCars.value.toList, maxShiftSize = carSequence.length/10, maxOffsetSize = carSequence.length/5, hotRestart = true)
-=======
   val shiftNeighbor = shiftNeighborhood(carSequence, searchZone1 =() => violatedCars.value.toList, maxShiftSize = carSequence.length/2/*, maxOffsetSize = carSequence.length/2*/, hotRestart = true)
->>>>>>> 692e01f6
   val rollNeighbor = rollNeighborhood(carSequence)
 
   val linkedDoubleSwaps = DynAndThen(
