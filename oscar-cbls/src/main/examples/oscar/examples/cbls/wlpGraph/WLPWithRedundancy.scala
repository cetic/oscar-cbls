--- conflicted
+++ resolved
@@ -103,16 +103,7 @@
   val visual = new GraphViewer(graph:ConditionalGraphWithIntegerNodeCoordinates,
     centroidColor = SortedMap.empty[Int,Color] ++ warehouseToNode.toList.map(node => (node.id,centroidColors(node.id))),nbNodesPerNode = k)
 
-  val toto = "Pour démarrer, appuyez sur Entrée"
-
-  SingleFrameWindow.show(visual,title = "Warehouse and bridge location", 2125, 1500)
-
-  visual.resize()
-
-<<<<<<< HEAD
-=======
   SingleFrameWindow.show(visual,title = "Redundant Warehouse and bridge location", 2125, 2125)
->>>>>>> 82aeb55e
 
   visual.redrawMultipleNodes(
     openEdges.value,
@@ -178,12 +169,6 @@
         profile(AssignNeighborhood(warehouseOpenArray,"Assign Warehouse")),
         profile(AssignNeighborhood(warehouseOpenArray,"OpenWarehouses",searchZone = () => openWarehouses.value)),
         profile(AssignNeighborhood(conditionalEdgesOpenArray,"Assign Edge")),
-//        Profile(AssignNeighborhood(warehouseOpenArray, "SwitchWarehouse And Warehouse") andThen AssignNeighborhood(warehouseOpenArray, "SwitchWarehouse")),
-//        Profile(AssignNeighborhood(conditionalEdgesOpenArray,"Open Edge And Edge") andThen AssignNeighborhood(conditionalEdgesOpenArray,"Open Edge")),
-//        Profile(AssignNeighborhood(conditionalEdgesOpenArray,"Open Edge And Warehouse") andThen AssignNeighborhood(warehouseOpenArray, "SwitchWarehouse")),
-//        Profile(AssignNeighborhood(warehouseOpenArray, "SwitchWarehouse And Edge") andThen AssignNeighborhood(conditionalEdgesOpenArray,"Open Edge")),
-       // open3Warehouses,
-        //profile(swapClosest(20)),
         assignWarehouseAndEdge,
         swapWarehouseThenAssignEdge,
         profile(swapClosest(20))
@@ -204,10 +189,6 @@
 
   search.verbose = 2
 
-
-  scala.io.StdIn.readLine(toto)
-//
-
   val start = System.currentTimeMillis()
   search.doAllMoves(obj = obj)
 
