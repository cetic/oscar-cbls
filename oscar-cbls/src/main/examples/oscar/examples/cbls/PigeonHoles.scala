/*******************************************************************************
 * OscaR is free software: you can redistribute it and/or modify
 * it under the terms of the GNU Lesser General Public License as published by
 * the Free Software Foundation, either version 2.1 of the License, or
 * (at your option) any later version.
 *   
 * OscaR is distributed in the hope that it will be useful,
 * but WITHOUT ANY WARRANTY; without even the implied warranty of
 * MERCHANTABILITY or FITNESS FOR A PARTICULAR PURPOSE.  See the
 * GNU Lesser General Public License  for more details.
 *   
 * You should have received a copy of the GNU Lesser General Public License along with OscaR.
 * If not, see http://www.gnu.org/licenses/lgpl-3.0.en.html
 ******************************************************************************/
/*******************************************************************************
 * Contributors:
 *     This code has been initially developed by CETIC www.cetic.be
 *         by Christophe Ponsard
 ******************************************************************************/


package oscar.examples.cbls

<<<<<<< HEAD
import oscar.cbls.core.computation._
import oscar.cbls.core.constraint.ConstraintSystem
import oscar.cbls.lib.search.LinearSelector
import oscar.cbls.modeling.Algebra._
=======

import oscar.cbls._
import oscar.cbls.lib.search.LinearSelectorClass
>>>>>>> 65196bac
import oscar.cbls.util.StopWatch

/**
 * Very simple example showing how to use Asteroid on the basic pigeon hole problem
 * Using constraint system (better alternative: use ArgMax to keep track of violation)
 * @author christophe.ponsard@cetic.be
 * */
<<<<<<< HEAD
object PigeonHoles extends LinearSelector with StopWatch {
=======
object PigeonHoles extends LinearSelectorClass with StopWatch {
>>>>>>> 65196bac
  
  def main(args: Array[String]) {

    if (args.length<2) {
      println("argument: nr_holes nr_pigeons")
      System.exit(0)
    }
    
    startWatch()

    // nr of pigeons
    val N:Int=args(0).toInt

    // nr of holes
    val M:Int=args(1).toInt

    val range:Range = Range(0,M) // note Scala seems to consider 0..M-1 as range

    println("PigeonHoles(" + N + "," + M + ")")

    // model
    val m: Store = new Store(false,None,true)
       
    // holes
    val holes:Array[CBLSIntVar] = (for(i <- range) yield CBLSIntVar(m, 0, 0 to N, "h" + (i+1))).toArray
    
    // initially all pigeons are in the first hole...
    holes(0).setValue(N)

    // print initial state
    println(holes.toList)
    
    // constraint system (alternative: use ArgMax rather than Constraint System)
    val c = ConstraintSystem(m)
    
    // requiring all holes to have less that a pigeon
    //val ONE=new IntVar(m,0,N,1, "ONE")
    for (i <- range) {
      c.post(holes(i) le 1)
    }
    // enforcing sum (not required if transfer is used during search)

    m.close()

    println("run time after model close: "+ getWatchString)

    var it:Int =0
    val MaxIT = 2*N

    while((c.violation.value > 0) && (it < MaxIT)){
      val holeMax:(Int)=selectMax(range, (p:Int) => holes(p).value)
      val holeMin:(Int)=selectMin(range)(p => holes(p).value, (p:Int) => p != holeMax )

      holes(holeMax).setValue(holes(holeMax).value-1)
      holes(holeMin).setValue(holes(holeMin).value+1)
      
      it += 1
      println("it: " + it + " " + c.violation + " (moved from "+ holeMax + " to " + holeMin + ")")
    }

    println(c.violation)
    println(m.solution(true))
    println("run time: "+ getWatchString)
  }
}<|MERGE_RESOLUTION|>--- conflicted
+++ resolved
@@ -21,16 +21,9 @@
 
 package oscar.examples.cbls
 
-<<<<<<< HEAD
-import oscar.cbls.core.computation._
-import oscar.cbls.core.constraint.ConstraintSystem
-import oscar.cbls.lib.search.LinearSelector
-import oscar.cbls.modeling.Algebra._
-=======
 
 import oscar.cbls._
 import oscar.cbls.lib.search.LinearSelectorClass
->>>>>>> 65196bac
 import oscar.cbls.util.StopWatch
 
 /**
@@ -38,11 +31,7 @@
  * Using constraint system (better alternative: use ArgMax to keep track of violation)
  * @author christophe.ponsard@cetic.be
  * */
-<<<<<<< HEAD
-object PigeonHoles extends LinearSelector with StopWatch {
-=======
 object PigeonHoles extends LinearSelectorClass with StopWatch {
->>>>>>> 65196bac
   
   def main(args: Array[String]) {
 
