--- conflicted
+++ resolved
@@ -278,11 +278,6 @@
         }}) name "insertChainVLSN"
   }
 
-<<<<<<< HEAD
-  def moveChainVLSN(targetVehicle: Long)(chainHeadToMove:Long): Neighborhood = {
-    val nodesOfTargetVehicle = (SortedSet.empty[Long] ++ myVRP.getRouteOfVehicle(targetVehicle)) intersect (relevantPredecessors(chainHeadToMove))
-    val lNearestNodesOfTargetVehicle = nodesOfTargetVehicle.filter(x => lClosestNeighborsByDistance(chainHeadToMove) contains x)
-=======
   def moveChainVLSN(targetVehicle: Long):(Long=>Neighborhood) = {
     val nodesOfTargetVehicle = (SortedSet.empty[Long] ++ myVRP.getRouteOfVehicle(targetVehicle))
 
@@ -364,7 +359,7 @@
   def moveChainWithinVehicle(vehicle: Long):Neighborhood = {
     val nodesOfTargetVehicle = (SortedSet.empty[Long] ++ myVRP.getRouteOfVehicle(vehicle))
     val chainsHeadInVehicle = nodesOfTargetVehicle.filter(chainsExtension.isHead)
->>>>>>> f9794d89
+
 
     val nextMoveGenerator = {
       (exploredMoves: List[OnePointMoveMove], t: Option[List[Long]]) => {
