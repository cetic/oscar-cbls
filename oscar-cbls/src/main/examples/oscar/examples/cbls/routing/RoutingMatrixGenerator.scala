--- conflicted
+++ resolved
@@ -16,13 +16,10 @@
   ******************************************************************************/
 
 
-<<<<<<< HEAD
-=======
 import oscar.cbls.business.routing.model.{TTFConst, TTFMatrix}
 
 import scala.util.Random
 
->>>>>>> 65196bac
 /**
  * Created by rdl on 23/03/2015.
  */
