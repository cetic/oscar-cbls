--- conflicted
+++ resolved
@@ -24,32 +24,7 @@
 
 
 
-<<<<<<< HEAD
 object TSPDemo extends App {
-
-  val n = 1000
-  val v = 1
-  val displayDelay = 2000 //ms
-  val verbose = 1
-  val maxPivotPerValuePercent = 3
-  val mapSide = 1000
-=======
-  this.initializeRoutingMap(pointsPositions.map(pp => (pp._1.toDouble,pp._2.toDouble)))
-
-  /**
-   * Redefine the toString method.
-   * @return the VRP problem as a String.
-   */
-  override def toString : String = super.toString + "objective: " + obj.value + "\n"
-
-//  val closestNeighboursForward = computeClosestNeighborsForward()
-
-//  val closestNeighboursBackward = computeClosestNeighborsMinFWBW()
- val closestNeighboursForward = computeClosestNeighborsForward()
-  def nbRouted = routes.value.size
-}
-
-object VRPDemo extends App {
 
   println("usage: VRPDemo n v")
   val n:Int=args(0).toInt
@@ -58,7 +33,7 @@
   val displayDelay = if (n >= 1000) 1500 else 500 //ms
   val verbose = 1
   val maxPivotPerValuePercent = 4
->>>>>>> 6daaac59
+  val mapSide = 1000
 
   new TSPDemo(n,v,maxPivotPerValuePercent,verbose,displayDelay, mapSide)
 }
