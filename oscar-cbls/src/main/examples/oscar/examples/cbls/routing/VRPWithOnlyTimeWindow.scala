--- conflicted
+++ resolved
@@ -7,9 +7,6 @@
 import oscar.cbls.core.computation.FullRange
 import oscar.cbls.core.objective.CascadingObjective
 import oscar.cbls.core.search.{Best, First}
-
-import scala.util.Random
-
 
 object VRPWithOnlyTimeWindow extends App {
 
@@ -59,15 +56,6 @@
   }
 
   // 0 == old constraint, 1 == New TimeWindow constraint, 2 == New TimeWindow constraint with log reduction
-<<<<<<< HEAD
-  val timeWindowConstraints = List(0,1,2)
-  // Add true if you want to run with Best and/or false if you want to run with First
-  val bests = List(false)
-  // Add the procedures you want (see at the end of this files for more informations)
-  val procedures = List(2)
-  // The variations of n values
-  val ns_1 = List(/*50L, 100L, 200L, 500L, */1000L)
-=======
   val timeWindowConstraints = List(1)
   // Add true if you want to run with Best and/or false if you want to run with First
   val bests = List(false)
@@ -75,7 +63,6 @@
   val procedures = List(1,2)
   // The variations of n values
   val ns_1 = List(100L, 200L, 300L, 400L, 500L, 600L, 700L, 800L, 900L, 1000L)
->>>>>>> 1ee75bc3
   val ns_2 = List(1000L)
   // The variations of v values
   val vs_1 = List(10L)
@@ -85,17 +72,11 @@
   val iterations = 50
   runConfiguration(ns_1,vs_1,timeWindowConstraints,bests, procedures,iterations)
   println("\n\n\n\n\n\n\n#####################################################\n\n\n\n\n\n")
-  //runConfiguration(ns_2,vs_2,timeWindowConstraints,bests, procedures,iterations)
+  runConfiguration(ns_2,vs_2,timeWindowConstraints,bests, procedures,iterations)
 }
 
-<<<<<<< HEAD
-class VRPWithOnlyTimeWindow(version: Long, n: Long = 100, v: Long = 10, fullInfo: Boolean = false){
-  RoutingMatrixGenerator.random.setSeed(0)
-  val m = new Store(noCycle = false)
-=======
 class VRPWithOnlyTimeWindow(version: Long, n: Long = 100, v: Long = 10, fullInfo: Boolean = false, iteration: Int = 0){
   val m = new Store(noCycle = false, propagateOnToString = false/*, checker = Some(new ErrorChecker())*/)
->>>>>>> 1ee75bc3
   val penaltyForUnrouted = 10000
   RoutingMatrixGenerator.random.setSeed(iteration)
   val symmetricDistance = RoutingMatrixGenerator.apply(n)._1
@@ -278,9 +259,7 @@
     val search = insertPoint(best) exhaust onePtMove(best)
     //search.verbose = 2
     val start = System.nanoTime()
-    search.verbose = 1
     search.doAllMoves(obj=obj)
-    println(myVRP)
     val end = System.nanoTime()
     val duration = ((end - start)/1000000).toInt
     if(globalConstraint.isDefined)
