--- conflicted
+++ resolved
@@ -25,22 +25,14 @@
 import oscar.cbls.core.constraint.ConstraintSystem
 import oscar.cbls.lib.constraint.EQ
 import oscar.cbls.lib.invariant.numeric._
-<<<<<<< HEAD
-import oscar.cbls.lib.search.LinearSelector
-=======
 import oscar.cbls.lib.search.LinearSelectorClass
->>>>>>> 65196bac
 import oscar.cbls.util.StopWatch
 
 /**
  * Example showing how to use Asteroid on the magic square problem  
  * @author christophe.ponsard@cetic.be
  * */
-<<<<<<< HEAD
-object MagicSquare extends LinearSelector with StopWatch {
-=======
 object MagicSquare extends LinearSelectorClass with StopWatch {
->>>>>>> 65196bac
   
   def main(args: Array[String]) {
     
