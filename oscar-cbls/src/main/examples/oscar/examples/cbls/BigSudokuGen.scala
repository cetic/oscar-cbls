/*******************************************************************************
 * OscaR is free software: you can redistribute it and/or modify
 * it under the terms of the GNU Lesser General Public License as published by
 * the Free Software Foundation, either version 2.1 of the License, or
 * (at your option) any later version.
 *
 * OscaR is distributed in the hope that it will be useful,
 * but WITHOUT ANY WARRANTY; without even the implied warranty of
 * MERCHANTABILITY or FITNESS FOR A PARTICULAR PURPOSE.  See the
 * GNU Lesser General Public License  for more details.
 *
 * You should have received a copy of the GNU Lesser General Public License along with OscaR.
 * If not, see http://www.gnu.org/licenses/lgpl-3.0.en.html
 ******************************************************************************/
/******************************************************************************
 * Contributors:
 *     This code has been initially developed by CETIC www.cetic.be
 *         by Christophe Ponsard and Renaud De Landtsheer
 ******************************************************************************/


package oscar.examples.cbls

import java.awt.Color
import javax.swing.border.LineBorder

import oscar.cbls.core.computation._
import oscar.cbls.core.constraint.ConstraintSystem
import oscar.cbls.lib.constraint.AllDiff
<<<<<<< HEAD
import oscar.cbls.lib.search.LinearSelectorTrait
=======
import oscar.cbls.lib.search.LinearSelectors
>>>>>>> 65196bac
import oscar.cbls.util.StopWatch

import scala.swing.{GridPanel, Label, MainFrame, SimpleSwingApplication}

/**
 * Sudoku generator on NxN grids where N is a Square
 * This is a N coloring Problem but a specific heuristic is used here
 * - this is a generator assuming an empty grid
 * - solution proceeds by working on the internal Square
 * - AllDiff on Squares are kept invariant (initialisation + swap strategy)
 * - best delta is used and switch cells are added to tabu
 * @author christophe.ponsard@cetic.be
 * */
<<<<<<< HEAD
object BigSudokuGen extends SimpleSwingApplication with LinearSelectorTrait with StopWatch {
=======
object BigSudokuGen extends SimpleSwingApplication with LinearSelectors with StopWatch {
>>>>>>> 65196bac

  val C:Int=4
  val N:Int=C*C
  val M:Int=N*N
  val SubIndexes:Range=Range(0,C)
  val Indexes:Range=Range(0,N)
  val LinearIndexes:Range=Range(0,M)
  val Values:Range=Range(1,N+1)
  val Square=Array.ofDim[Int](N,N) // index are (Square nr, position in Square) - return position in grid
  val SquareOf=Array.ofDim[Int](M) // keep track of the Square of a given index
  initSquares()
  
  // Search control
  val MAX_IT = 2000
  val TABU_LENGTH=2 // TODO not sure tabu is effective here
  val PAUSE=0
 
  // UI stuff
  val tab = Array.ofDim[Label](N, N)
    
  def top = new MainFrame {
    title = "Big Sudoku Generator ("+N+")"
     
    val BorderInt=new LineBorder(Color.GRAY,1)
    val BorderExt=new LineBorder(Color.BLACK,1)
    
    contents = new GridPanel(C, C) {
      for(ns <- Indexes) {
    	contents +=new GridPanel(C,C) {
          for (ps <- Indexes) {
            val v = Square(ns)(ps)
            val lab = new Label("XX")
            lab.border=BorderInt
            tab(v/N)(v%N) = lab 
            contents += lab
          }
          border=BorderExt
    	}
      }
    }
    
    new Thread {
      override def run() {
        solve()
      }
    }.start()
  }
  
  /**
   * Initialisazing function to track Squares
   */
  def initSquares() {
    // definition of Squares
    for(v <- LinearIndexes) {
      val ni=v/N
      val nj=v%N
      val ns=(ni/C)*C+(nj/C)
      val ps=(ni%C)*C+nj%C
//      println(v+" "+ni+" "+nj+" "+ns+" "+ps)
      Square(ns)(ps)=v
      SquareOf(v)=ns
    }    
  }
  
  def solve() {
    
    startWatch()
        
    // model
    val m: Store = Store(false,None,true)
        
    // grid definition and initialisation
    val grid=Array.ofDim[CBLSIntVar](M)
    for(ns <- Indexes) {
      val perm:Iterator[Int]=getRandomPermutation(N)
      for(ps <- Indexes) {
        val v=Square(ns)(ps)
        val vinit=perm.next()+1
        grid(v)= CBLSIntVar(m, vinit, 1 to N, "v_"+v)
        tab(v/N)(v%N).text=vinit+""
      }
    }
    showGrid(grid,N)

    // constraint system
    val c = ConstraintSystem(m)
    
    for(i <- Indexes) c.post(AllDiff(for(j <- Indexes) yield grid(i*N+j))) // lines
    for(j <- Indexes) c.post(AllDiff(for(i <- Indexes) yield grid(i*N+j))) // columns    
    // note: Square constraints will be enforced (initially true and maintained by swap strategy)
    
    // register for violation
    for (i <- LinearIndexes) { c.violation(grid(i)) }

    // working variables
    val Tabu:Array[CBLSIntVar] = (for (i <- LinearIndexes) yield CBLSIntVar(m, 0, 0 to Int.MaxValue, "Tabu_"+i)).toArray
    
    // closing model
    m.close()
    
    // search
    var it:Int=1
    while((c.violation.value > 0) && (it < MAX_IT)){
      val allowed = LinearIndexes.filter(v => Tabu(v).value < it)
      val (v1,v2) = selectMin(allowed, allowed)((v1,v2) => c.swapVal(grid(v1),grid(v2)),
                                                (v1,v2) => (v1 < v2) && (SquareOf(v1) == SquareOf(v2))) // swap on the same line
      
//      require(SquareOf(v1)==SquareOf(v2))
           
      grid(v1) :=: grid(v2)
      
      // UI update
      tab(v1/N)(v1%N).text=grid(v1).value+""
      tab(v2/N)(v2%N).text=grid(v2).value+""
      for(v <- LinearIndexes.indices) {
        if (c.violation(grid(v)).value>0)
          tab(v/N)(v%N).foreground=Color.RED
        else
          tab(v/N)(v%N).foreground=Color.BLACK
      }

      Tabu(v1) := it + TABU_LENGTH
      Tabu(v2) := it + TABU_LENGTH

      it=it+1   
      println("it: "+ it + " " + c.violation + " (swapped "+ grid(v1) + " and " + grid(v2) + ") in Square "+SquareOf(v1))
      
      Thread.sleep(PAUSE)
    }

    println("Solution: "+m.solution(true))

    if (c.violation.value==0) {
      showGrid(grid,N)    
    } else {
      println("Not found after "+MAX_IT+" iterations")
      showGrid(grid,N)
    }
    
    println("run time: "+ getWatch)    
      
  }
  
  def showGrid(tab:Array[CBLSIntVar],N:Int) {
    for (i <- tab.indices) {
      if ((i%N)==0) println()
      print(tab(i).value+" ")
    }
    println()
  }
  
//=====================================================================
// predefined grid at the end for readability (so using lazy keyword)
  
// easy
lazy val Problem9_1:Array[Int]= Array(
5,0,0,0,0,8,0,7,0,
0,0,3,4,7,6,1,5,0,
1,0,0,0,0,0,3,0,8,
0,6,5,0,4,2,0,0,1,
0,8,0,5,6,1,0,4,0,
4,0,0,8,3,0,5,9,0,
6,0,7,0,0,0,0,0,5,
0,5,1,6,8,4,7,0,0,
0,4,0,7,0,0,0,0,9)    

// difficult
lazy val Problem9:Array[Int]=Array( 
0,0,0,2,0,0,0,0,0,
0,6,2,0,0,0,5,0,0,
0,0,0,1,0,0,8,3,0,
0,0,0,0,7,0,0,0,5,
6,0,0,3,0,0,7,0,0,
2,3,0,6,0,5,0,8,1,
0,8,0,0,0,1,0,0,0,
7,5,0,0,0,0,0,0,0,
1,0,3,0,0,0,0,4,0)

// easy
lazy val Problem9_3:Array[Int]=Array(
0,0,0,2,0,9,5,0,3,
4,5,0,0,0,0,0,0,2,
0,0,0,0,7,0,0,0,0,
0,1,7,0,4,0,0,0,0,
0,2,0,0,0,0,0,0,0,
0,0,4,0,0,1,0,0,0,
0,3,9,0,8,0,0,1,0,
0,0,0,0,1,7,0,2,0,
0,0,8,0,0,0,9,0,5)

lazy val Problem9_4:Array[Int]=Array(
0,0,0,0,0,0,2,0,0,
0,5,8,0,0,6,0,0,0,
0,0,0,3,0,0,0,8,5,
0,1,0,4,7,0,6,0,0,
9,0,6,0,0,0,5,0,7,
0,0,7,0,3,9,0,4,0,
7,6,0,0,0,8,0,0,0,
0,0,0,9,0,0,8,1,0,
0,0,9,0,0,0,0,0,0)

lazy val Problem16:Array[Int]=Array(        				
0,0,16,0,0,15,0,1,0,0,0,11,0,13,5,6,
2,15,0,0,7,0,0,14,0,0,0,8,0,0,0,0,
0,0,0,0,0,2,12,0,1,0,0,0,0,0,3,10,
0,0,0,0,0,0,8,0,5,0,0,7,0,16,1,0,
0,0,0,0,0,1,6,0,4,11,3,0,10,0,16,0,
13,0,4,0,0,0,5,0,0,0,0,0,0,0,0,2,
9,0,0,1,0,3,10,0,6,0,15,0,0,7,14,12,
0,0,5,0,0,12,11,15,0,16,0,14,0,0,0,4,
0,0,8,3,0,0,2,0,11,4,0,1,6,15,0,0,
0,0,0,0,0,14,0,0,0,0,0,0,12,0,0,7,
1,0,13,4,0,7,15,3,8,12,0,0,0,9,0,0,
0,0,10,0,0,0,0,6,0,0,0,0,0,2,11,0,
10,1,9,0,0,0,0,0,0,7,0,6,15,0,12,0,
0,0,0,13,0,0,0,10,15,0,5,0,14,0,0,0,
5,14,0,0,0,0,13,0,0,9,12,16,0,0,0,0,
0,0,6,11,0,0,0,0,0,2,0,13,0,3,9,16)        				
        				
lazy val Problem36:Array[Int]=Array(
0,0,11,0,24,25,0,0,34,0,16,0,12,0,35,0,31,0,0,20,29,17,3,7,0,0,9,0,0,22,0,14,0,0,0,0,
0,0,3,0,0,7,0,27,0,0,13,1,0,0,32,0,25,0,0,23,15,0,28,0,0,20,8,31,17,0,6,22,24,0,29,0,
0,0,0,0,28,0,29,0,4,15,19,0,21,36,0,0,8,0,33,0,0,0,0,31,7,23,16,0,0,0,9,0,32,0,35,0,
5,17,0,0,0,6,3,2,0,0,14,0,23,0,0,0,0,0,13,0,0,0,0,0,30,0,0,0,0,12,16,0,0,0,26,27,
23,21,8,30,14,22,0,6,9,24,0,35,0,19,1,0,0,16,0,32,0,0,25,2,0,36,27,0,26,15,0,3,34,0,0,0,
0,0,15,0,35,0,0,0,31,22,0,11,10,0,5,9,4,20,8,0,0,0,36,14,3,0,28,1,0,34,0,0,0,18,0,0,
0,0,22,0,2,33,12,14,23,35,9,29,0,0,15,1,0,7,31,0,17,0,0,0,28,18,11,4,0,0,3,20,0,0,34,19,
28,0,0,3,25,34,36,0,21,0,0,0,0,2,4,23,0,0,19,16,0,11,0,1,20,0,0,0,0,0,26,5,0,0,0,0,
0,15,30,0,0,19,0,4,0,17,0,20,0,14,25,0,0,31,23,13,35,3,32,0,0,0,34,10,0,0,21,0,0,0,0,28,
36,35,32,0,12,9,18,0,8,10,0,3,0,0,0,0,26,0,15,21,0,0,22,0,0,0,31,5,0,0,11,2,0,13,0,0,
20,27,0,24,17,13,15,16,22,0,0,34,0,0,0,0,21,0,0,0,30,9,10,8,36,0,26,0,0,0,0,0,0,0,23,31,
0,0,0,0,26,0,0,0,2,31,0,0,0,0,9,3,0,8,7,0,34,29,20,0,0,0,0,25,24,13,12,32,0,0,27,36,
15,6,0,12,20,0,0,23,26,0,0,0,0,33,30,0,0,0,0,10,3,14,4,5,0,0,0,0,0,0,27,0,0,0,0,16,
0,0,0,0,0,27,19,12,6,13,4,31,29,0,0,5,0,0,22,9,0,15,1,16,0,0,18,32,30,0,0,25,2,11,0,0,
9,4,0,0,0,10,0,20,0,0,0,5,32,0,14,15,12,0,0,0,0,0,0,24,0,0,2,13,0,0,0,0,29,0,0,0,
0,7,18,0,29,0,10,0,0,0,0,0,0,0,22,0,6,0,0,0,0,0,0,32,0,0,0,23,0,0,0,0,0,0,0,0,
3,14,0,25,0,0,17,34,24,28,0,0,1,0,0,36,0,19,0,0,21,7,0,13,0,0,0,0,33,0,0,23,12,8,0,0,
32,5,0,0,0,0,30,0,0,29,0,9,0,0,0,17,3,0,0,25,36,2,0,0,0,0,0,0,31,24,0,0,0,0,0,18,
13,0,29,4,27,23,11,0,20,0,1,0,0,0,6,0,34,0,0,0,9,0,14,33,17,0,3,0,5,19,7,0,0,0,21,0,
0,8,0,0,11,0,0,0,0,0,0,0,0,1,16,0,2,0,26,0,0,28,6,22,0,15,0,29,18,0,32,34,0,0,13,33,
0,0,10,0,0,0,0,30,0,32,0,26,17,3,0,0,0,25,4,7,24,31,21,0,14,35,0,36,20,0,0,0,0,0,16,2,
30,0,0,0,0,16,0,0,0,0,12,0,0,0,26,0,19,9,0,5,23,10,0,0,6,33,0,0,2,0,8,18,0,31,28,0,
0,0,6,26,0,0,0,18,28,0,10,8,20,0,0,12,0,0,35,0,0,34,0,0,32,0,0,7,0,30,1,11,14,23,25,29,
0,0,0,0,33,32,34,13,0,0,23,15,0,0,10,0,22,36,0,1,25,0,0,17,0,0,0,0,4,11,19,12,0,35,0,30,
2,16,0,0,31,0,0,0,0,0,34,0,0,0,0,0,0,1,0,0,0,20,0,0,0,0,14,0,0,0,28,0,30,24,0,25,
1,22,0,6,0,12,13,0,19,0,0,7,3,0,0,31,0,0,0,0,8,0,29,25,0,17,0,0,0,0,34,0,0,0,0,0,
0,0,0,13,0,4,0,0,0,16,0,36,0,21,0,18,23,6,9,14,33,32,0,0,0,0,0,0,29,1,0,0,8,2,10,0,
0,24,28,36,7,0,0,32,0,23,31,0,9,0,0,0,20,33,16,35,11,0,0,26,0,4,5,0,21,2,29,6,1,0,22,0,
33,0,0,0,0,0,0,9,11,25,0,0,14,0,0,0,0,34,0,15,10,0,0,0,0,0,32,0,8,0,0,0,5,26,0,13,
21,25,0,20,19,17,14,35,5,0,28,0,0,0,8,0,24,0,0,30,13,22,31,6,0,0,0,27,0,0,0,0,9,32,0,0,
0,29,0,9,0,1,22,0,27,36,0,18,0,28,0,6,7,32,0,0,0,0,16,0,8,26,20,0,23,0,0,0,0,0,30,10,
10,30,16,0,32,0,28,31,7,0,29,0,5,26,0,19,0,22,0,8,6,0,0,18,0,13,24,0,14,0,33,0,0,36,9,0,
0,31,24,28,6,0,0,0,32,0,0,4,16,0,0,0,14,11,36,34,2,13,33,12,0,0,17,35,0,18,0,0,0,3,0,20,
0,0,26,23,0,8,0,0,0,5,11,33,25,0,0,24,18,3,28,0,0,4,0,9,27,0,0,0,32,0,0,7,15,17,0,12,
25,0,21,0,15,0,0,0,0,30,3,2,31,0,23,0,0,27,20,0,0,0,0,0,0,0,0,0,0,0,0,19,16,0,8,11,
0,0,7,18,34,36,0,19,0,9,17,24,8,0,13,0,15,0,14,0,0,26,0,0,4,10,22,11,16,0,0,21,0,27,0,35)

}<|MERGE_RESOLUTION|>--- conflicted
+++ resolved
@@ -27,11 +27,7 @@
 import oscar.cbls.core.computation._
 import oscar.cbls.core.constraint.ConstraintSystem
 import oscar.cbls.lib.constraint.AllDiff
-<<<<<<< HEAD
-import oscar.cbls.lib.search.LinearSelectorTrait
-=======
 import oscar.cbls.lib.search.LinearSelectors
->>>>>>> 65196bac
 import oscar.cbls.util.StopWatch
 
 import scala.swing.{GridPanel, Label, MainFrame, SimpleSwingApplication}
@@ -45,11 +41,7 @@
  * - best delta is used and switch cells are added to tabu
  * @author christophe.ponsard@cetic.be
  * */
-<<<<<<< HEAD
-object BigSudokuGen extends SimpleSwingApplication with LinearSelectorTrait with StopWatch {
-=======
 object BigSudokuGen extends SimpleSwingApplication with LinearSelectors with StopWatch {
->>>>>>> 65196bac
 
   val C:Int=4
   val N:Int=C*C
