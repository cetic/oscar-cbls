--- conflicted
+++ resolved
@@ -1,277 +1,269 @@
-package oscar.examples.cbls.tspBridge
-
-import java.awt.Color
-
-import oscar.cbls._
-import oscar.cbls.algo.graph._
-import oscar.cbls.algo.search.KSmallest
-import oscar.cbls.algo.seq.IntSequence
-import oscar.cbls.business.routing._
-import oscar.cbls.business.routing.invariants.RouteLengthOnConditionalGraph
-import oscar.cbls.core.computation.CBLSIntConst
-import oscar.cbls.core.search.{First, JumpNeighborhood}
-import oscar.cbls.test.graph.RandomGraphGenerator
-import oscar.cbls.visual.SingleFrameWindow
-import oscar.cbls.visual.graph.SimpleGraphViewer
-
-import scala.collection.immutable.SortedSet
-import scala.language.implicitConversions
-
-object TspBridge extends App {
-
-  val n = 50
-  val v = 5
-  val nbNodes = 500
-  val nbConditionalEdges = 350
-  val nbNonConditionalEdges = 1600
-  val nbTransitNodes = nbNodes
-
-  println(Long.MaxValue)
-
-  println("generate random graph")
-  val graph = RandomGraphGenerator.generatePseudoPlanarConditionalGraph(
-    nbNodes=nbNodes,
-    nbConditionalEdges = nbConditionalEdges,
-    nbNonConditionalEdges = nbNonConditionalEdges,
-    nbTransitNodes = nbTransitNodes,
-<<<<<<< HEAD
-    mapSide = 1000,
-=======
->>>>>>> 0a5b7073
-    seed = Some(1))
-  println("end generate random graph")
-
-  println("start dijkstra")
-  val underApproximatingDistanceInGraphAllBridgesOpen:Array[Array[Long]] = DijkstraDistanceMatrix.buildDistanceMatrix(graph, _ => true)
-  println("end dijkstra")
-
-<<<<<<< HEAD
-  val m = Store(checker = Some(new ErrorChecker()))
-=======
-  val m = Store()//checker = Some(new ErrorChecker()))
->>>>>>> 0a5b7073
-
-  //initially all bridges open
-  val bridgeConditionArray = Array.tabulate(nbConditionalEdges)(c => CBLSIntVar(m, 1, 0 to 1, "bridge_" + c + "_open"))
-
-  val openBridges = filter(bridgeConditionArray).setName("openBridges")
-
-  val costPerBridge = 20
-
-  val bridgeCost:IntValue = cardinality(openBridges) * costPerBridge
-  val myVRP = new VRP(m,n,v)
-
-  val routeLengthInvar = RouteLengthOnConditionalGraph(
-    myVRP.routes,
-    n = n,
-    v = v,
-    openConditions = openBridges,
-    nodeInRoutingToNodeInGraph = identity, //we keep it simple for this random example
-    graph = graph,
-    underApproximatingDistance = (a,b) => underApproximatingDistanceInGraphAllBridgesOpen(a)(b),
-    distanceIfNotConnected = Int.MaxValue/10,
-    freeReturn = true)
-
-  val neededConditions = routeLengthInvar.neededConditions
-
-  val routeLength:IntValue = sum(routeLengthInvar.distancePerVehicle)
-
-  val penaltyForUnrouted  = 1000L
-
-  val obj:Objective = routeLength + bridgeCost - length(myVRP.routes) * penaltyForUnrouted + CBLSIntConst(n * penaltyForUnrouted)
-
-  m.close()
-  println("finished model")
-
-  // //////////////////////////////////////////////////////////////////////////////////////////////////////////////////
-  // visu
-
-  val visu = new TspBridgeVisu(graph, v = v, n,(a,b) => underApproximatingDistanceInGraphAllBridgesOpen(a)(b))
-  SingleFrameWindow.show(visu,"TspBridge(tspN:" + n + " tspV:" + v + " graphN:" + nbNodes + " graphE:" + (nbNonConditionalEdges + nbConditionalEdges) + " graphNCE:" + nbNonConditionalEdges + " graphCE:" + nbConditionalEdges + ")")
-  // //////////////////////////////////////////////////////////////////////////////////////////////////////////////////
-
-
-  val routedPostFilter = (node:Long) => (neighbor:Long) => myVRP.isRouted(neighbor)
-
-  //this is an array, that, for each node in the routing problem,
-  // keeps the sorted closest other point in the routing problem
-  val closestRoutingPoint:Array[Iterable[Long]] = Array.tabulate(n)((nodeInGraph:Int) =>
-    KSmallest.lazySort(
-      Array.tabulate(n)(i => i),
-      (otherNode:Long) => underApproximatingDistanceInGraphAllBridgesOpen(nodeInGraph)(otherNode.toInt)
-    ))
-
-  // Takes an unrouted node and insert it at the best position within the 10 closest nodes (inserting it after this node)
-  def routeUnroutedPoint(k:Int) = profile(insertPointUnroutedFirst(myVRP.unrouted,
-    ()=>myVRP.kFirst(k,(x:Long) =>closestRoutingPoint(x.toInt),routedPostFilter),
-    myVRP,
-    neighborhoodName = "InsertUF",
-    hotRestart = false,
-    selectNodeBehavior = First(), // Select the first unrouted node in myVRP.unrouted
-    selectInsertionPointBehavior = First())) // Inserting after the first node in myVRP.kFirst(10,...)
-
-  // Moves a routed node to a better place (best neighbor within the 10 closest nodes)
-  def onePtMove(k:Long) = onePointMove(
-    myVRP.routed,
-    ()=>myVRP.kFirst(20,(x:Long) =>closestRoutingPoint( x.toInt),routedPostFilter),
-    myVRP)
-
-
-  def myThreeOpt(k:Int) = profile(
-    threeOpt(potentialInsertionPoints = myVRP.routed,
-      relevantNeighbors =()=>myVRP.kFirst(k,(x:Long) =>closestRoutingPoint(x.toInt),routedPostFilter),
-      vrp = myVRP))
-
-  def switchBridge = assignNeighborhood(bridgeConditionArray,"switchBridge")
-
-  def swapBridge = swapsNeighborhood(bridgeConditionArray,"swapBridge")
-
-  def closeAllUselessBridges = new JumpNeighborhood("closeUselessBridges"){
-    override def doIt(): Unit = {
-      val neededCond = neededConditions.value
-      for(c <- 0 until nbConditionalEdges if !(neededCond contains c)){
-        bridgeConditionArray(c) := 0
-      }
-    }
-  }
-
-  def closeUsedBridge = profile(assignNeighborhood(bridgeConditionArray,name = "closeUsedBridge",searchZone = neededConditions))
-
-  val search = (bestSlopeFirst(List(
-    routeUnroutedPoint(50),
-    myThreeOpt(20),
-    profile(onePtMove(20))),refresh = 20)
-    onExhaust {println("finished inserts; neededBridges:" + neededConditions)}
-    exhaust (profile(closeAllUselessBridges) maxMoves 1)
-    exhaust (
-    bestSlopeFirst(
-      List(
-        profile(onePtMove(40)),
-        myThreeOpt(40),
-        profile(swapBridge),
-        closeUsedBridge,
-        profile(onePtMove(20) andThen switchBridge name "switchAndMove"),
-        profile(switchBridge)),
-      refresh = 10)
-      onExhaustRestartAfterJump(
-        for(bridge <- bridgeConditionArray.indices){
-          bridgeConditionArray(bridge) := 1
-        },
-      maxRestartWithoutImprovement = 2,
-      obj,
-      randomizationName = "OpenAllBridges"))
-    afterMove{
-    visu.redraw(SortedSet.empty[Int] ++ openBridges.value.toList.map(_.toInt), myVRP.routes.value)
-  }) showObjectiveFunction obj
-
-  search.verbose = 1
-
-  search.doAllMoves(obj = obj)
-
-  println(search.profilingStatistics)
-
-  println(myVRP)
-  println(openBridges)
-  println("neededBridges:" + routeLengthInvar.neededConditions)
-  visu.redraw(SortedSet.empty[Int] ++ openBridges.value.toList.map(_.toInt), myVRP.routes.value)
-
-  println("Route Length :" + routeLength)
-
-  //TODO: we should actually substract the open & not used bridges from the objective function, and never try to switch them.
-}
-
-
-class TspBridgeVisu(graph:ConditionalGraphWithIntegerNodeCoordinates,
-                    v:Int,
-                    n:Int,
-                    underApproximatingDistance:(Int,Int) => Long,
-                    freeReturn: Boolean = false)
-  extends SimpleGraphViewer(graph){
-
-  def redraw(openBridges:SortedSet[Int], routes:IntSequence): Unit ={
-    super.clear(false)
-
-    xMultiplier = this.getWidth.toDouble / maxX.toDouble
-    yMultiplier = this.getHeight.toDouble / maxY.toDouble
-
-    //all edges, simple made
-    drawEdges(graph.edges, 1, Color.black, dashed = true)
-
-    //furthermore, open edges are in Green, cosed edges are in RED
-    for(condition <- 0 until graph.nbConditions){
-      val conditionalEdge = graph.conditionToConditionalEdges(condition)
-      if(openBridges contains condition){
-        drawEdge(conditionalEdge, 5,Color.green)
-      }else{
-        drawEdge(conditionalEdge, 2, Color.pink, dashed = true)
-      }
-    }
-
-    for(nodeId <- 0 until n){
-      val node = graph.nodes(nodeId)
-      val color = if(routes contains nodeId) {
-        Color.BLUE
-      }else {
-        Color.RED
-      }
-      if(node.transitAllowed) {
-        drawRoundNode(node, color , radius = 3, toolTip = "routing" + node)
-      }else{
-        drawCrossNode(node ,color, side = 3, toolTip = "routing" + node)
-      }
-    }
-
-    //println(routes)
-
-    //path in the routing problem
-    var currentExplorer = routes.explorerAtAnyOccurrence(0).get
-    while(currentExplorer.next match{
-      case None => //return
-        if (!freeReturn)
-          drawPath(graph.nodes(currentExplorer.value), graph.nodes(v-1L), openBridges)
-        false
-      case Some(expl) if expl.value < v =>
-        if (!freeReturn)
-          drawPath(graph.nodes(currentExplorer.value), graph.nodes(expl.value - 1), openBridges)
-        currentExplorer = expl
-        true
-      case Some(expl) =>
-        drawPath(graph.nodes(currentExplorer.value), graph.nodes(expl.value), openBridges)
-        currentExplorer = expl
-        true
-    }){}
-
-    //underlying graph with small nodes, cross for non-transit nodes
-    for(node <- graph.nodes){
-      if(node.transitAllowed) {
-        drawRoundNode(node, Color.BLACK, 1,toolTip = "simple" + node)
-      }else{
-        drawCrossNode(node ,Color.BLACK, side = 3,toolTip = "simple" + node)
-      }
-    }
-
-    //routing nodes
-
-
-    //start points
-    for(vehicle <- 0 until v){
-      val node = graph.nodes(vehicle)
-      if(node.transitAllowed) {
-        drawRoundNode(node, Color.ORANGE, radius = 5, "startPoint" + node)
-      }else{
-        drawCrossNode(node, Color.ORANGE, side = 5, "startPoint" + node)
-      }
-    }
-
-    super.repaint()
-  }
-
-  private val aStarEngine = new RevisableAStar(graph: ConditionalGraph, underApproximatingDistance)
-
-  def drawPath(fromNode:Node, toNode:Node, openConditions:SortedSet[Int]): Unit ={
-    //println(fromNode + " -- " + toNode)
-    //println(graph.coordinates(fromNode.id) + " -- " + graph.coordinates(toNode.id))
-
-    drawEdges(aStarEngine.getPath(fromNode,toNode,openConditions).get, 2, Color.BLUE)
-  }
+package oscar.examples.cbls.tspBridge
+
+import java.awt.Color
+
+import oscar.cbls._
+import oscar.cbls.algo.graph._
+import oscar.cbls.algo.search.KSmallest
+import oscar.cbls.algo.seq.IntSequence
+import oscar.cbls.business.routing._
+import oscar.cbls.business.routing.invariants.RouteLengthOnConditionalGraph
+import oscar.cbls.core.computation.CBLSIntConst
+import oscar.cbls.core.search.{First, JumpNeighborhood}
+import oscar.cbls.test.graph.RandomGraphGenerator
+import oscar.cbls.visual.SingleFrameWindow
+import oscar.cbls.visual.graph.SimpleGraphViewer
+
+import scala.collection.immutable.SortedSet
+import scala.language.implicitConversions
+
+object TspBridge extends App {
+
+  val n = 50
+  val v = 5
+  val nbNodes = 500
+  val nbConditionalEdges = 350
+  val nbNonConditionalEdges = 1600
+  val nbTransitNodes = nbNodes
+
+  println(Long.MaxValue)
+
+  println("generate random graph")
+  val graph = RandomGraphGenerator.generatePseudoPlanarConditionalGraph(
+    nbNodes=nbNodes,
+    nbConditionalEdges = nbConditionalEdges,
+    nbNonConditionalEdges = nbNonConditionalEdges,
+    nbTransitNodes = nbTransitNodes,
+    seed = Some(1))
+  println("end generate random graph")
+
+  println("start dijkstra")
+  val underApproximatingDistanceInGraphAllBridgesOpen:Array[Array[Long]] = DijkstraDistanceMatrix.buildDistanceMatrix(graph, _ => true)
+  println("end dijkstra")
+
+  val m = Store(checker = Some(new ErrorChecker()))
+
+  //initially all bridges open
+  val bridgeConditionArray = Array.tabulate(nbConditionalEdges)(c => CBLSIntVar(m, 1, 0 to 1, "bridge_" + c + "_open"))
+
+  val openBridges = filter(bridgeConditionArray).setName("openBridges")
+
+  val costPerBridge = 20
+
+  val bridgeCost:IntValue = cardinality(openBridges) * costPerBridge
+  val myVRP = new VRP(m,n,v)
+
+  val routeLengthInvar = RouteLengthOnConditionalGraph(
+    myVRP.routes,
+    n = n,
+    v = v,
+    openConditions = openBridges,
+    nodeInRoutingToNodeInGraph = identity, //we keep it simple for this random example
+    graph = graph,
+    underApproximatingDistance = (a,b) => underApproximatingDistanceInGraphAllBridgesOpen(a)(b),
+    distanceIfNotConnected = Int.MaxValue/10,
+    freeReturn = true)
+
+  val neededConditions = routeLengthInvar.neededConditions
+
+  val routeLength:IntValue = sum(routeLengthInvar.distancePerVehicle)
+
+  val penaltyForUnrouted  = 1000L
+
+  val obj:Objective = routeLength + bridgeCost - length(myVRP.routes) * penaltyForUnrouted + CBLSIntConst(n * penaltyForUnrouted)
+
+  m.close()
+  println("finished model")
+
+  // //////////////////////////////////////////////////////////////////////////////////////////////////////////////////
+  // visu
+
+  val visu = new TspBridgeVisu(graph, v = v, n,(a,b) => underApproximatingDistanceInGraphAllBridgesOpen(a)(b))
+  SingleFrameWindow.show(visu,"TspBridge(tspN:" + n + " tspV:" + v + " graphN:" + nbNodes + " graphE:" + (nbNonConditionalEdges + nbConditionalEdges) + " graphNCE:" + nbNonConditionalEdges + " graphCE:" + nbConditionalEdges + ")")
+  // //////////////////////////////////////////////////////////////////////////////////////////////////////////////////
+
+
+  val routedPostFilter = (node:Long) => (neighbor:Long) => myVRP.isRouted(neighbor)
+
+  //this is an array, that, for each node in the routing problem,
+  // keeps the sorted closest other point in the routing problem
+  val closestRoutingPoint:Array[Iterable[Long]] = Array.tabulate(n)((nodeInGraph:Int) =>
+    KSmallest.lazySort(
+      Array.tabulate(n)(i => i),
+      (otherNode:Long) => underApproximatingDistanceInGraphAllBridgesOpen(nodeInGraph)(otherNode.toInt)
+    ))
+
+  // Takes an unrouted node and insert it at the best position within the 10 closest nodes (inserting it after this node)
+  def routeUnroutedPoint(k:Int) = profile(insertPointUnroutedFirst(myVRP.unrouted,
+    ()=>myVRP.kFirst(k,(x:Long) =>closestRoutingPoint(x.toInt),routedPostFilter),
+    myVRP,
+    neighborhoodName = "InsertUF",
+    hotRestart = false,
+    selectNodeBehavior = First(), // Select the first unrouted node in myVRP.unrouted
+    selectInsertionPointBehavior = First())) // Inserting after the first node in myVRP.kFirst(10,...)
+
+  // Moves a routed node to a better place (best neighbor within the 10 closest nodes)
+  def onePtMove(k:Long) = onePointMove(
+    myVRP.routed,
+    ()=>myVRP.kFirst(20,(x:Long) =>closestRoutingPoint( x.toInt),routedPostFilter),
+    myVRP)
+
+
+  def myThreeOpt(k:Int) = profile(
+    threeOpt(potentialInsertionPoints = myVRP.routed,
+      relevantNeighbors =()=>myVRP.kFirst(k,(x:Long) =>closestRoutingPoint(x.toInt),routedPostFilter),
+      vrp = myVRP))
+
+  def switchBridge = assignNeighborhood(bridgeConditionArray,"switchBridge")
+
+  def swapBridge = swapsNeighborhood(bridgeConditionArray,"swapBridge")
+
+  def closeAllUselessBridges = new JumpNeighborhood("closeUselessBridges"){
+    override def doIt(): Unit = {
+      val neededCond = neededConditions.value
+      for(c <- 0 until nbConditionalEdges if !(neededCond contains c)){
+        bridgeConditionArray(c) := 0
+      }
+    }
+  }
+
+  def closeUsedBridge = profile(assignNeighborhood(bridgeConditionArray,name = "closeUsedBridge",searchZone = neededConditions))
+
+  val search = (bestSlopeFirst(List(
+    routeUnroutedPoint(50),
+    myThreeOpt(20),
+    profile(onePtMove(20))),refresh = 20)
+    onExhaust {println("finished inserts; neededBridges:" + neededConditions)}
+    exhaust (profile(closeAllUselessBridges) maxMoves 1)
+    exhaust (
+    bestSlopeFirst(
+      List(
+        profile(onePtMove(40)),
+        myThreeOpt(40),
+        profile(swapBridge),
+        closeUsedBridge,
+        profile(onePtMove(20) andThen switchBridge name "switchAndMove"),
+        profile(switchBridge)),
+      refresh = 10)
+      onExhaustRestartAfterJump(
+        for(bridge <- bridgeConditionArray.indices){
+          bridgeConditionArray(bridge) := 1
+        },
+      maxRestartWithoutImprovement = 2,
+      obj,
+      randomizationName = "OpenAllBridges"))
+    afterMove{
+    visu.redraw(SortedSet.empty[Int] ++ openBridges.value.toList.map(_.toInt), myVRP.routes.value)
+  }) showObjectiveFunction obj
+
+  search.verbose = 1
+
+  search.doAllMoves(obj = obj)
+
+  println(search.profilingStatistics)
+
+  println(myVRP)
+  println(openBridges)
+  println("neededBridges:" + routeLengthInvar.neededConditions)
+  visu.redraw(SortedSet.empty[Int] ++ openBridges.value.toList.map(_.toInt), myVRP.routes.value)
+
+  println("Route Length :" + routeLength)
+
+  //TODO: we should actually substract the open & not used bridges from the objective function, and never try to switch them.
+}
+
+
+class TspBridgeVisu(graph:ConditionalGraphWithIntegerNodeCoordinates,
+                    v:Int,
+                    n:Int,
+                    underApproximatingDistance:(Int,Int) => Long,
+                    freeReturn: Boolean = false)
+  extends SimpleGraphViewer(graph){
+
+  def redraw(openBridges:SortedSet[Int], routes:IntSequence): Unit ={
+    super.clear(false)
+
+    xMultiplier = this.getWidth.toDouble / maxX.toDouble
+    yMultiplier = this.getHeight.toDouble / maxY.toDouble
+
+    //all edges, simple made
+    drawEdges(graph.edges, 1, Color.black, dashed = true)
+
+    //furthermore, open edges are in Green, cosed edges are in RED
+    for(condition <- 0 until graph.nbConditions){
+      val conditionalEdge = graph.conditionToConditionalEdges(condition)
+      if(openBridges contains condition){
+        drawEdge(conditionalEdge, 5,Color.green)
+      }else{
+        drawEdge(conditionalEdge, 2, Color.pink, dashed = true)
+      }
+    }
+
+    for(nodeId <- 0 until n){
+      val node = graph.nodes(nodeId)
+      val color = if(routes contains nodeId) {
+        Color.BLUE
+      }else {
+        Color.RED
+      }
+      if(node.transitAllowed) {
+        drawRoundNode(node, color , radius = 3, toolTip = "routing" + node)
+      }else{
+        drawCrossNode(node ,color, side = 3, toolTip = "routing" + node)
+      }
+    }
+
+    //println(routes)
+
+    //path in the routing problem
+    var currentExplorer = routes.explorerAtAnyOccurrence(0).get
+    while(currentExplorer.next match{
+      case None => //return
+        if (!freeReturn)
+          drawPath(graph.nodes(currentExplorer.value), graph.nodes(v-1L), openBridges)
+        false
+      case Some(expl) if expl.value < v =>
+        if (!freeReturn)
+          drawPath(graph.nodes(currentExplorer.value), graph.nodes(expl.value - 1), openBridges)
+        currentExplorer = expl
+        true
+      case Some(expl) =>
+        drawPath(graph.nodes(currentExplorer.value), graph.nodes(expl.value), openBridges)
+        currentExplorer = expl
+        true
+    }){}
+
+    //underlying graph with small nodes, cross for non-transit nodes
+    for(node <- graph.nodes){
+      if(node.transitAllowed) {
+        drawRoundNode(node, Color.BLACK, 1,toolTip = "simple" + node)
+      }else{
+        drawCrossNode(node ,Color.BLACK, side = 3,toolTip = "simple" + node)
+      }
+    }
+
+    //routing nodes
+
+
+    //start points
+    for(vehicle <- 0 until v){
+      val node = graph.nodes(vehicle)
+      if(node.transitAllowed) {
+        drawRoundNode(node, Color.ORANGE, radius = 5, "startPoint" + node)
+      }else{
+        drawCrossNode(node, Color.ORANGE, side = 5, "startPoint" + node)
+      }
+    }
+
+    super.repaint()
+  }
+
+  private val aStarEngine = new RevisableAStar(graph: ConditionalGraph, underApproximatingDistance)
+
+  def drawPath(fromNode:Node, toNode:Node, openConditions:SortedSet[Int]): Unit ={
+    //println(fromNode + " -- " + toNode)
+    //println(graph.coordinates(fromNode.id) + " -- " + graph.coordinates(toNode.id))
+
+    drawEdges(aStarEngine.getPath(fromNode,toNode,openConditions).get, 2, Color.BLUE)
+  }
 }