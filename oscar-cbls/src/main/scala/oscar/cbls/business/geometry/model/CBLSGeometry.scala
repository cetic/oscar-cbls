--- conflicted
+++ resolved
@@ -1,159 +1,147 @@
-
-package oscar.cbls.business.geometry.model
-
-/*******************************************************************************
-  * OscaR is free software: you can redistribute it and/or modify
-  * it under the terms of the GNU Lesser General Public License as published by
-  * the Free Software Foundation, either version 2.1 of the License, or
-  * (at your option) any later version.
-  *
-  * OscaR is distributed in the hope that it will be useful,
-  * but WITHOUT ANY WARRANTY; without even the implied warranty of
-  * MERCHANTABILITY or FITNESS FOR A PARTICULAR PURPOSE.  See the
-  * GNU Lesser General Public License  for more details.
-  *
-  * You should have received a copy of the GNU Lesser General Public License along with OscaR.
-  * If not, see http://www.gnu.org/licenses/lgpl-3.0.en.html
-  ******************************************************************************/
-
-<<<<<<< HEAD
-import org.locationtech.jts.algorithm.MinimumBoundingCircle
-import org.locationtech.jts.geom.impl.CoordinateArraySequence
-import org.locationtech.jts.geom.{Geometry, Point}
-=======
-import org.locationtech.jts.geom.Geometry
->>>>>>> 5d12bc6e
-import oscar.cbls.Store
-import oscar.cbls.core.computation._
-import oscar.cbls.core.propagation.{Checker, PropagationElement}
-
-<<<<<<< HEAD
-case class GeometryValue(val geometry:Geometry)(
-  var inputCentreOfOverApproximatingCircle:Option[Point] = None,
-  var inputOverApproximatingRadius:Option[Double] = None) {
-
-  def computeEnclosingCircle(): Unit ={
-    val algo = new MinimumBoundingCircle(geometry)
-    inputCentreOfOverApproximatingCircle = Some(new Point(new CoordinateArraySequence(Array(algo.getCentre)),geometry.getFactory))
-    inputOverApproximatingRadius = Some(algo.getRadius)
-  }
-  //une value dérivée est soit:
-  // donnée
-  // Calculée à partir de geometry
-  //on ne considère pas le cas de calculé à partir des va leurs d'origines; on doit alors juste la doner en entrée.
-
-  def centerOfOverApproximatingCircle:Point = inputCentreOfOverApproximatingCircle match{
-    case Some(c) => c
-    case None =>
-      computeEnclosingCircle()
-      inputCentreOfOverApproximatingCircle.get
-  }
-
-  def distance(x1:Double,y1:Double,x2:Double,y2:Double):Double = {
-    Math.sqrt(Math.pow(x1-x2,2.0) + Math.pow(y1 - y2,2.0))
-  }
-  def overApproximatingRadius:Double = inputOverApproximatingRadius match{
-    case Some(r) => r
-    case None =>
-      computeEnclosingCircle()
-      inputOverApproximatingRadius.get
-  }
-
-  def mightOverlapBasedOnOverApproximatingValues(other:GeometryValue):Boolean = {
-    (centerOfOverApproximatingCircle distance other.centerOfOverApproximatingCircle) <= (overApproximatingRadius + other.overApproximatingRadius)
-  }
-}
-
-case class CBLSGeometryVar(store: Store,
-                      initialValue: GeometryValue,
-=======
-class CBLSGeometryVar(store: Store,
-                      initialValue: Geometry,
->>>>>>> 5d12bc6e
-                      givenName: String = null)
-  extends CBLSAtomicVar[Geometry](store: Store,
-    initialValue,
-    givenName: String ){
-
-  def createClone:CBLSGeometryVar = {
-    val clone = new CBLSGeometryVar(
-      store,
-      this.value,
-      "clone of " + this.name)
-
-    clone <== this
-    clone
-  }
-
-  def <== (g: ChangingAtomicValue[Geometry]): Unit ={
-    new IdentityGeometry(this, g)
-  }
-
-  override def performNotificationToListeningInv(inv: PropagationElement, id: Long, oldVal: Geometry, newVal: Geometry): Unit = {
-    val target = inv.asInstanceOf[GeometryNotificationTarget]
-    target.notifyGeometryChange(this,id,oldVal,newVal)
-  }
-}
-
-/** an invariant that is the identity function
-  * @author renaud.delandtsheer@cetic.be
-  */
-class IdentityGeometry(toValue:CBLSGeometryVar, fromValue:ChangingAtomicValue[Geometry])
-  extends Invariant with GeometryNotificationTarget{
-
-  registerStaticAndDynamicDependency(fromValue)
-  toValue.setDefiningInvariant(this)
-  finishInitialization()
-
-  toValue := fromValue.value
-
-
-  override def notifyGeometryChange(a: ChangingAtomicValue[Geometry], id: Long, oldVal: Geometry, newVal: Geometry): Unit = {
-    toValue := newVal
-  }
-
-  override def checkInternals(c:Checker){
-    c.check(toValue.value == fromValue.value)
-  }
-}
-
-trait GeometryNotificationTarget{
-  def notifyGeometryChange(a:ChangingAtomicValue[Geometry],id:Long,oldVal:Geometry,newVal:Geometry)
-}
-
-<<<<<<< HEAD
-case class CBLSGeometryConst(store:Store, override val value:GeometryValue, givenName:String = "")
-  extends CBLSAtomicConst[GeometryValue](value){
-=======
-class CBLSGeometryConst(store:Store, override val value:Geometry, givenName:String = "")
-  extends CBLSAtomicConst[Geometry](value){
->>>>>>> 5d12bc6e
-  override def name = if (givenName == null) value.toString else givenName
-  override def toString:String = if (givenName == null) value.toString else givenName
-}
-
-class CBLSGeometryInvariant(store:Store,
-                            initialValue:Geometry)
-  extends AtomicInvariant[Geometry](initialValue){
-
-  def createClone:CBLSGeometryVar = {
-    val clone = new CBLSGeometryVar(
-      store,
-      this.value,
-      "clone of " + this.name)
-
-    clone <== this
-    clone
-  }
-
-<<<<<<< HEAD
-
-
-  override def performNotificationToListeningInv(inv: PropagationElement, id: Int, oldVal: GeometryValue, newVal: GeometryValue): Unit = {
-=======
-  override def performNotificationToListeningInv(inv: PropagationElement, id: Long, oldVal: Geometry, newVal: Geometry): Unit = {
->>>>>>> 5d12bc6e
-    val target = inv.asInstanceOf[GeometryNotificationTarget]
-    target.notifyGeometryChange(this,id,oldVal,newVal)
-  }
-}
+package oscar.cbls.business.geometry.model
+
+/*******************************************************************************
+  * OscaR is free software: you can redistribute it and/or modify
+  * it under the terms of the GNU Lesser General Public License as published by
+  * the Free Software Foundation, either version 2.1 of the License, or
+  * (at your option) any later version.
+  *
+  * OscaR is distributed in the hope that it will be useful,
+  * but WITHOUT ANY WARRANTY; without even the implied warranty of
+  * MERCHANTABILITY or FITNESS FOR A PARTICULAR PURPOSE.  See the
+  * GNU Lesser General Public License  for more details.
+  *
+  * You should have received a copy of the GNU Lesser General Public License along with OscaR.
+  * If not, see http://www.gnu.org/licenses/lgpl-3.0.en.html
+  ******************************************************************************/
+
+import org.locationtech.jts.algorithm.MinimumBoundingCircle
+import org.locationtech.jts.geom.impl.CoordinateArraySequence
+import org.locationtech.jts.geom.{Geometry, Point}
+import oscar.cbls.Store
+import oscar.cbls.core.computation._
+import oscar.cbls.core.propagation.{Checker, PropagationElement}
+
+case class GeometryValue(val geometry:Geometry)(
+  var inputCentreOfOverApproximatingCircle:Option[Point] = None,
+  var inputOverApproximatingRadius:Option[Double] = None) {
+
+  def computeEnclosingCircle(): Unit ={
+    val algo = new MinimumBoundingCircle(geometry)
+    inputCentreOfOverApproximatingCircle = Some(new Point(new CoordinateArraySequence(Array(algo.getCentre)),geometry.getFactory))
+    inputOverApproximatingRadius = Some(algo.getRadius)
+  }
+  //une value dérivée est soit:
+  // donnée
+  // Calculée à partir de geometry
+  //on ne considère pas le cas de calculé à partir des va leurs d'origines; on doit alors juste la doner en entrée.
+
+  def centerOfOverApproximatingCircle:Point = inputCentreOfOverApproximatingCircle match{
+    case Some(c) => c
+    case None =>
+      computeEnclosingCircle()
+      inputCentreOfOverApproximatingCircle.get
+  }
+
+  def distance(x1:Double,y1:Double,x2:Double,y2:Double):Double = {
+    Math.sqrt(Math.pow(x1-x2,2.0) + Math.pow(y1 - y2,2.0))
+  }
+  def overApproximatingRadius:Double = inputOverApproximatingRadius match{
+    case Some(r) => r
+    case None =>
+      computeEnclosingCircle()
+      inputOverApproximatingRadius.get
+  }
+
+  def mightOverlapBasedOnOverApproximatingValues(other:GeometryValue):Boolean = {
+    val toReturn = (centerOfOverApproximatingCircle distance other.centerOfOverApproximatingCircle) <= (overApproximatingRadius + other.overApproximatingRadius)
+    println("mightOverlapBasedOnOverApproximatingValues returned " + toReturn)
+    toReturn
+  }
+}
+
+case class CBLSGeometryVar(store: Store,
+                      initialValue: GeometryValue,
+                      givenName: String = null)
+  extends CBLSAtomicVar[GeometryValue](store: Store,
+    initialValue,
+    givenName: String ){
+
+  def createClone:CBLSGeometryVar = {
+    val clone = new CBLSGeometryVar(
+      store,
+      this.value,
+      "clone of " + this.name)
+
+    clone <== this
+    clone
+  }
+
+  def <== (g: ChangingAtomicValue[GeometryValue]): Unit ={
+    new IdentityGeometry(this, g)
+  }
+
+
+  override def performNotificationToListeningInv(inv: PropagationElement, id: Int, oldVal: GeometryValue, newVal: GeometryValue): Unit = {
+    val target = inv.asInstanceOf[GeometryNotificationTarget]
+    target.notifyGeometryChange(this,id,oldVal,newVal)
+  }
+
+}
+
+/** an invariant that is the identity function
+  * @author renaud.delandtsheer@cetic.be
+  */
+class IdentityGeometry(toValue:CBLSGeometryVar, fromValue:ChangingAtomicValue[GeometryValue])
+  extends Invariant with GeometryNotificationTarget{
+
+  registerStaticAndDynamicDependency(fromValue)
+  toValue.setDefiningInvariant(this)
+  finishInitialization()
+
+  toValue := fromValue.value
+
+
+  override def notifyGeometryChange(a: ChangingAtomicValue[GeometryValue], id: Int, oldVal: GeometryValue, newVal: GeometryValue): Unit = {
+    toValue := newVal
+  }
+
+  override def checkInternals(c:Checker){
+    c.check(toValue.value == fromValue.value)
+  }
+}
+
+trait GeometryNotificationTarget{
+  def notifyGeometryChange(a:ChangingAtomicValue[GeometryValue],id:Int,oldVal:GeometryValue,newVal:GeometryValue)
+}
+
+case class CBLSGeometryConst(store:Store, override val value:GeometryValue, givenName:String = "")
+  extends CBLSAtomicConst[GeometryValue](value){
+  override def name = if (givenName == null) value.toString else givenName
+  override def toString:String = if (givenName == null) value.toString else givenName
+}
+
+class CBLSGeometryInvariant(store:Store,
+                            initialValue:GeometryValue)
+  extends AtomicInvariant[GeometryValue](initialValue){
+
+  def createClone:CBLSGeometryVar = {
+    val clone = new CBLSGeometryVar(
+      store,
+      this.value,
+      "clone of " + this.name)
+
+    clone <== this
+    clone
+  }
+
+
+
+  override def performNotificationToListeningInv(inv: PropagationElement, id: Int, oldVal: GeometryValue, newVal: GeometryValue): Unit = {
+    val target = inv.asInstanceOf[GeometryNotificationTarget]
+    target.notifyGeometryChange(this,id,oldVal,newVal)
+  }
+}
+
+
+