--- conflicted
+++ resolved
@@ -90,277 +90,6 @@
     *
     * @param vehicle the vehicle on which the value is computed
     * @param routes the sequence representing the route of all vehicle
-<<<<<<< HEAD
-    * @return the value of the constraint for the given vehicle
-    */
-
-  def computeVehicleValueFromScratch(vehicle : Long, routes : IntSequence):U
-
-
-  def restoreListValues(valueAtCheckpoint : List[ModifiedValues[U]]) : Unit = {
-    valueAtCheckpoint match{
-      case Nil =>
-      case head :: queue =>
-        vehicleValues(head.vehicle) =  head.value
-        assignVehicleValue(head.vehicle,head.value)
-        changedVehiclesSinceCheckpoint0(head.vehicle) = head.hasChangedSinceCheckpoint0
-        restoreListValues(queue)
-    }
-  }
-
-  def restoreValueAtCheckpoint(checkpoint : IntSequence,checkpointLevel:Long): Unit ={
-    //   println("Roll Back - Actual Chkpnt Lvl : " + currentCheckpointLevel + " Chkpnt to restore : " + checkpointLevel)
-    if (checkpointLevel != currentCheckpointLevel){
-      restoreListValues(currentCheckpointHowToRollBack)
-      val (bij,search,rb) = checkpointStack.rollBackAndOutputValue(checkpoint,checkpointLevel)
-      currentCheckpointBijection = bij
-      currentCheckpointSearcher = search
-      currentCheckpointHowToRollBack = rb
-    }
-    bijForPreCompute = currentCheckpointBijection
-    vehicleSearcher = currentCheckpointSearcher
-    restoreListValues(currentCheckpointHowToRollBack)
-    currentCheckpointLevel = checkpointLevel
-    currentCheckpointRoute = checkpoint
-    currentCheckpointHowToRollBack = Nil
-    //   println("New Checkpoint Level : " + checkpointLevel)
-    //   println("Route After Checkpoint : ")
-    //   println(currentCheckpointRoute)
-  }
-
-  /** This method convert the computation steps received from the sequence into the segemnt type
-    *
-    * @param computationStep the list of computation steps
-    * @param routes the actual route
-    * @param prevRoutes the previous route before the steps
-    *
-    * @return the list of segment corresponding to the computation steps
-    */
-  def convertComputationStepToSegment(computationSteps : List[ComputationStep],routes : IntSequence,prevRoutes : IntSequence): List[Segment[T]] ={
-
-    //println(computationSteps.mkString(","))
-    //println("Actual route : " + routes)
-    //println("Previous route : " + prevRoutes)
-    val toReturn =
-    computationSteps.flatMap(step => {
-      step match {
-        case FetchFromPreCompute(startNodePosition, endNodePosition, rev) =>
-          //          val realStartNodePosition = bijection(startNodePosition)
-          //          val realEndNodePosition = bijection(endNodePosition)
-          //          println("Start Node position : " + startNodePosition + " - Node at startNodePosition : " + prevRoutes.valueAtPosition(startNodePosition).get + " -- RealStartNodePosition : " + realStartNodePosition + " - Node atRealStartNodePOsitiono : " + prevRoutes.valueAtPosition(realStartNodePosition).get)
-          //          println("End Node position : " + endNodePosition + " - Node at endNodePosition : " + prevRoutes.valueAtPosition(endNodePosition).get + " -- RealEndNodePosition : " + realEndNodePosition + " - Node atRealEndNodePOsitiono : " + prevRoutes.valueAtPosition(realEndNodePosition).get)
-          //TODO: improve this; valueAtPosition is where most of the time is wasted.
-          val startNode = prevRoutes.valueAtPosition(startNodePosition).get
-          val endNode = prevRoutes.valueAtPosition(endNodePosition).get
-          //println("NextEndNode : " + explorer.get.value)
-          if (!rev) {
-            Some (PreComputedSubSequence(startNode, preComputedValues(startNode), endNode, preComputedValues(endNode)))
-          } else {
-            Some (FlippedPreComputedSubSequence(startNode,preComputedValues(startNode),endNode,preComputedValues(endNode)))
-          }
-        case FromScratch(fromNode,toNode,topOfStack) =>
-          var newNodeList:List[NewNode[T]] = Nil
-          for (nodePos <- fromNode to toNode) {
-            val node = (
-              if (topOfStack)
-                routes.valueAtPosition(nodePos).get
-              else
-                prevRoutes.valueAtPosition(nodePos).get)
-            newNodeList = NewNode[T](node)::newNodeList
-          }
-          newNodeList.reverse
-      }
-    })
-    toReturn
-  }
-
-  /**
-    *
-    * @param fs a segment which need from scratch computation
-    * @return the nodes at the extremities of segment
-    */
-  def fromScratchToNode (fs: FromScratch): (Long, Long) = {
-    if (!stackDone){
-      // no stack donen so we can use the current route to know the nodes
-      val fromNode = routes.newValue.valueAtPosition(fs.fromPosAtCheckpoint0).get
-      val toNode = routes.newValue.valueAtPosition(fs.toPosAtCheckpoint0).get
-      (fromNode, toNode)
-    }
-    else{
-      // current bijection is stacked. If fs is not the last inserted node, we need to look at the previous value of the routes
-      if (fs.topOfStack){
-        require(fs.fromPosAtCheckpoint0 == fs.toPosAtCheckpoint0)
-        val node = routes.newValue.valueAtPosition(fs.fromPosAtCheckpoint0).get
-        (node, node)
-      }
-      else{
-        val fromNode = prevRoutes.valueAtPosition(fs.fromPosAtCheckpoint0).get
-        val toNode = prevRoutes.valueAtPosition(fs.toPosAtCheckpoint0).get
-        (fromNode, toNode)
-      }
-    }
-  }
-
-
-  def bijection(x: Long): Long = {
-    bijForPreCompute.fun(x)
-  }
-
-
-  override def notifySeqChanges(v: ChangingSeqValue, d: Int, changes: SeqUpdate): Unit = {
-    val updates = digestUpdates(changes)
-    updates match{
-      case None => for (vehicle <- vehicles){
-        assignVehicleValue(vehicle,computeVehicleValueFromScratch(vehicle,routes.value))
-      }
-      case Some(x) if !checkpoint0Defined =>
-        for (vehicle <- vehicles){
-          assignVehicleValue(vehicle,computeVehicleValueFromScratch(vehicle,routes.value))
-        }
-      case Some(x) => applyUpdates(x,changes.newValue)
-    }
-  }
-
-  private def digestUpdates(changes: SeqUpdate): Option[UpdatedValues] = {
-    changes match {
-      case s@SeqUpdateDefineCheckpoint(prev: SeqUpdate, activeCheckpoint: Boolean, checkpointLevel) =>
-        val prevUpdates = digestUpdates(prev)
-
-        bijForPreCompute =
-          if (checkpoint0Defined && checkpointLevel != 0L)
-            bijForPreCompute.commitStackedUpdatesToConcrete()
-          else
-            ConcreteFunctionForPreCompute(s.newValue)
-
-        vehicleSearcher = vehicleSearcher.regularize
-
-        checkpointAtLevel0 = if (checkpointLevel == 0L) s.newValue else checkpointAtLevel0
-
-        //println("Define Checkpoint : " + checkpointLevel)
-        //println(changedVehiclesSinceCheckpoint0)
-        if (!checkpoint0Defined){
-          // we are creating the first checkpoint. We need to do pre-compute for all vehicle
-          for (vehicle <- 0L until v) performPreCompute(vehicle,checkpointAtLevel0,preComputedValues)
-        } else {
-          if(checkpointLevel == 0L){
-            //println("PreCompute :")
-            //println(s.newValue)
-            //println(changedVehiclesSinceCheckpoint0)
-            for (vehicle <- changedVehiclesSinceCheckpoint0.indicesAtTrue)
-              performPreCompute(vehicle,checkpointAtLevel0,preComputedValues)
-          }
-        }
-
-        if (checkpoint0Defined) changedVehiclesSinceCheckpoint0.all_=(false)
-
-        val updates = new UpdatedValues()
-
-        if (prevUpdates.isEmpty) changedVehiclesSinceLastApplyUpdate.all_=(true)
-        stackDone = false
-        prevRoutes = s.newValue
-        applyUpdates(updates,changes.newValue) //we need to compute the output when we are defining a checkpoint for restoration
-
-        if (checkpointLevel != 0L){
-          //println("Pushing ChckPnt")
-          //println("At Checkpoint " + currentCheckpointLevel + " route is : " + currentCheckpointRoute)
-          checkpointStack.defineCheckpoint(currentCheckpointRoute,currentCheckpointLevel,(currentCheckpointBijection,currentCheckpointSearcher,currentCheckpointHowToRollBack))
-        }
-        currentCheckpointLevel = checkpointLevel
-        currentCheckpointRoute = s.newValue
-        currentCheckpointSearcher = vehicleSearcher
-        currentCheckpointBijection = bijForPreCompute
-        currentCheckpointHowToRollBack = Nil
-        //println("Define Checkpoint Level : " + checkpointLevel)
-        //println(currentCheckpointRoute)
-        checkpoint0Defined = true
-
-        Some(new UpdatedValues())
-
-      case s@SeqUpdateRollBackToCheckpoint(checkpoint: IntSequence, checkpointLevel) =>
-        restoreValueAtCheckpoint(checkpoint, checkpointLevel)
-        changedVehiclesSinceLastApplyUpdate.all_=(false)
-        //println("Route After Checkpoint : ")
-        //println(s.newValue)
-        stackDone = false
-        prevRoutes = s.newValue
-        val toReturn = new UpdatedValues()
-        Some(toReturn)
-
-      case s@SeqUpdateInsert(value: Long, pos: Int, prev: SeqUpdate) =>
-        val prevUpdates = digestUpdates(prev)
-        prevUpdates match {
-          case None => None
-          case Some(updates) =>
-            vehicleSearcher = vehicleSearcher.push(s.oldPosToNewPos)
-            val vehicle  = vehicleSearcher.vehicleReachingPosition(pos)
-            changedVehiclesSinceLastApplyUpdate(vehicle) = true
-            bijForPreCompute = if (checkpoint0Defined)  // if a level 0L checkpoint was defined, the bijection exists. So we can update it
-              bijForPreCompute.stackInsert(value, pos) // we stack an insert
-            else // else, the bijection does not exist
-              bijForPreCompute
-            stackDone = true
-            prevRoutes = prev.newValue
-            Some(new UpdatedValues())
-        }
-
-      case s@SeqUpdateRemove(pos: Int, prev: SeqUpdate) =>
-        val prevUpdates = digestUpdates(prev)
-        prevUpdates match {
-          case None => None
-          case Some(updates) =>
-            // same as insert
-            val vehicle = vehicleSearcher.vehicleReachingPosition(pos)
-            changedVehiclesSinceLastApplyUpdate(vehicle) = true
-            vehicleSearcher = vehicleSearcher.push(s.oldPosToNewPos)
-            bijForPreCompute =
-              if (checkpoint0Defined)
-                bijForPreCompute.stackDelete(pos)
-              else
-                bijForPreCompute
-            stackDone = true
-            prevRoutes = prev.newValue
-            Some(new UpdatedValues())
-        }
-
-      case s@SeqUpdateMove(fromPosIncluded: Int, toPosIncluded: Int, afterPos: Int, flip: Boolean, prev: SeqUpdate) =>
-        val prevUpdates = digestUpdates(prev)
-        prevUpdates match{
-          case None => None
-          case Some(updates) =>
-            val sourceVehicleOfMove = vehicleSearcher.vehicleReachingPosition(fromPosIncluded)
-            val targetVehicleOfMove = vehicleSearcher.vehicleReachingPosition(afterPos)
-            vehicleSearcher = vehicleSearcher.push(s.oldPosToNewPos)
-            changedVehiclesSinceLastApplyUpdate(sourceVehicleOfMove) = true
-            changedVehiclesSinceLastApplyUpdate(targetVehicleOfMove) = true
-            bijForPreCompute =
-              if (checkpoint0Defined)
-                bijForPreCompute.stackMove(fromPosIncluded, toPosIncluded, afterPos, flip)
-              else
-                bijForPreCompute
-            stackDone = true
-            prevRoutes = prev.newValue
-            Some(new UpdatedValues())
-        }
-
-      case SeqUpdateLastNotified(value: IntSequence) =>
-        require(value quickEquals routes.value)
-        changedVehiclesSinceLastApplyUpdate.all_=(false)
-        val initValue = new UpdatedValues()
-        Some(new UpdatedValues())
-
-      case SeqUpdateAssign(value: IntSequence) =>
-        checkpoint0Defined = false
-        bijForPreCompute = ConcreteFunctionForPreCompute(value)
-        None
-    }
-  }
-
-  /**
-    * affect to global variables the values contained in updates. Then for all vehicles impacted by the last changes, compute
-    * and affect the new value of the output
-    * @param updates obtained from digestUpdates
-=======
->>>>>>> 1ee75bc3
     */
   def computeVehicleValueFromScratch(vehicle : Long, routes : IntSequence, save: Boolean = true): U
 
@@ -374,64 +103,6 @@
 
   def notifyTime: Long = gc.notifyTime
 
-<<<<<<< HEAD
-class ModifiedValues[@specialized(Long) U](val vehicle : Long,
-                                           val value : U,
-                                           val hasChangedSinceCheckpoint0 : Boolean){
-  override def toString: String = {
-    "ModifiedValues(" + vehicle + "," + value + "," + hasChangedSinceCheckpoint0 + ")"
-  }
-}
-
-trait Segment[@specialized T]{}
-
-/**
-  * This represents a subsequence starting at startNode and ending at endNode.
-  * This subsequence was present in the global sequence when the pre-computation was performed
-  * @param startNode the first node of the subsequence
-  * @param startNodeValue the T value that the pre-computation associated with the node "startNode"
-  * @param endNode the last node of the subsequence
-  * @param endNodeValue the T value that the pre-computation associated with the node "endNode"
-  * @tparam T the type of precomputation
-  */
-case class PreComputedSubSequence[@specialized T](startNode:Long,
-                                                  startNodeValue:T,
-                                                  endNode:Long,
-                                                  endNodeValue:T) extends Segment[T]{
-  override def toString: String = {
-    "PreComputedSubSequence (StartNode : " + startNode + " - value : " + startNodeValue + " EndNode : " + endNode + " - value " + endNodeValue + ")"
-  }
-}
-
-/**
-  * This represents a subsequence starting at startNode and ending at endNode.
-  * This subsequence was not present in the global sequence when the pre-computation was performed, but
-  * the flippedd subsequence obtained by flippig it was present in the global sequence when the pre-computation was performed, but
-  * @param startNode the first node of the subsequence (it was after the endNode when pre-computation ws performed)
-  * @param startNodeValue the T value that the pre-computation associated with the node "startNode"
-  * @param endNode the last node of the subsequence (it was before the endNode when pre-computation ws performed)
-  * @param endNodeValue the T value that the pre-computation associated with the node "endNode"
-  * @tparam T the type of precomputation
-  */
-case class FlippedPreComputedSubSequence[@specialized T](startNode:Long,
-                                                         startNodeValue:T,
-                                                         endNode:Long,
-                                                         endNodeValue:T) extends Segment[T]{
-  override def toString: String = {
-    "FlippedPreComputedSubSequence (StartNode : " + startNode + " - value : " + startNodeValue + " EndNode : " + endNode + " - value " + endNodeValue + ")"
-  }
-}
-
-/**
-  * This represent that a node that was not present in the initial sequence when pre-computation was performed.
-  * @param node
-  */
-case class NewNode[@specialized T](node:Long) extends Segment[T]{
-  override def toString: String = {
-    "NewNode - Node : " + node
-  }
-=======
   def notifyCount: Long = gc.notifyCount
 
->>>>>>> 1ee75bc3
 }