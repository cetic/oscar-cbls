package oscar.cbls.business.routing.neighborhood

/*******************************************************************************
  * OscaR is free software: you can redistribute it and/or modify
  * it under the terms of the GNU Lesser General Public License as published by
  * the Free Software Foundation, either version 2.1 of the License, or
  * (at your option) any later version.
  *
  * OscaR is distributed in the hope that it will be useful,
  * but WITHOUT ANY WARRANTY; without even the implied warranty of
  * MERCHANTABILITY or FITNESS FOR A PARTICULAR PURPOSE.  See the
  * GNU Lesser General Public License  for more details.
  *
  * You should have received a copy of the GNU Lesser General Public License along with OscaR.
  * If not, see http://www.gnu.org/licenses/lgpl-3.0.en.html
  ******************************************************************************/

import oscar.cbls.algo.search.{HotRestart, IdenticalAggregator}
import oscar.cbls.business.routing.model.VRP
import oscar.cbls.core.search.{First, EasyNeighborhoodMultiLevel, LoopBehavior}
import oscar.cbls._


/**
  * base class for point insertion moves
  * @author renaud.delandtsheer@cetic.be
  */
abstract class InsertPoint(vrp: VRP,
                           neighborhoodName: String,
                           positionIndependentMoves:Boolean)
  extends EasyNeighborhoodMultiLevel[InsertPointMove](neighborhoodName){

  val v = vrp.v
  val seq = vrp.routes

  var insertAtPositionForInstantiation:Long = -1L
  var insertedPointForInstantiation:Long = -2L
  var pointWhereToInsertAfter:Long = -3L

  override def instantiateCurrentMove(newObj: Long) =
    InsertPointMove(insertedPointForInstantiation, insertAtPositionForInstantiation, pointWhereToInsertAfter, positionIndependentMoves, newObj, this, vrp, neighborhoodNameToString)

  def doMove(insertedPoint: Long, insertAtPosition:Long) {
    seq.insertAtPosition(insertedPoint, insertAtPosition)
  }
<<<<<<< HEAD

  def doMovePositionIndependent(insertedPoint:Int, insertAfterPointForInstantiation:Int): Unit ={
=======
  def doMovePositionIndependent(insertedPoint:Long, insertAfterPointForInstantiation:Long): Unit ={
>>>>>>> 42be4316
    seq.newValue.positionOfAnyOccurrence(insertAfterPointForInstantiation) match{
      case Some(p) => seq.insertAtPosition(insertedPoint, p+1L)
      case None => throw new Error("position independent move is value based, and value was not available at time of commit")
    }
  }
}

case class InsertPointMove(insertedPoint: Long,
                           insertAtPosition: Long,
                           insertAfterPointForInstantiation:Long,
                           positionIndependentMoves:Boolean,
                           override val objAfter: Long,
                           override val neighborhood: InsertPoint,
                           vrp:VRP,
                           override val neighborhoodName: String = "InsertPointMove")
  extends VRPSMove(objAfter, neighborhood, neighborhoodName, vrp){

  //TODO
  override def impactedPoints: List[Long] = List(insertedPoint)

  override def commit() {
    if (positionIndependentMoves) {
      neighborhood.doMovePositionIndependent(insertedPoint, insertAfterPointForInstantiation)
    } else {
      neighborhood.doMove(insertedPoint, insertAtPosition)
    }
  }

  override def toString: String =
    neighborhoodName + ":InsertPoint(insertedPoint:" + insertedPoint +
      (if (positionIndependentMoves) " afterPoint " + insertAfterPointForInstantiation + " positionIndependent"
      else " atPosition:" + insertAtPosition) + objToString + ")"

  override def shortString:String =
    "InsertPoint(" + insertedPoint +
      (if (positionIndependentMoves) " after " + insertAfterPointForInstantiation + " pi"
      else " atPos:" + insertAtPosition) + ")"
}


/**
  * Inserts an unrouted point in a route. The size of the neighborhood is O(u*n).
  * where u is the number of unrouted points, and n is the number of routed points
  * it can be cut down to u*k by using the relevant neighbors, and specifying k neighbors for each unrouted point
  * @param unroutedNodesToInsert the nodes that this neighborhood will try to insert SHOULD BE NOT ROUTED
  * @param relevantPredecessor a function that, for each unrouted node gives a list of routed node
  *                          such that it is relevant to insert the unrouted node after this routed node
  * @param vrp the routing problem
  * @param neighborhoodName the name of this neighborhood
  * @param selectNodeBehavior how should it iterate on nodes to insert?
  * @param selectInsertionPointBehavior how should it iterate on position for insertion?
  * @param hotRestart set to true for a hot restart feature on the node to insert
  * @param nodeSymmetryClass a function that input the ID of an unrouted node and returns a symmetry class;
  *                      ony one of the unrouted node in each class will be considered for insert
  *                      Long.MinValue is considered different to itself
  *                      if you set to None this will not be used at all
  * @param hotRestartOnNextSymmetryClass when you have symmetries among points to insert and hotRestart,
  *                                  this option will try to have the hotRestart starting
  *                                  at a different symmetry class than the last one.
  * @author renaud.delandtsheer@cetic.be
  * @author Florent Ghilain (UMONS)
  * @author yoann.guyot@cetic.be
  */
case class InsertPointUnroutedFirst(unroutedNodesToInsert: () => Iterable[Long],
                                    relevantPredecessor: () => Long => Iterable[Long],
                                    vrp: VRP,
                                    neighborhoodName: String = "InsertPointUnroutedFirst",
                                    hotRestart: Boolean = true,
                                    selectNodeBehavior:LoopBehavior = First(),
                                    selectInsertionPointBehavior:LoopBehavior = First(),
                                    nodeSymmetryClass:Option[Long => Long] = None,
                                    hotRestartOnNextSymmetryClass:Boolean = false,
                                    positionIndependentMoves:Boolean = false)
  extends InsertPoint(vrp: VRP,neighborhoodName,positionIndependentMoves){

  //the indice to start with for the exploration
  var startIndice: Long = 0L

  override def exploreNeighborhood(initialObj: Long): Unit = {
    val seqValue = seq.defineCurrentValueAsCheckpoint(true)

    def evalObjAndRollBack() : Long = {
      val a = obj.value
      seq.rollbackToTopCheckpoint(seqValue)
      a
    }

    val iterationSchemeOnZone =
      if (hotRestart) HotRestart(unroutedNodesToInsert(), startIndice)
      else unroutedNodesToInsert()

    val iterationScheme = nodeSymmetryClass match {
      case None => iterationSchemeOnZone
      case Some(s) => IdenticalAggregator.removeIdenticalClassesLazily(iterationSchemeOnZone, s)
    }

    val relevantNeighborsNow = relevantPredecessor()

    val (nodeToInsertIterator,notifyFound1) = selectNodeBehavior.toIterator(iterationScheme)

    while (nodeToInsertIterator.hasNext) {
      insertedPointForInstantiation = nodeToInsertIterator.next()
      assert(!vrp.isRouted(insertedPointForInstantiation),
        "The search zone should be restricted to unrouted nodes when inserting.")

      val (positionToInsertIterable,notifyFound2) =
        selectInsertionPointBehavior.toIterable(relevantNeighborsNow(insertedPointForInstantiation))

      for(a <- positionToInsertIterable){
        pointWhereToInsertAfter = a
        seqValue.positionOfAnyOccurrence(pointWhereToInsertAfter) match {
          case None => //not routed?!
          case Some(position) =>
            insertAtPositionForInstantiation = position + 1L

            doMove(insertedPointForInstantiation, insertAtPositionForInstantiation)

            if (evaluateCurrentMoveObjTrueIfSomethingFound(evalObjAndRollBack())) {
              notifyFound1()
              notifyFound2()
            }
        }
      }
    }

    seq.releaseTopCheckpoint()

    //hotRestart stuff for next call
    startIndice = if (hotRestartOnNextSymmetryClass) {
      if (nodeToInsertIterator.hasUnboundedNext())
        nodeToInsertIterator.unboundedNext()
      else iterationScheme.head
    } else{insertedPointForInstantiation + 1L}

  }

  //this resets the internal state of the Neighborhood
  override def reset(): Unit = {
    startIndice = 0L
  }
}

/**
<<<<<<< HEAD
  * OnePoint inserts a neighborhood that primarily iterates over insertion points, and then over points that can be inserted.
  * @param insertionPoints the positions where we can insert points, can be unrouted, in this case it is ignored (but time is wasted)
=======
  * OnePoint insert neighborhood htat primarily iterates over insertion point,s and then over poitns that can be iserted.
  * @param insertionPositions the positions where we can insert points, can be unrouted, in this case it is ignored (but time is wasted)
>>>>>>> 42be4316
  * @param relevantSuccessorsToInsert the points to insert, given an insertion point
  * @param vrp the routing problem
  * @param neighborhoodName the name of the neighborhood
  * @param selectInsertionPointBehavior specifies how the insertion point should be selected
  * @param selectInsertedNodeBehavior specifies how the inserted point should be selected
  * @param hotRestart hot restart on the insertion point
  * @param insertedPointsSymetryClass a function that input the ID of an unrouted node and returns a symmetry class;
  *                      ony one of the unrouted node in each class will be considered for insert
  *                      Long.MinValue is considered different to itself
  *                      if you set to None this will not be used at all
  * @author renaud.delandtsheer@cetic.be
  */
case class InsertPointRoutedFirst(insertionPositions:()=>Iterable[Long],
                                  relevantSuccessorsToInsert: () => Long => Iterable[Long],
                                  vrp: VRP,
                                  neighborhoodName: String = "InsertPointRoutedFirst",
                                  selectInsertionPointBehavior:LoopBehavior = First(),
                                  selectInsertedNodeBehavior:LoopBehavior = First(),
                                  hotRestart: Boolean = true,
                                  insertedPointsSymetryClass:Option[Long => Long] = None,
                                  positionIndependentMoves:Boolean = false)
  extends InsertPoint(vrp: VRP,neighborhoodName,positionIndependentMoves) {

  //the indice to start with for the exploration
  var startIndice: Long = 0

  override def exploreNeighborhood(initialObj: Long): Unit = {
    val seqValue = seq.defineCurrentValueAsCheckpoint(true)

    def evalObjAndRollBack() : Long = {
      val a = obj.value
      seq.rollbackToTopCheckpoint(seqValue)
      a
    }

    val unroutedNodesToInsertNow = relevantSuccessorsToInsert()

    val (iterationSchemeOnInsertionPointIterator,notifyFound1) =
      selectInsertionPointBehavior.toIterator(
        if (hotRestart) HotRestart(insertionPositions(), startIndice)  //TODO: this map is not good!
        else insertionPositions() //TODO: this map is not good!
      )

    while (iterationSchemeOnInsertionPointIterator.hasNext) {

      pointWhereToInsertAfter = longToInt(iterationSchemeOnInsertionPointIterator.next())

      seqValue.positionOfAnyOccurrence(pointWhereToInsertAfter) match{
        case None => //not routed?
        case Some(position) =>
          insertAtPositionForInstantiation = position + 1L

          val (iteratorOnPointsToInsert,notifyFound2) = selectInsertedNodeBehavior.toIterator(insertedPointsSymetryClass match {
            case None => unroutedNodesToInsertNow(pointWhereToInsertAfter)
            case Some(s) => IdenticalAggregator.removeIdenticalClassesLazily(unroutedNodesToInsertNow(pointWhereToInsertAfter), s)
          })

          while (iteratorOnPointsToInsert.hasNext) {
            insertedPointForInstantiation = iteratorOnPointsToInsert.next()

            doMove(insertedPointForInstantiation, insertAtPositionForInstantiation)

            if (evaluateCurrentMoveObjTrueIfSomethingFound(evalObjAndRollBack())) {
              notifyFound1()
              notifyFound2()
            }
          }
      }
    }

    seq.releaseTopCheckpoint()
    //hot restart
    startIndice = pointWhereToInsertAfter + 1L
  }

  //this resets the internal state of the Neighborhood
  override def reset(): Unit = {
    startIndice = 0L
  }
}<|MERGE_RESOLUTION|>--- conflicted
+++ resolved
@@ -21,6 +21,8 @@
 import oscar.cbls._
 
 
+
+
 /**
   * base class for point insertion moves
   * @author renaud.delandtsheer@cetic.be
@@ -43,12 +45,7 @@
   def doMove(insertedPoint: Long, insertAtPosition:Long) {
     seq.insertAtPosition(insertedPoint, insertAtPosition)
   }
-<<<<<<< HEAD
-
-  def doMovePositionIndependent(insertedPoint:Int, insertAfterPointForInstantiation:Int): Unit ={
-=======
   def doMovePositionIndependent(insertedPoint:Long, insertAfterPointForInstantiation:Long): Unit ={
->>>>>>> 42be4316
     seq.newValue.positionOfAnyOccurrence(insertAfterPointForInstantiation) match{
       case Some(p) => seq.insertAtPosition(insertedPoint, p+1L)
       case None => throw new Error("position independent move is value based, and value was not available at time of commit")
@@ -70,28 +67,28 @@
   override def impactedPoints: List[Long] = List(insertedPoint)
 
   override def commit() {
-    if (positionIndependentMoves) {
+    if(positionIndependentMoves){
       neighborhood.doMovePositionIndependent(insertedPoint, insertAfterPointForInstantiation)
-    } else {
+    }else{
       neighborhood.doMove(insertedPoint, insertAtPosition)
     }
   }
 
   override def toString: String =
     neighborhoodName + ":InsertPoint(insertedPoint:" + insertedPoint +
-      (if (positionIndependentMoves) " afterPoint " + insertAfterPointForInstantiation + " positionIndependent"
+      (if(positionIndependentMoves) " afterPoint " + insertAfterPointForInstantiation + " positionIndependent"
       else " atPosition:" + insertAtPosition) + objToString + ")"
 
   override def shortString:String =
     "InsertPoint(" + insertedPoint +
-      (if (positionIndependentMoves) " after " + insertAfterPointForInstantiation + " pi"
+      (if(positionIndependentMoves) " after " + insertAfterPointForInstantiation + " pi"
       else " atPos:" + insertAtPosition) + ")"
 }
 
 
 /**
   * Inserts an unrouted point in a route. The size of the neighborhood is O(u*n).
-  * where u is the number of unrouted points, and n is the number of routed points
+  * where u is the numberof unrouted points, and n is the number of routed points
   * it can be cut down to u*k by using the relevant neighbors, and specifying k neighbors for each unrouted point
   * @param unroutedNodesToInsert the nodes that this neighborhood will try to insert SHOULD BE NOT ROUTED
   * @param relevantPredecessor a function that, for each unrouted node gives a list of routed node
@@ -100,7 +97,7 @@
   * @param neighborhoodName the name of this neighborhood
   * @param selectNodeBehavior how should it iterate on nodes to insert?
   * @param selectInsertionPointBehavior how should it iterate on position for insertion?
-  * @param hotRestart set to true for a hot restart feature on the node to insert
+  * @param hotRestart set to true fo a hot restart fearture on the node to insert
   * @param nodeSymmetryClass a function that input the ID of an unrouted node and returns a symmetry class;
   *                      ony one of the unrouted node in each class will be considered for insert
   *                      Long.MinValue is considered different to itself
@@ -159,7 +156,7 @@
 
       for(a <- positionToInsertIterable){
         pointWhereToInsertAfter = a
-        seqValue.positionOfAnyOccurrence(pointWhereToInsertAfter) match {
+        seqValue.positionOfAnyOccurrence(pointWhereToInsertAfter) match{
           case None => //not routed?!
           case Some(position) =>
             insertAtPositionForInstantiation = position + 1L
@@ -192,13 +189,8 @@
 }
 
 /**
-<<<<<<< HEAD
-  * OnePoint inserts a neighborhood that primarily iterates over insertion points, and then over points that can be inserted.
-  * @param insertionPoints the positions where we can insert points, can be unrouted, in this case it is ignored (but time is wasted)
-=======
   * OnePoint insert neighborhood htat primarily iterates over insertion point,s and then over poitns that can be iserted.
   * @param insertionPositions the positions where we can insert points, can be unrouted, in this case it is ignored (but time is wasted)
->>>>>>> 42be4316
   * @param relevantSuccessorsToInsert the points to insert, given an insertion point
   * @param vrp the routing problem
   * @param neighborhoodName the name of the neighborhood
