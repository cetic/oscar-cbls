package oscar.cbls.business.routing.model.extensions

import oscar.cbls.business.routing.model.VRP

import scala.annotation.tailrec

/**
<<<<<<< HEAD
 * Created by fg on 12/09/17.
 */
//TODO redeprecate this (Fabian)
//@deprecated("this is overpackaging and shold be deleted","")
class Chains(vrp: VRP, chains: List[List[Int]]) {
=======
  * Created by fg on 12L/09L/1L7.
  */
class Chains(vrp: VRP, chains: List[List[Int]]){
>>>>>>> e04af2fc

  val (chainOfNode, nextNodeInChain, prevNodeInChain, nextNodesInChain, prevNodesInChain) = {

    val chainOfNode: Array[List[Int]] = Array.fill(vrp.n)(List.empty)
    val nextNodeInChain: Array[Option[Int]] = Array.fill(vrp.n)(None)
    val prevNodeInChain: Array[Option[Int]] = Array.fill(vrp.n)(None)
    val nextNodesInChain: Array[List[Int]] = Array.fill(vrp.n)(List.empty)
    val prevNodesInChain: Array[List[Int]] = Array.fill(vrp.n)(List.empty)

    @tailrec
    def proceedChain(toProceed: List[Int], previousNodes:List[Int], chain:List[Int]): Unit ={
      toProceed match {
        case Nil =>
        case head :: tail =>
          chainOfNode(head) = chain
          if(previousNodes.nonEmpty)nextNodeInChain(previousNodes.last) = Some(head)
          prevNodeInChain(head) = previousNodes.lastOption
          nextNodesInChain(head) = tail
          prevNodesInChain(head) = previousNodes

          proceedChain(tail,previousNodes :+ head,chain)
      }
    }

    for(chain <- chains) proceedChain(chain,List.empty,chain)
    for(node <- vrp.nodes if chainOfNode(node).isEmpty) proceedChain(List(node), List.empty, List(node))
    (chainOfNode,nextNodeInChain,prevNodeInChain,nextNodesInChain,prevNodesInChain)
  }

  val heads: List[Int] = chains.map(_.head)

  def firstNodeInChainOfNode(node: Int): Int = chainOfNode(node).head
  def lastNodeInChainOfNode(node: Int): Int = chainOfNode(node).last

  def isHead(node: Int): Boolean = !vrp.isADepot(node) && chainOfNode(node).head == node
  def isLast(node: Int): Boolean = chainOfNode(node).last == node
}<|MERGE_RESOLUTION|>--- conflicted
+++ resolved
@@ -5,17 +5,9 @@
 import scala.annotation.tailrec
 
 /**
-<<<<<<< HEAD
- * Created by fg on 12/09/17.
- */
-//TODO redeprecate this (Fabian)
-//@deprecated("this is overpackaging and shold be deleted","")
-class Chains(vrp: VRP, chains: List[List[Int]]) {
-=======
-  * Created by fg on 12L/09L/1L7.
+  * Created by fg on 12/09/17.
   */
 class Chains(vrp: VRP, chains: List[List[Int]]){
->>>>>>> e04af2fc
 
   val (chainOfNode, nextNodeInChain, prevNodeInChain, nextNodesInChain, prevNodesInChain) = {
 
