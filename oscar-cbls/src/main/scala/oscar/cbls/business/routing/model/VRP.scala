package oscar.cbls.business.routing.model

/*******************************************************************************
  * OscaR is free software: you can redistribute it and/or modify
  * it under the terms of the GNU Lesser General Public License as published by
  * the Free Software Foundation, either version 2.1 of the License, or
  * (at your option) any later version.
  *
  * OscaR is distributed in the hope that it will be useful,
  * but WITHOUT ANY WARRANTY; without even the implied warranty of
  * MERCHANTABILITY or FITNESS FOR A PARTICULAR PURPOSE.  See the
  * GNU Lesser General Public License  for more details.
  *
  * You should have received a copy of the GNU Lesser General Public License along with OscaR.
  * If not, see http://www.gnu.org/licenses/lgpl-3.0.en.html
  ******************************************************************************/

import oscar.cbls._
import oscar.cbls.algo.search.KSmallest
import oscar.cbls.algo.seq.IntSequence
import oscar.cbls.business.routing._
import oscar.cbls.lib.invariant.seq.Content
import oscar.cbls.lib.invariant.set.Diff

import scala.collection.immutable.{List, SortedSet}

/**
 * The class constructor models a VRP problem with N points (deposits and customers)
 * and V vehicles.
 *
 * Vehicles are supposed to leave from their depot, and come back to it.
 * they all have a different depot (but yo ucan put them at the same place if you want)
 *
 * Info: after instantiation, each customer point is unrouted, and each vehicle loop on his deposit.
 *
 * @param n the number of points (deposits and customers) in the problem.
 * @param v the number of vehicles.
 * @param m the model.
 * @author renaud.delandtsheer@cetic.be
 * @author Florent Ghilain (UMONS)
 */
class VRP(val m: Store, val n: Int, val v: Int, maxPivotPerValuePercent:Long = 4L) {

  val routes = new CBLSSeqVar(m, IntSequence(0L until v), n-1L, "routes", maxPivotPerValuePercent=maxPivotPerValuePercent)

  /**
   * the range of nodes (customers and deposits including) of the problem.
   */
  val nodes = 0L until n

  /**
   * the range of the vehicles of the problem.
   */
  val vehicles = 0L until v

  //TODO: Renaud: enlever çà!
  val vehicleOfNode = vehicleOfNodes(routes.createClone(),v)

  val routed = Content(routes.createClone(50L)).setName("routed nodes")
  val unrouted = Diff(CBLSSetConst(SortedSet(nodes:_*)),routed).setName("unrouted nodes")

  /**
   * Returns if a given point is a depot.
   *
   * @param n the point queried.
   * @return true if the point is a depot, else false.
   */
  def isADepot(n:Long): Boolean = { n < v }

  def kFirst(k: Long, values:(Long) => Iterable[Long], filter: Long => Long => Boolean = _ => _ => true)(node: Long): Iterable[Long] = {
    if (k >= n - 1L) return values(node).filter(filter(node))

    KSmallest.kFirst(k: Long, values(node), filter(node))
  }

  /**
   * Returns if a given point is still routed.
   *
   * @param n the point queried.
   * @return true if the point is still routed, else false.
   */
  def isRouted(n:Long): Boolean = {routes.value.contains(n)}

  /**
    * Returns if a given point is still routed.
    *
    * @param n the point queried.
    * @return true if the point is not routed, else false.
    */
  def isUnrouted(n:Long): Boolean = {!routes.value.contains(n)}

  /**
   * This function is intended to be used for testing only.
   * setCircuit(List(1L,2L,3L,4L)) produces the following route :
   * 1L -> 2L -> 3L -> 4L (-> 1L)
   */
  def setCircuit(nodes: Iterable[Long]): Unit = {
    routes := IntSequence(nodes)
    for(v <- 0L until v) require(routes.value.contains(v))
  }

<<<<<<< HEAD
  /**
    * Returns an iterable representing the set of unrouted nodes
    *
    * @return the unrouted nodes
    */
  def unroutedNodes:Iterable[Int] = nodes.filterNot(isRouted)

  /**
    * Checks whether two nodes are in the same wehicle
    *
    * @param node1 the first node who must be in the route
    * @param node2 the second node
    * @return true iff node1 is in the route and has the same wehicle than node2
    */
  def onSameVehicle()(node1:Int,node2:Int): Boolean = {
    vehicleOfNode(node1) == vehicleOfNode(node2) && isRouted(node1)
  }

  def onVehicle(vehicle:Int)(node:Int): Boolean = {
=======
  def unroutedNodes:Iterable[Long] = nodes.filterNot(isRouted)

  def onSameVehicle()(node1:Long,node2:Long): Boolean = {
    vehicleOfNode(node1) == vehicleOfNode(node2) && isRouted(node1)
  }

  def onVehicle(vehicle:Long)(node:Long): Boolean={
>>>>>>> 42be4316
    vehicleOfNode(node).value == vehicle
  }

  /**
    * Return the next node of the given node
    *   or n if the node isn't routed
    *   or None if the node is last of his route
    *
    * NOTE: if you'll use this method very often,
    *       you should maybe use the getNextNodeOfAllNodes method instead
    * @param node The node we want to get the next
    * @return the next node of the given node or None
    */
  def nextNodeOf(node: Long): Option[Long]={
    val routeExplorer = routes.value.explorerAtAnyOccurrence(node)
    if(routeExplorer.isDefined) {
      val nextNode = routeExplorer.get.next
      if(nextNode.isDefined && nextNode.get.value >= v)
        return Some(nextNode.get.value)
      else
        return None
    }
    return Some(n)
  }

  /**
    * the route of the vehicle, starting at the vehicle node, and not including the last vehicle node
    *
    * @param vehicle the index of the vehicle node
    * @return a list of vehicle's indices representing a route, starting with vehicle
    */
  def getRouteOfVehicle(vehicle:Long):List[Long] = {
    require(vehicle < v, "asking route of vehicle:" + vehicle + " with v:" + v)
    var currentVExplorer = routes.value.explorerAtAnyOccurrence(vehicle).head.next
    var acc:List[Long] = List(vehicle)
    while (currentVExplorer match{
      case Some(x) if x.value >= v =>
        acc = x.value :: acc
        currentVExplorer = x.next
        true
      case _ => false}) {}
    acc.reverse
  }
<<<<<<< HEAD
=======
  /*
  def getPrevNodeOfAllNodes: Array[Long] = {
    val it = routes.value.iterator
    val prevNodeOfNodes = Array.fill(n)(n)
    var prev = n
    while(it.hasNext){
      val node = it.next()
      if(prevNodeOfNodes
    }
  }*/
>>>>>>> 42be4316

  /**
    * Compute the previous node of all nodes in the routes.
    * If the node isn't routed or is a depot, his previous is n.
    * @return
    */
  def getGlobalPrevNodeOfAllNodes: Array[Long] = {
    val it = routes.value.iterator
    val prevNodeOfNodes = Array.fill[Long](n)(n)
    var prev = n
    while(it.hasNext){
      val node = it.next()
      if(node >= v)
        prevNodeOfNodes(node) = prev
      prev = node
    }
    prevNodeOfNodes
  }

  /**
    * Compute the next node of all nodes in the routes.
    * If the node isn't routed his next is n.
    * If the node is the last of his route, his next node is the vehicle of his route
    * @return
    */
  def getGlobalNextNodeOfAllNodes: Array[Long] = {
    val it = routes.value.iterator
    val nextNodeOfNodes = Array.fill[Long](n)(n)
    var prev = it.next()
    while(it.hasNext){
      val node = it.next()
      if(node < v)
        nextNodeOfNodes(prev) = node-1L
      else
        nextNodeOfNodes(prev) = node
      prev = node
    }
    nextNodeOfNodes(prev) = v-1L
    nextNodeOfNodes
  }

  def getRoutePositionOfAllNode:Array[Int] = {
    def buildRoutePositionOfAllNode(it: Iterator[Long],currentPosition: Int, nodeToPosition: List[Int]): Array[Int] = {
      if(!it.hasNext)
        nodeToPosition.toArray
      else{
        val node = it.next()
        if(node < v)
          buildRoutePositionOfAllNode(it,0L,nodeToPosition ++ List(0))
        else
          buildRoutePositionOfAllNode(it,currentPosition+1L,nodeToPosition ++ List(currentPosition))

      }
    }
    val it = routes.value.iterator
    buildRoutePositionOfAllNode(it,0,List.empty)
  }

  def getGlobalRoutePositionOfAllNode:Array[Int] = {
    val it = routes.value.iterator
    val globalRoutePosition = Array.fill(n)(n)
    var inc = 0
    while(it.hasNext) {
      globalRoutePosition(it.next()) = inc
      inc += 1
    }
    globalRoutePosition
  }

  /**
    * Redefine the toString method.
    * @return the VRP problem as a String.
    */
  override def toString: String = {
    var toReturn = ""
    var notMoving:List[Long] = List.empty

    for (vehicle <- 0L until v) {
      val routeOfV = getRouteOfVehicle(vehicle)
      if(routeOfV.length == 1L){
        notMoving  = vehicle :: notMoving
      }else{
        toReturn +=  "vehicle " + vehicle + ": " +  routeOfV.mkString("->") + "->" + vehicle + "\n"
      }
    }
    val u = unroutedNodes
    "Vehicle routing n:" + n + " v:" + v + "\n" +
    "" + u.size + " unrouted nodes:{" + u.toList.mkString(",") + "}\n" +
    "" + notMoving.size + " not used vehicles:{" + notMoving.reverse.mkString(",") + "}\n" +
      toReturn
  }
}<|MERGE_RESOLUTION|>--- conflicted
+++ resolved
@@ -32,8 +32,8 @@
  * they all have a different depot (but yo ucan put them at the same place if you want)
  *
  * Info: after instantiation, each customer point is unrouted, and each vehicle loop on his deposit.
- *
- * @param n the number of points (deposits and customers) in the problem.
+  *
+  * @param n the number of points (deposits and customers) in the problem.
  * @param v the number of vehicles.
  * @param m the model.
  * @author renaud.delandtsheer@cetic.be
@@ -49,11 +49,11 @@
   val nodes = 0L until n
 
   /**
-   * the range of the vehicles of the problem.
+   * the range vehicle of the problem.
    */
   val vehicles = 0L until v
 
-  //TODO: Renaud: enlever çà!
+  //TODO: renaud: enlever çà!
   val vehicleOfNode = vehicleOfNodes(routes.createClone(),v)
 
   val routed = Content(routes.createClone(50L)).setName("routed nodes")
@@ -61,8 +61,8 @@
 
   /**
    * Returns if a given point is a depot.
-   *
-   * @param n the point queried.
+    *
+    * @param n the point queried.
    * @return true if the point is a depot, else false.
    */
   def isADepot(n:Long): Boolean = { n < v }
@@ -75,8 +75,8 @@
 
   /**
    * Returns if a given point is still routed.
-   *
-   * @param n the point queried.
+    *
+    * @param n the point queried.
    * @return true if the point is still routed, else false.
    */
   def isRouted(n:Long): Boolean = {routes.value.contains(n)}
@@ -99,27 +99,6 @@
     for(v <- 0L until v) require(routes.value.contains(v))
   }
 
-<<<<<<< HEAD
-  /**
-    * Returns an iterable representing the set of unrouted nodes
-    *
-    * @return the unrouted nodes
-    */
-  def unroutedNodes:Iterable[Int] = nodes.filterNot(isRouted)
-
-  /**
-    * Checks whether two nodes are in the same wehicle
-    *
-    * @param node1 the first node who must be in the route
-    * @param node2 the second node
-    * @return true iff node1 is in the route and has the same wehicle than node2
-    */
-  def onSameVehicle()(node1:Int,node2:Int): Boolean = {
-    vehicleOfNode(node1) == vehicleOfNode(node2) && isRouted(node1)
-  }
-
-  def onVehicle(vehicle:Int)(node:Int): Boolean = {
-=======
   def unroutedNodes:Iterable[Long] = nodes.filterNot(isRouted)
 
   def onSameVehicle()(node1:Long,node2:Long): Boolean = {
@@ -127,7 +106,6 @@
   }
 
   def onVehicle(vehicle:Long)(node:Long): Boolean={
->>>>>>> 42be4316
     vehicleOfNode(node).value == vehicle
   }
 
@@ -156,8 +134,8 @@
   /**
     * the route of the vehicle, starting at the vehicle node, and not including the last vehicle node
     *
-    * @param vehicle the index of the vehicle node
-    * @return a list of vehicle's indices representing a route, starting with vehicle
+    * @param vehicle
+    * @return
     */
   def getRouteOfVehicle(vehicle:Long):List[Long] = {
     require(vehicle < v, "asking route of vehicle:" + vehicle + " with v:" + v)
@@ -171,8 +149,6 @@
       case _ => false}) {}
     acc.reverse
   }
-<<<<<<< HEAD
-=======
   /*
   def getPrevNodeOfAllNodes: Array[Long] = {
     val it = routes.value.iterator
@@ -183,7 +159,6 @@
       if(prevNodeOfNodes
     }
   }*/
->>>>>>> 42be4316
 
   /**
     * Compute the previous node of all nodes in the routes.
