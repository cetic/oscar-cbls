package oscar.cbls.business.routing.invariants.group

/**
<<<<<<< HEAD
  * For the segment of the function, those classes say if we can use pre-computes on this segment,
  * if the segment is a flipped segment or if we need it from scratch method
=======
  * For the segment of the function, those class say if we can use pre-computes on this segment,
  * if the segment is a flipped segment or if we need from scratch method
  * @param fromPosAtCheckpoint0
  * @param toPosAtCheckpoint0
>>>>>>> a52ff28f
  * @author Quentin Meurisse
  */
abstract sealed class ComputationStep(val fromPosAtCheckpoint0: Int,
                                      val toPosAtCheckpoint0: Int){
  def reverse() : ComputationStep
}

case class FetchFromPreCompute(override val fromPosAtCheckpoint0:Int,
                               override val toPosAtCheckpoint0: Int,
                               flipPrecomputation:Boolean)
  extends ComputationStep(fromPosAtCheckpoint0, toPosAtCheckpoint0){

  override def reverse() = FetchFromPreCompute(toPosAtCheckpoint0, fromPosAtCheckpoint0, !flipPrecomputation)
}

/**
  *
  * @param fromPosAtCheckpoint0
  * @param toPosAtCheckpoint0
  * @param topOfStack if the node is the inserted node for a InsertStackFunction
  * @author Quentin Meurisse
  * */
case class FromScratch(override val fromPosAtCheckpoint0: Int,
                       override val toPosAtCheckpoint0: Int,
                       topOfStack:Boolean = false)
  extends ComputationStep(fromPosAtCheckpoint0, toPosAtCheckpoint0){

  override def reverse(): ComputationStep = FromScratch(toPosAtCheckpoint0, fromPosAtCheckpoint0, topOfStack)
}<|MERGE_RESOLUTION|>--- conflicted
+++ resolved
@@ -1,15 +1,10 @@
 package oscar.cbls.business.routing.invariants.group
 
 /**
-<<<<<<< HEAD
-  * For the segment of the function, those classes say if we can use pre-computes on this segment,
-  * if the segment is a flipped segment or if we need it from scratch method
-=======
   * For the segment of the function, those class say if we can use pre-computes on this segment,
   * if the segment is a flipped segment or if we need from scratch method
   * @param fromPosAtCheckpoint0
   * @param toPosAtCheckpoint0
->>>>>>> a52ff28f
   * @author Quentin Meurisse
   */
 abstract sealed class ComputationStep(val fromPosAtCheckpoint0: Int,
