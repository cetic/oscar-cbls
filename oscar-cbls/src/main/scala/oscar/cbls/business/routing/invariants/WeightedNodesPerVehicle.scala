--- conflicted
+++ resolved
@@ -1,138 +1,119 @@
-package oscar.cbls.business.routing.invariants
-
-import oscar.cbls._
-import oscar.cbls.algo.quick.QList
-import oscar.cbls.algo.seq.{IntSequence, IntSequenceExplorer}
-import oscar.cbls.business.routing.invariants.group._
-import oscar.cbls.core.computation.ChangingSeqValue
-import oscar.cbls.{CBLSIntVar, Variable}
-
-
-object WeightedNodesPerVehicle{
-  /**
-    * this constraints maintains the number of node per vehicle.
-    *
-    * @param gc The GlobalConstraint linked to this constraint
-    * @param v number of vehicle
-    * @param weightPerVehicle an array telling how many nodes are reached per vehicle
-    */
-  def apply(gc: GlobalConstraintCore, n: Long, v : Int, nodeWeight:Array[Long], weightPerVehicle : Array[CBLSIntVar]) =
-    new WeightedNodesPerVehicle(gc, n, v, nodeWeight, weightPerVehicle)
-}
-
-
-/**
-  * this constraints maintains the number of node per vehicle.
-  *
-  * @param gc               The GlobalConstraint linked to this constraint
-  * @param v                number of vehicle
-  * @param weightPerVehicle an array telling how many nodes are reached per vehicle
-  */
-class WeightedNodesPerVehicle(gc: GlobalConstraintCore, n: Long, v : Int, nodeWeight:Array[Long], weightPerVehicle : Array[CBLSIntVar])
-  extends GlobalConstraintDefinition(gc,v){
-
-  type U = Long
-
-  val preComputedVals: Array[Long] = Array.fill(n)(0L)
-
-<<<<<<< HEAD
-  override def performPreCompute(vehicle: Long, routes: IntSequence, preComputedVals: Array[Long]): Unit = {
-=======
-  /**
-    * tis method is called by the framework when a pre-computation must be performed.
-    * you are expected to assign a value of type T to each node of the vehicle "vehicle" through the method "setNodeValue"
-    *
-    * @param vehicle      the vehicle where pre-computation must be performed
-    * @param routes       the sequence representing the route of all vehicle
-    *                     BEWARE,other vehicles are also present in this sequence; you must only work on the given vehicle
-    */
-  override def performPreCompute(vehicle: Long, routes: IntSequence): Unit = {
->>>>>>> 1ee75bc3
-    var cumulatedWeight = 0L
-    var continue = true
-    var vExplorer = routes.explorerAtAnyOccurrence(vehicle)
-    while(continue){
-      vExplorer match {
-        case None => continue = false
-        case Some(elem) =>
-          if (elem.value < v && elem.value != vehicle){
-            continue = false
-          } else {
-            cumulatedWeight = cumulatedWeight + nodeWeight(elem.value)
-            preComputedVals(elem.value) = cumulatedWeight
-          }
-          vExplorer = elem.next
-      }
-    }
-  }
-
-<<<<<<< HEAD
-  override def computeVehicleValue(vehicle: Long, segments: List[Segment[Long]], routes: IntSequence, PreComputedVals: Array[Long]): Long = {
-    val tmp = segments.map(
-      _ match {
-        case PreComputedSubSequence (fstNode, fstValue, lstNode, lstValue) =>
-          lstValue - fstValue + nodeWeight(cbls.longToInt(fstNode))
-        case FlippedPreComputedSubSequence(lstNode,lstValue,fstNode,fstValue) =>
-          lstValue - fstValue + nodeWeight(cbls.longToInt(fstNode))
-=======
-  /**
-    * this method is called by the framework when the value of a vehicle must be computed.
-    *
-    * @param vehicle   the vehicle that we are focusing on
-    * @param segments  the segments that constitute the route.
-    *                  The route of the vehicle is equal to the concatenation of all given segments in the order thy appear in this list
-    * @param routes    the sequence representing the route of all vehicle
-    * @return the value associated with the vehicle
-    */
-  override def computeVehicleValue(vehicle: Long, segments: QList[Segment], routes: IntSequence): Unit = {
-    saveVehicleValue(vehicle,QList.qMap(segments, (s: Segment) =>
-      s match {
-        case PreComputedSubSequence (fstNode, lstNode, _) =>
-          preComputedVals(lstNode) - preComputedVals(fstNode) + nodeWeight(fstNode)
-        case FlippedPreComputedSubSequence(lstNode,fstNode,_) =>
-          preComputedVals(lstNode) - preComputedVals(fstNode) + nodeWeight(fstNode)
->>>>>>> 1ee75bc3
-        case NewNode(node) =>
-          nodeWeight(node)
-      }).sum)
-    //println("Vehicle : " + vehicle + "--" + segments.mkString(","))
-  }
-
-<<<<<<< HEAD
-  override def assignVehicleValue(vehicle: Long, value: Long): Unit = {
-    weightPerVehicle(cbls.longToInt(vehicle)) := value
-=======
-
-  /**
-    * the framework calls this method to assign the value U to he output variable of your invariant.
-    * It has been dissociated from the method above because the framework memorizes the output value of the vehicle,
-    * and is able to restore old value without the need to re-compute them, so it only will call this assignVehicleValue method
-    *
-    * @param vehicle the vehicle number
-    */
-  override def assignVehicleValue(vehicle: Long): Unit = {
-    weightPerVehicle(vehicle) := currentVehiclesValue(vehicle)
->>>>>>> 1ee75bc3
-  }
-
-  def computeRouteWeight(vehicle : Long,vExplorer : Option[IntSequenceExplorer]) : Long = {
-    vExplorer match {
-      case None => 0
-      case Some(elem) =>
-        if (elem.value < v) 0
-        else nodeWeight(elem.value) + computeRouteWeight(vehicle,elem.next)
-    }
-  }
-
-  /**
-    *
-    * @param vehicle
-    * @param routes
-    * @return
-    */
-  override def computeVehicleValueFromScratch(vehicle: Long, routes: IntSequence, save: Boolean = true): Long = {
-    val result = nodeWeight(vehicle) + computeRouteWeight(vehicle,routes.explorerAtAnyOccurrence(vehicle).get.next)
-    if(save) saveVehicleValue(vehicle, result)
-    result
-  }
-}+package oscar.cbls.business.routing.invariants
+
+import oscar.cbls._
+import oscar.cbls.algo.quick.QList
+import oscar.cbls.algo.seq.{IntSequence, IntSequenceExplorer}
+import oscar.cbls.business.routing.invariants.group._
+import oscar.cbls.core.computation.ChangingSeqValue
+import oscar.cbls.{CBLSIntVar, Variable}
+
+
+object WeightedNodesPerVehicle{
+  /**
+    * this constraints maintains the number of node per vehicle.
+    *
+    * @param gc The GlobalConstraint linked to this constraint
+    * @param v number of vehicle
+    * @param weightPerVehicle an array telling how many nodes are reached per vehicle
+    */
+  def apply(gc: GlobalConstraintCore, n: Long, v : Int, nodeWeight:Array[Long], weightPerVehicle : Array[CBLSIntVar]) =
+    new WeightedNodesPerVehicle(gc, n, v, nodeWeight, weightPerVehicle)
+}
+
+
+/**
+  * this constraints maintains the number of node per vehicle.
+  *
+  * @param gc               The GlobalConstraint linked to this constraint
+  * @param v                number of vehicle
+  * @param weightPerVehicle an array telling how many nodes are reached per vehicle
+  */
+class WeightedNodesPerVehicle(gc: GlobalConstraintCore, n: Long, v : Int, nodeWeight:Array[Long], weightPerVehicle : Array[CBLSIntVar])
+  extends GlobalConstraintDefinition(gc,v){
+
+  type U = Long
+
+  val preComputedVals: Array[Long] = Array.fill(n)(0L)
+
+  /**
+    * tis method is called by the framework when a pre-computation must be performed.
+    * you are expected to assign a value of type T to each node of the vehicle "vehicle" through the method "setNodeValue"
+    *
+    * @param vehicle      the vehicle where pre-computation must be performed
+    * @param routes       the sequence representing the route of all vehicle
+    *                     BEWARE,other vehicles are also present in this sequence; you must only work on the given vehicle
+    */
+  override def performPreCompute(vehicle: Long, routes: IntSequence): Unit = {
+    var cumulatedWeight = 0L
+    var continue = true
+    var vExplorer = routes.explorerAtAnyOccurrence(vehicle)
+    while(continue){
+      vExplorer match {
+        case None => continue = false
+        case Some(elem) =>
+          if (elem.value < v && elem.value != vehicle){
+            continue = false
+          } else {
+            cumulatedWeight = cumulatedWeight + nodeWeight(elem.value)
+            preComputedVals(elem.value) = cumulatedWeight
+          }
+          vExplorer = elem.next
+      }
+    }
+  }
+
+  /**
+    * this method is called by the framework when the value of a vehicle must be computed.
+    *
+    * @param vehicle   the vehicle that we are focusing on
+    * @param segments  the segments that constitute the route.
+    *                  The route of the vehicle is equal to the concatenation of all given segments in the order thy appear in this list
+    * @param routes    the sequence representing the route of all vehicle
+    * @return the value associated with the vehicle
+    */
+  override def computeVehicleValue(vehicle: Long, segments: QList[Segment], routes: IntSequence): Unit = {
+    saveVehicleValue(vehicle,QList.qMap(segments, (s: Segment) =>
+      s match {
+        case PreComputedSubSequence (fstNode, lstNode, _) =>
+          preComputedVals(lstNode) - preComputedVals(fstNode) + nodeWeight(fstNode)
+        case FlippedPreComputedSubSequence(lstNode,fstNode,_) =>
+          preComputedVals(lstNode) - preComputedVals(fstNode) + nodeWeight(fstNode)
+        case NewNode(node) =>
+          nodeWeight(node)
+      }).sum)
+    //println("Vehicle : " + vehicle + "--" + segments.mkString(","))
+  }
+
+
+  /**
+    * the framework calls this method to assign the value U to he output variable of your invariant.
+    * It has been dissociated from the method above because the framework memorizes the output value of the vehicle,
+    * and is able to restore old value without the need to re-compute them, so it only will call this assignVehicleValue method
+    *
+    * @param vehicle the vehicle number
+    */
+  override def assignVehicleValue(vehicle: Long): Unit = {
+    weightPerVehicle(vehicle) := currentVehiclesValue(vehicle)
+  }
+
+  def computeRouteWeight(vehicle : Long,vExplorer : Option[IntSequenceExplorer]) : Long = {
+    vExplorer match {
+      case None => 0
+      case Some(elem) =>
+        if (elem.value < v) 0
+        else nodeWeight(elem.value) + computeRouteWeight(vehicle,elem.next)
+    }
+  }
+
+  /**
+    *
+    * @param vehicle
+    * @param routes
+    * @return
+    */
+  override def computeVehicleValueFromScratch(vehicle: Long, routes: IntSequence, save: Boolean = true): Long = {
+    val result = nodeWeight(vehicle) + computeRouteWeight(vehicle,routes.explorerAtAnyOccurrence(vehicle).get.next)
+    if(save) saveVehicleValue(vehicle, result)
+    result
+  }
+}