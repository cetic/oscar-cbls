/*******************************************************************************
 * OscaR is free software: you can redistribute it and/or modify
 * it under the terms of the GNU Lesser General Public License as published by
 * the Free Software Foundation, either version 2.1 of the License, or
 * (at your option) any later version.
 *
 * OscaR is distributed in the hope that it will be useful,
 * but WITHOUT ANY WARRANTY; without even the implied warranty of
 * MERCHANTABILITY or FITNESS FOR A PARTICULAR PURPOSE.  See the
 * GNU Lesser General Public License  for more details.
 *
 * You should have received a copy of the GNU Lesser General Public License along with OscaR.
 * If not, see http://www.gnu.org/licenses/lgpl-3.0.en.html
 ******************************************************************************/
package oscar.cbls.business.routing.model

/**
 * This stores a single TTF of a travel binding two nodes
 * @author renaud.delandtsheer@cetic.be
 */
abstract class TravelTimeFunction {

  /**
   * default function; it returns the travelDuration
   *
   * @param leaveTime when the travel begins
   * @return the duration of the travels
   */
  def apply(leaveTime:Long):Long = travelDuration(leaveTime)

  /**
   * the duration to perform the travel
   *
   * @param leaveTime when the travel begins
   * @return the duration of the travel
   */
  def travelDuration(leaveTime: Long): Long

  /**
   * the arrival time
   * @param leaveTime when the ravel starts
   * @return when the travel finishes
   */
  def earliestArrivalTime(leaveTime:Long):Long = leaveTime + travelDuration(leaveTime)

  /**
   * the duration of the travel if you plan to arrive at the given time
   *
   * @param arrivalTime when the travel finishes
   * @return the duration of the travel
   */
  def backwardTravelDuration(arrivalTime: Long): Long

  /**
   * the latest time to leave in order to arrive at a ginven time
   * @param arrivalTime when the travel finishes
   * @return when the ravel starts
   */
  def latestLeaveTime(arrivalTime:Long):Long = arrivalTime - backwardTravelDuration(arrivalTime)

  /**
   * @return the min travel duration
   */
  def minTravelDuration: Long

  /**
   * @return the max travel duration
   */
  def maxTravelDuration: Long

  /**
   * checks that the TTF enforces the FIFO property
   * the slope of the travelDuration function can never be < -1
   * @return
   */
  def requireFifoProperty():Unit
}

/**
 * A TTF that is constant
 * this is similar to using a TTFHistogram with a single slot, but this class is lighter
 * @param travelDuration the duration of the travel
 * @author renaud.delandtsheer@cetic.be
 */
class TTFConst(travelDuration: Long) extends TravelTimeFunction {

  override def toString: String = {
    s"TTFConst($travelDuration)"
  }

  override def travelDuration(leaveTime: Long): Long = travelDuration
<<<<<<< HEAD

  override def minTravelDuration: Long = travelDuration

  override def maxTravelDuration: Long = travelDuration

  override def backwardTravelDuration(arrivalTime: Long): Long = travelDuration

=======

  override def minTravelDuration: Long = travelDuration

  override def maxTravelDuration: Long = travelDuration

  override def backwardTravelDuration(arrivalTime: Long): Long = travelDuration

>>>>>>> 7582ce25
  override def requireFifoProperty():Unit = {}
}



object TestTTFHistogramStaircase extends App{
  val points:Array[Long] = Array(55,20,200,100)
  val f = new TTFHistogramStaircase(60,points)

  for(time <- 1 to 60*5){
    val forwardTravelTime = f(time)
    val arrivalTime = f.earliestArrivalTime(time)
    val backwardTravelTIme = f.backwardTravelDuration(arrivalTime)
    val latestLeaveTime = f.latestLeaveTime(arrivalTime)
    println(s"time:$time forwardTravelTime:$forwardTravelTime arrivalTime:$arrivalTime backwardTravelTime:$backwardTravelTIme latestLeaveTime:$latestLeaveTime")
    require(latestLeaveTime + f(latestLeaveTime) <= arrivalTime,f(latestLeaveTime))
    require(latestLeaveTime + 1 + f(latestLeaveTime+1) > arrivalTime,f(latestLeaveTime+1))
  }
}

/**
 * represents a TTF using histograms with staircase
 *
 * @param slotDuration the duration of a slot in the histogram
 * @param slots slots of the histogram. The first one is at time zero
 */
class TTFHistogramStaircase(slotDuration:Long, slots:Array[Long]) extends TravelTimeFunction {

  override def toString: String = {
    s"TTFHistogram(${ var strSlots = ""; for (slot <- slots) { strSlots += s"$slot; " }; strSlots })"
  }

  override def travelDuration(leaveTime: Long): Long = {
    val slotNr:Int = (leaveTime.toDouble / slotDuration.toDouble).floor.toInt
    slots(slotNr)
  }

  override val minTravelDuration: Long = slots.min

  override val maxTravelDuration: Long = slots.max

  override def backwardTravelDuration(arrivalTime: Long): Long = {
    if (slots.length == 1)
      return slots(0)

    var maxslot: Int = slots.length
    var minslot: Int = 0

    while (true) {
      if (minslot == maxslot) {
        return slots(minslot)
      } else if (minslot + 1 == maxslot) {
        if (maxslot * slotDuration + slots(maxslot) <= arrivalTime) {
          return slots(maxslot)
        } else {
          return slots(minslot)
        }
      }else {
        val medslot = (minslot + maxslot) / 2
        val medslotstart = medslot * slotDuration

        if (medslotstart + slots(medslot) <= arrivalTime) {
          minslot = medslot
        }
        if (medslotstart + slotDuration + slots(medslot) >= arrivalTime) {
          maxslot = medslot
        }
      }
    }
    // Default return value
    0
  }

  /**
   * checks that the TTF enforces the FIFO property
   * the slope of the travelDuration function can never be < -1
   *
   * @return
   */
  override def requireFifoProperty(): Unit = require(false,"Staircase histograms have infinite slope at each step; they do not enforce FIFO property")
}

/**
 * represents a TTF using histograms with staircase
 *
 * @param slotDuration the duration of a slot in the histogram
 * @param slots slots of the histogram. The first one is at time zero
 */
class TTFHistogramSloped(slotDuration:Long, slots:Array[Long]) extends TTFSegments(Array.tabulate(slots.length+1)(t => (slotDuration * t,if(t == slots.length) slots(t-1) else slots(t) ) )) {

  override def toString: String = {
    s"TTFHistogramSloped(${ var strSlots = ""; for (slot <- slots) { strSlots += s"$slot; " }; strSlots })"
  }
}

/**
 * Represents a TTF as a piecewise linear function
 *
 * Notice that the representation is modulo, if asked for a time after the last point,
 * it is assumed to start again at position zero in time,
 * so that linear interpolation might happen between the last point and the first point, shifted by overallDuration
 *
 * @param NbPoints the number of points to consider
 * @param overallDuration the duration to consider
 * @author renaud.delandtsheer@cetic.be
 */
class TTFSegments(points:Array[(Long,Long)]) extends TravelTimeFunction {

  override def requireFifoProperty(): Unit = {
    for(i <- 0 until points.length-1){
      val j = i+1
      require((points(i)._2 - points(j)._2) <= (points(j)._1 - points(i)._1),
        s"TTF not FIFO compliant slope between $i ${points(i)} and $j ${points(j)} dx:${(points(j)._1 - points(i)._1)} dy:${(points(j)._2 - points(i)._2)}")
    }
  }

  val fwdFun = new PiecewiseAffineFunction(points,roundUp = true)
  val bwdFun = new PiecewiseAffineFunction(points.toList.map({case (start,dur) =>  (start+dur,dur)}).sortBy(_._1).toArray,roundUp = true)

  override def minTravelDuration: Long = points.minBy(_._2)._2

  override def maxTravelDuration: Long = points.maxBy(_._2)._2

  override def travelDuration(leaveTime: Long): Long = fwdFun(leaveTime)

  override def backwardTravelDuration(arrivalTime: Long): Long = bwdFun(arrivalTime)
<<<<<<< HEAD

  override def toString: String = s"TTFSegments(NbPoints: ${points.length})"
}

object testTTFSegments extends App{
  val points:Array[(Long,Long)] = Array((1,55),(10,50),(56,100),(74,83),(100,200))
  val f = new TTFSegments(points)

  f.requireFifoProperty()

  for(time <- 1 to 100){
    val forwardTravelTime = f(time)
    val arrivalTime = f.earliestArrivalTime(time)
    val backwardTravelTIme = f.backwardTravelDuration(arrivalTime)
    val latestLeaveTime = f.latestLeaveTime(arrivalTime)
    println(s"time:$time forwardTravelTime:$forwardTravelTime arrivalTime:$arrivalTime backwardTravelTime:$backwardTravelTIme latestLeaveTime:$latestLeaveTime")
    require(latestLeaveTime + f(latestLeaveTime) <= arrivalTime,f(latestLeaveTime))
    require(latestLeaveTime + 1 + f(latestLeaveTime+1) > arrivalTime,f(latestLeaveTime+1))
  }
}

class PiecewiseAffineFunction(points:Array[(Long,Long)],roundUp:Boolean){

  override def toString: String = "PiecewiseAffineFunction(" + points.mkString(",") +")"

  @inline
  private def linearInterpol(X: Double, X1: Double, Y1: Double, X2: Double, Y2: Double): Long = {
    val z = ((X) * (Y2 - Y1)) / (X2 - X1) + Y1
    if(roundUp) z.ceil.toLong else z.floor.toLong
=======

  override def toString: String = s"TTFSegments(NbPoints: ${points.length})"
}

object testTTFSegments extends App{
  val points:Array[(Long,Long)] = Array((1,55),(10,50),(56,100),(74,83),(100,200))
  val f = new TTFSegments(points)

  f.requireFifoProperty()

  for(time <- 1 to 100){
    val forwardTravelTime = f(time)
    val arrivalTime = f.earliestArrivalTime(time)
    val backwardTravelTIme = f.backwardTravelDuration(arrivalTime)
    val latestLeaveTime = f.latestLeaveTime(arrivalTime)
    println(s"time:$time forwardTravelTime:$forwardTravelTime arrivalTime:$arrivalTime backwardTravelTime:$backwardTravelTIme latestLeaveTime:$latestLeaveTime")
    require(latestLeaveTime + f(latestLeaveTime) <= arrivalTime,f(latestLeaveTime))
    require(latestLeaveTime + 1 + f(latestLeaveTime+1) > arrivalTime,f(latestLeaveTime+1))
  }
}

class PiecewiseAffineFunction(points:Array[(Long,Long)],roundUp:Boolean){

  override def toString: String = "PiecewiseAffineFunction(" + points.mkString(",") +")"

  @inline
  private def linearInterpol(X: Double, X1: Double, Y1: Double, X2: Double, Y2: Double): Long = {
    val z = (X * (Y2 - Y1)) / (X2 - X1) + Y1
    if (roundUp) z.ceil.toLong else z.floor.toLong
>>>>>>> 7582ce25
  }

  def apply(x:Long):Long = {
    var down: Int = 0 //strictly below
    var up: Int = points.length - 1 //Strictly above

    if(x == points(down)._1) return points(down)._2
    if(x == points(up)._1) return points(up)._2

    while (true) {
      if (up == down) {
        return points(up)._2
      } else if (down + 1 == up) {
        return linearInterpol(
          (x - points(down)._1).toDouble,
          points(down)._1.toDouble,
          points(down)._2.toDouble,
          points(up)._1.toDouble,
          points(up)._2.toDouble
        )
      }
      val medSlot = (up + down) / 2
      val medSlotStart = points(medSlot)._1

      if (medSlotStart <= x) {
        down = medSlot
<<<<<<< HEAD
      }else{
=======
      } else {
>>>>>>> 7582ce25
        up = medSlot
      }
    }
    ??? //never reached
  }
}<|MERGE_RESOLUTION|>--- conflicted
+++ resolved
@@ -89,7 +89,6 @@
   }
 
   override def travelDuration(leaveTime: Long): Long = travelDuration
-<<<<<<< HEAD
 
   override def minTravelDuration: Long = travelDuration
 
@@ -97,15 +96,6 @@
 
   override def backwardTravelDuration(arrivalTime: Long): Long = travelDuration
 
-=======
-
-  override def minTravelDuration: Long = travelDuration
-
-  override def maxTravelDuration: Long = travelDuration
-
-  override def backwardTravelDuration(arrivalTime: Long): Long = travelDuration
-
->>>>>>> 7582ce25
   override def requireFifoProperty():Unit = {}
 }
 
@@ -212,7 +202,7 @@
  * @param overallDuration the duration to consider
  * @author renaud.delandtsheer@cetic.be
  */
-class TTFSegments(points:Array[(Long,Long)]) extends TravelTimeFunction {
+class TTFSegments(points: Array[(Long,Long)]) extends TravelTimeFunction {
 
   override def requireFifoProperty(): Unit = {
     for(i <- 0 until points.length-1){
@@ -232,7 +222,6 @@
   override def travelDuration(leaveTime: Long): Long = fwdFun(leaveTime)
 
   override def backwardTravelDuration(arrivalTime: Long): Long = bwdFun(arrivalTime)
-<<<<<<< HEAD
 
   override def toString: String = s"TTFSegments(NbPoints: ${points.length})"
 }
@@ -243,7 +232,7 @@
 
   f.requireFifoProperty()
 
-  for(time <- 1 to 100){
+  for (time <- 1 to 100) {
     val forwardTravelTime = f(time)
     val arrivalTime = f.earliestArrivalTime(time)
     val backwardTravelTIme = f.backwardTravelDuration(arrivalTime)
@@ -262,37 +251,6 @@
   private def linearInterpol(X: Double, X1: Double, Y1: Double, X2: Double, Y2: Double): Long = {
     val z = ((X) * (Y2 - Y1)) / (X2 - X1) + Y1
     if(roundUp) z.ceil.toLong else z.floor.toLong
-=======
-
-  override def toString: String = s"TTFSegments(NbPoints: ${points.length})"
-}
-
-object testTTFSegments extends App{
-  val points:Array[(Long,Long)] = Array((1,55),(10,50),(56,100),(74,83),(100,200))
-  val f = new TTFSegments(points)
-
-  f.requireFifoProperty()
-
-  for(time <- 1 to 100){
-    val forwardTravelTime = f(time)
-    val arrivalTime = f.earliestArrivalTime(time)
-    val backwardTravelTIme = f.backwardTravelDuration(arrivalTime)
-    val latestLeaveTime = f.latestLeaveTime(arrivalTime)
-    println(s"time:$time forwardTravelTime:$forwardTravelTime arrivalTime:$arrivalTime backwardTravelTime:$backwardTravelTIme latestLeaveTime:$latestLeaveTime")
-    require(latestLeaveTime + f(latestLeaveTime) <= arrivalTime,f(latestLeaveTime))
-    require(latestLeaveTime + 1 + f(latestLeaveTime+1) > arrivalTime,f(latestLeaveTime+1))
-  }
-}
-
-class PiecewiseAffineFunction(points:Array[(Long,Long)],roundUp:Boolean){
-
-  override def toString: String = "PiecewiseAffineFunction(" + points.mkString(",") +")"
-
-  @inline
-  private def linearInterpol(X: Double, X1: Double, Y1: Double, X2: Double, Y2: Double): Long = {
-    val z = (X * (Y2 - Y1)) / (X2 - X1) + Y1
-    if (roundUp) z.ceil.toLong else z.floor.toLong
->>>>>>> 7582ce25
   }
 
   def apply(x:Long):Long = {
@@ -319,11 +277,7 @@
 
       if (medSlotStart <= x) {
         down = medSlot
-<<<<<<< HEAD
-      }else{
-=======
       } else {
->>>>>>> 7582ce25
         up = medSlot
       }
     }
