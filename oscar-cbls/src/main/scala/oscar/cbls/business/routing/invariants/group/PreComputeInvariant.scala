--- conflicted
+++ resolved
@@ -392,23 +392,19 @@
       currentCheckpointHowToRollBack = new ModifiedValues(vehicle,vehicleValues(vehicle),changedVehiclesSinceCheckpoint0(vehicle))::currentCheckpointHowToRollBack
       changedVehiclesSinceCheckpoint0(vehicle) = true
       vehicleValues(vehicle) = value
-<<<<<<< HEAD
-=======
       //println(vehicle + " : " + vehicleValues.mkString(","))
       //println(preComputedToString())
->>>>>>> 70f6b2f5
-    }
-    //println(preComputedToString())
+    }
   }
 
   def preComputedToString():String = {
-    "preComputedValues[" + preComputedValues.indices.map(i => "\n\t" + i + ":" + preComputedValues(i)).mkString("") + "\n]"
+    "[" + preComputedValues.indices.map(i => "\n\t" + i + ":" + preComputedValues(i)).mkString("") + "\n]"
   }
 
   override def checkInternals(c : Checker): Unit = {
     for (v <- vehicles){
       require(computeVehicleValueFromScratch(v,routes.value).equals(vehicleValues(v)),
-        "vehicle:" + v + " fromScratch:" + computeVehicleValueFromScratch(v,routes.value) + " incremental:" + vehicleValues(v) + " routes:" + routes + "\n" + preComputedToString())
+        "For Vehicle " + v + " : " + computeVehicleValueFromScratch(v,routes.value) + " " + vehicleValues(v) + " " + routes + "\n" + preComputedToString())
     }
   }
 }
