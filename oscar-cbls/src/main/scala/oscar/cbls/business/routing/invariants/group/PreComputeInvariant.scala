--- conflicted
+++ resolved
@@ -398,21 +398,7 @@
   }
 
   def preComputedToString():String = {
-<<<<<<< HEAD
-    var res = "["
-    for (i <- 0 until preComputedValues.length - 2) {
-      if (preComputedValues(i) != null){
-        res = res + "(" + i + " : " + preComputedValues(i).toString() + "), "
-      }
-    }
-    if (preComputedValues(preComputedValues.length -1) != null){
-      res = res + "(" + (preComputedValues.length - 1).toString() + " : " + preComputedValues(preComputedValues.length - 1).toString() + ")"
-    }
-    res = res + "]"
-    res
-=======
     "[" + preComputedValues.indices.map(i => "\n\t" + i + ":" + preComputedValues(i)).mkString("") + "\n]"
->>>>>>> 70f6b2f5
   }
 
   override def checkInternals(c : Checker): Unit = {
