--- conflicted
+++ resolved
@@ -38,9 +38,9 @@
 }
 
 /**
- * This array will maintain successorValues and predecessorValues to be the successor and predecessors of nodes in the route
- * it comes handy to specify constraints or objectives. But it really slows down your model
- * @param routes a sequence representing the route, according to the routing convention
+ * This array will maintain successorValues and successorValues to be the successor and predecessors of nodes in the route
+ * it comes handy to spcify constraints or objectives. But it really slows down your model
+ * @param routes a sequece representing the route, according to the routing convention
  * @param v the number of vehicles
  * @param successorValues an array of CBLSIntVar that are maintained to map node to the next reached node, according to the sequence
  * @param predecessorValues an array of CBLSIntVar that are maintained to map node to the prev reached node, according to the sequence
@@ -170,7 +170,7 @@
               predecessorValues(newValueForSuccValue) := explorer.value
               explorer = next
               true
-            } else false
+            }else false
         }){}
     }
   }
@@ -185,13 +185,8 @@
         false
       case Some(next) =>
         if(next.value < v){
-<<<<<<< HEAD
-          successorValues(explorer.value) = next.value - 1
-        } else {
-=======
           successorValues(explorer.value) = next.value - 1L
         }else{
->>>>>>> 42be4316
           successorValues(explorer.value) = next.value
         }
         explorer = next
@@ -210,7 +205,7 @@
       if(fromScratch(node)== defaultWhenNotInSequence){
         c.check(predecessorValues(node).newValue == defaultWhenNotInSequence,
           Some("error on predecessor for node " + node + " it is not routed, but got " + predecessorValues(node).newValue))
-      } else {
+      }else {
         c.check(predecessorValues(fromScratch(node)).newValue == node,
           Some("error on predecessor for node " + node + " successor from scratch:" + fromScratch(node) + " predecessor of this is: " + predecessorValues(fromScratch(node)).newValue + "seq:" + routes.value))
       }
