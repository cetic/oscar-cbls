--- conflicted
+++ resolved
@@ -288,7 +288,6 @@
       " TimeWindows supposed size : " + n + " , actual size : " + timeWindows.length)
 
     initiateTimeWindowInvariants()
-    addTimeWindowStringInfo()
 
     for(i <- timeWindows.indices){
       earlylines(i) = timeWindows(i)._1
@@ -362,18 +361,6 @@
     for (i <- 0 until n) {
       arrivalTimes(i) <== arrivalTimesToNext.element(prev(i))
     }
-<<<<<<< HEAD
-=======
-
-    arrivalTimeCluster = Cluster.MakeDenseAssumingMinMax(leaveTime.map(x => Div(x,900)),0,192)
-  }
-
-  def addTimeWindowStringInfo() {
-    //addToStringInfo(() => "arrivalTime:      " + arrivalTime.toList.mkString(","))
-    //addToStringInfo(() => "leaveTime:        " + leaveTime.toList.mkString(","))
-    //addToStringInfo(() => "travelOutDuration:" + travelOutDuration.toList.mkString(","))
-    //addToStringInfo(() => "arrivalTimeToNext:" + arrivalTimeToNext.toList.mkString(","))
->>>>>>> cebbc0e7
   }
 
   def setVehicleNodeDuration(node: Int): Unit ={
@@ -399,13 +386,6 @@
       if (successor == n) 0
       else travelCosts.getTravelDuration(i, leaveTime, successor))
     }
-  }
-
-  def addTimeWindowStringInfo() {
-    addToStringInfo(() => "arrivalTime:      " + arrivalTimes.toList.mkString(","))
-    addToStringInfo(() => "leaveTime:        " + leaveTimes.toList.mkString(","))
-    addToStringInfo(() => "travelOutDuration:" + travelOutDurations.toList.mkString(","))
-    addToStringInfo(() => "arrivalTimeToNext:" + arrivalTimesToNext.toList.mkString(","))
   }
 
   /**
