--- conflicted
+++ resolved
@@ -1,20 +1,4 @@
 /*******************************************************************************
-<<<<<<< HEAD
-  * OscaR is free software: you can redistribute it and/or modify
-  * it under the terms of the GNU Lesser General Public License as published by
-  * the Free Software Foundation, either version 2.1 of the License, or
-  * (at your option) any later version.
-  *
-  * OscaR is distributed in the hope that it will be useful,
-  * but WITHOUT ANY WARRANTY; without even the implied warranty of
-  * MERCHANTABILITY or FITNESS FOR A PARTICULAR PURPOSE.  See the
-  * GNU Lesser General Public License  for more details.
-  *
-  * You should have received a copy of the GNU Lesser General Public License along with OscaR.
-  * If not, see http://www.gnu.org/licenses/lgpl-3.0.en.html
-  ******************************************************************************/
-package oscar.cbls.business.routing.invariants
-=======
  * OscaR is free software: you can redistribute it and/or modify
  * it under the terms of the GNU Lesser General Public License as published by
  * the Free Software Foundation, either version 2.1 of the License, or
@@ -28,7 +12,7 @@
  * You should have received a copy of the GNU Lesser General Public License along with OscaR.
  * If not, see http://www.gnu.org/licenses/lgpl-3.0.en.html
  ******************************************************************************/
->>>>>>> e04af2fc
+package oscar.cbls.business.routing.invariants
 
 import oscar.cbls.algo.quick.QList
 import oscar.cbls.algo.seq.IntSequence
@@ -51,13 +35,8 @@
     val vehicleOrUnroutedOfNode = Array.tabulate(routes.maxValue+1)((node:Int) =>
       CBLSIntVar(model,
         v,
-<<<<<<< HEAD
-        domain,
+        Domain(0,v),
         s"vehicle_or_unrouted_of_node_$node"))
-=======
-        Domain(0,v),
-        "vehicle_or_unrouted_of_node_" + node))
->>>>>>> e04af2fc
 
     new VehicleOfNodes(routes, v, vehicleOrUnroutedOfNode)
 
@@ -132,51 +111,7 @@
       case SeqUpdateDefineCheckpoint(prev,isStarMode,checkpointLevel) =>
         digestUpdates(prev)
       case r@SeqUpdateRollBackToCheckpoint(checkpoint,checkpointLevel) =>
-<<<<<<< HEAD
-        if(checkpoint == null) false //it has been dropped following a Set
-        else {
-          if(checkpointLevel == 0) {
-            require(checkpoint quickEquals savedCheckpoint)
-            restoreCheckpoint()
-            true
-          }else{
-            digestUpdates(r.howToRollBack)
-          }
-        }
-    }
-  }
-
-  private def dropCheckpoint(): Unit ={
-    saveCurrentCheckpoint(null)
-  }
-
-  private def saveCurrentCheckpoint(s:IntSequence): Unit ={
-    savedCheckpoint = s
-    while (movedNodesSinceCheckpointList!= null) {
-      movedNodesSinceCheckpointArray(movedNodesSinceCheckpointList.head) = false
-      movedNodesSinceCheckpointList = movedNodesSinceCheckpointList.tail
-    }
-  }
-
-  private def restoreCheckpoint(): Unit ={
-    while (movedNodesSinceCheckpointList!= null) {
-      val node= movedNodesSinceCheckpointList.head
-      movedNodesSinceCheckpointArray(movedNodesSinceCheckpointList.head) = false
-      movedNodesSinceCheckpointList = movedNodesSinceCheckpointList.tail
-      vehicleOrUnroutedOfNode(node) := vehicleOfNodeAtCheckpointForMovedPoints(node)
-    }
-  }
-
-  private def recordMovedPoint(node: Int, oldVehicle:Int): Unit ={
-    if(savedCheckpoint!= null) {
-      if (!movedNodesSinceCheckpointArray(node)) {
-        movedNodesSinceCheckpointList = QList(node, movedNodesSinceCheckpointList)
-        movedNodesSinceCheckpointArray(node) = true
-        vehicleOfNodeAtCheckpointForMovedPoints(node) = oldVehicle
-      }
-=======
        digestUpdates(r.howToRollBack)
->>>>>>> e04af2fc
     }
   }
 
@@ -226,18 +161,5 @@
       c.check(vehicleOrUnroutedOfNode(node).value == values(node),
         Some(s"vehicleOrUnroutedOfNode(node).value=${vehicleOrUnroutedOfNode(node).value} should== valuesFromScratch(node)=${values(node)} node:$node"))
     }
-<<<<<<< HEAD
-
-    if(savedCheckpoint != null) {
-      val vehicleOfNodeFromScratch = computeValueFromScratch(savedCheckpoint)
-      for (node <- 0 until n) {
-        if(movedNodesSinceCheckpointArray(node)) {
-          c.check(vehicleOfNodeFromScratch(node) == vehicleOfNodeAtCheckpointForMovedPoints(node),
-            Some(s"vehicleOfNodeAtCheckpointForMovedPoints(node)=${vehicleOfNodeAtCheckpointForMovedPoints(node)} should== vehicleOfNodeFromScratch(node)=${vehicleOfNodeFromScratch(node)}"))
-        }
-      }
-    }
-=======
->>>>>>> e04af2fc
   }
 }