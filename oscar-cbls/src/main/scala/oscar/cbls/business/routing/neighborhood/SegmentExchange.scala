--- conflicted
+++ resolved
@@ -33,6 +33,7 @@
  * @param hotRestart
  * @param tryFlip if false, will not flip any segment (maybe you do not want flipping if using time windows?)
  */
+
 case class SegmentExchange(val vrp: VRP,
                            relevantNeighbors:()=>Int=>Iterable[Int], //must be routed
                            vehicles:() => Iterable[Int],
@@ -232,133 +233,4 @@
     neighborhoodNameToString + "SegmentExchange(firstSegmentStartPosition:" + firstSegmentStartPosition + " firstSegmentEndPosition:" + firstSegmentEndPosition + " flipFirstSegment:" + flipFirstSegment +
       " secondSegmentStartPosition:" + secondSegmentStartPosition + " secondSegmentEndPosition:" + secondSegmentEndPosition + " flipSecondSegment:" + flipSecondSegment + objToString + ")"
   }
-}
-
-
-
-<<<<<<< HEAD
-/*
-/**
- * This is a version of segmentExchange specialized for the pickup & delivery problems.
- * It uses a method called computeCompleteSegments that returns the list of segments the neighborhood will use during his search.
- * So no relevant neighbors or whatsoever is needed.
- * Due to the precedence constraint, it isn't allowed to flip a segment.
- *
- * @param pdp The PDP object specific for pickup & delivery problems
- * @param neighborhoodName the name of the neighborhood, used for verbosities
- * @param hotRestart true if you doesn't wan't to test all the route each time the neighborhood is called
- * @param best true if you want the best move false if you want the first acceptable move
- */
-case class PickupDeliverySegmentExchange(pdp: PDP,
-                                         relevantNeighbors:()=>Int=>Iterable[Int], //must be routed
-                                         neighborhoodName:String = "PickupDeliverySegmentExchange",
-                                         hotRestart:Boolean = true,
-                                         best:Boolean = false)
-  extends EasyNeighborhood[PickupDeliverySegmentExchangeMove](best,neighborhoodName){
-
-  var firstSegmentStartPosition:Int = -1
-  var firstSegmentEndPosition:Int = -1
-  var secondSegmentStartPosition: Int = -1
-  var secondSegmentEndPosition: Int = -1
-  var startVehicle = 0
-
-  val n = pdp.n
-  val v = pdp.v
-
-  val seq = pdp.routes
-
-
-  override def exploreNeighborhood(): Unit = {
-    val seqValue = seq.defineCurrentValueAsCheckpoint(true)
-    def routePosition(node: Int) = pdp.routes.value.positionOfAnyOccurrence(node)
-
-    def evalObjAndRollBack() : Int = {
-      val a = obj.value
-      seq.rollbackToTopCheckpoint(seqValue)
-      a
-    }
-
-    val completeSegments:List[List[(Int,Int)]] = List.tabulate(pdp.v)(v => pdp.getCompleteSegments(v))
-
-    if(!hotRestart)startVehicle = 0
-
-    val relevantNeighborsNow = completeSegments.flatten.map(x => x._1 -> relevantNeighbors()(x._2)).toMap
-
-    for(firstVehicle <- startVehicle until pdp.v - 1){
-      for(firstSegment <- completeSegments(firstVehicle)){
-        firstSegmentStartPosition = routePosition(firstSegment._1).get
-        firstSegmentEndPosition = routePosition(firstSegment._2).get
-        val prevOfFirstSegment = pdp.prev(firstSegment._1).value
-        val nextOfFirstSegment = pdp.next(firstSegment._2).value
-        val durationOfFirstSegment = pdp.leaveTimes(firstSegment._2).value - Math.max(pdp.arrivalTimes(firstSegment._1).value,pdp.earlylines(firstSegment._1))
-        for(secondVehicle <- firstVehicle+1 until pdp.v){
-          for(secondSegment <- completeSegments(secondVehicle) if relevantNeighborsNow(firstSegment._1).toList.contains(pdp.prev(secondSegment._1).value)){
-            secondSegmentStartPosition = routePosition(secondSegment._1).get
-            secondSegmentEndPosition = routePosition(secondSegment._2).get
-            val prevOfSecondSegment = pdp.prev(secondSegment._1).value
-            val nextOfSecondSegment = pdp.next(secondSegment._2).value
-            val durationOfSecondSegment = pdp.leaveTimes(secondSegment._2).value - Math.max(pdp.arrivalTimes(secondSegment._1).value,pdp.earlylines(secondSegment._1))
-
-            if(pdp.leaveTimes(prevOfFirstSegment).value < pdp.deadlines(secondSegment._1) &&
-              pdp.leaveTimes(prevOfSecondSegment).value < pdp.deadlines(firstSegment._1) &&
-              pdp.deadlines(nextOfFirstSegment) > (pdp.leaveTimes(prevOfFirstSegment).value + durationOfSecondSegment) &&
-              pdp.deadlines(nextOfSecondSegment) > (pdp.leaveTimes(prevOfSecondSegment).value + durationOfFirstSegment))
-            {
-              doMove(firstSegmentStartPosition, firstSegmentEndPosition, secondSegmentStartPosition, secondSegmentEndPosition)
-              if (evaluateCurrentMoveObjTrueIfStopRequired(evalObjAndRollBack())) {
-                seq.releaseTopCheckpoint()
-                startVehicle = firstVehicle + 1
-                return
-              }
-            }
-          }
-        }
-      }
-    }
-    seq.releaseTopCheckpoint()
-  }
-
-  override def instantiateCurrentMove(newObj: Int): PickupDeliverySegmentExchangeMove = {
-    PickupDeliverySegmentExchangeMove(
-      firstSegmentStartPosition, firstSegmentEndPosition,
-      secondSegmentStartPosition, secondSegmentEndPosition,
-      newObj, this, neighborhoodName)
-  }
-
-  def doMove(firstSegmentStartPosition:Int, firstSegmentEndPosition:Int,
-             secondSegmentStartPosition: Int, secondSegmentEndPosition: Int){
-    seq.swapSegments(firstSegmentStartPosition,
-      firstSegmentEndPosition,
-      false,
-      secondSegmentStartPosition,
-      secondSegmentEndPosition,
-      false)
-  }
-}
-
-case class PickupDeliverySegmentExchangeMove(firstSegmentStartPosition:Int,
-                                             firstSegmentEndPosition:Int,
-                                             secondSegmentStartPosition: Int,
-                                             secondSegmentEndPosition: Int,
-                                             override val objAfter: Int,override val neighborhood:PickupDeliverySegmentExchange,
-                                             override val neighborhoodName:String = "PickupDeliverySegmentExchangeMove")
-  extends VRPSMove(objAfter, neighborhood, neighborhoodName,neighborhood.pdp){
-
-  override def impactedPoints: Iterable[Int] =
-    neighborhood.pdp.routes.value.valuesBetweenPositionsQList(firstSegmentStartPosition,firstSegmentEndPosition) ++
-      neighborhood.pdp.routes.value.valuesBetweenPositionsQList(secondSegmentStartPosition,secondSegmentEndPosition)
-
-  override def commit() {
-    neighborhood.doMove(
-      firstSegmentStartPosition, firstSegmentEndPosition,
-      secondSegmentStartPosition, secondSegmentEndPosition)
-  }
-
-  override def toString: String = {
-    neighborhoodNameToString + "SegmentExchange(firstSegmentStartPosition:" + firstSegmentStartPosition + " firstSegmentEndPosition:" + firstSegmentEndPosition +
-      " secondSegmentStartPosition:" + secondSegmentStartPosition + " secondSegmentEndPosition:" + secondSegmentEndPosition + objToString + ")"
-  }
-}
-*/
-=======
->>>>>>> 3c2f5342
+}