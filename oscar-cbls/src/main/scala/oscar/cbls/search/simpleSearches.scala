--- conflicted
+++ resolved
@@ -1,627 +1,614 @@
-package oscar.cbls.search
-
-import oscar.cbls.constraints.core.ConstraintSystem
-import oscar.cbls.invariants.core.computation.{InvariantHelper, CBLSIntVar, CBLSSetVar, IntValue}
-import oscar.cbls.modeling.AlgebraTrait
-import oscar.cbls.objective.Objective
-import oscar.cbls.search.algo.{HotRestart, IdenticalAggregator}
-import oscar.cbls.search.core._
-import oscar.cbls.search.move._
-
-import scala.collection.immutable.SortedSet
-import scala.util.Random
-
-/**
- * will find a variable in the array, and find a value from its range that improves the objective function
- *
- * @param vars an array of [[oscar.cbls.invariants.core.computation.CBLSIntVar]] defining the search space
- * @param name the name of the neighborhood
- * @param best true for the best move, false for the first move, default false
- * @param searchZone a subset of the indices of vars to consider.
- *                   If none is provided, all the array will be considered each time
- * @param symmetryClassOfVariables a function that input the ID of a variable and returns a symmetry class;
- *                      ony one of the variable in each class will be considered to make search faster
- *                      Int.MinValue is considered different to itself
- *                      if you set to None this will not be used at all
- *                      variables of the same class with different values will not be considered as symmetrical
- * @param symmetryClassOfValues a function that inputs the ID of a variable and a possible value for this variable,
- *                              and returns a symmetry class for this variable and value
- *                              only values belonging to different symmetry classes will be tested
- *                             Int.MinValue is considered different to itself
- *                             (this is only useful if your model is awfully expensive to evaluate)
- * @param domain a function that receives a variable and its Id in the vars array
- *               and returns the domain that is searched for the variable
- *               by default, the domain of the variable is explored
- * @param hotRestart  if true, the exploration order in case you ar not going for the best is a hotRestart
- *                    even if you specify a searchZone that is: the exploration starts again
- *                    at the position where it stopped, and consider the indices in increasing order
- *                    if false, consider the exploration range in natural order from the first position.
- */
-case class AssignNeighborhood(vars:Array[CBLSIntVar],
-                              name:String = "AssignNeighborhood",
-                              best:Boolean = false,
-                              searchZone:() => Iterable[Int] = null,
-                              symmetryClassOfVariables:Option[Int => Int] = None,
-                              symmetryClassOfValues:Option[Int => Int => Int] = None,
-                              domain:(CBLSIntVar,Int) => Iterable[Int] = (v,i) => v.domain,
-                              hotRestart:Boolean = true)
-  extends EasyNeighborhood[AssignMove](best,name) with AlgebraTrait{
-  //the indice to start with for the exploration
-  var startIndice:Int = 0
-
-  var currentVar:CBLSIntVar = null
-  var currentIndice:Int = 0
-  var newVal:Int = 0
-
-  override def exploreNeighborhood() {
-
-    val iterationZone =
-      if (searchZone == null) vars.indices
-      else searchZone()
-
-    val iterationSchemeOnZone =
-      if (hotRestart && !best) HotRestart(iterationZone, startIndice)
-      else iterationZone
-
-    val iterationSchemeOnSymmetryFreeZone = symmetryClassOfVariables match {
-      case None => iterationSchemeOnZone
-      case Some(s) => IdenticalAggregator.removeIdenticalClassesLazily(iterationSchemeOnZone, (index:Int) => (s(index),vars(index).value))
-    }
-
-    //iterating over the variables to consider
-    val indicesIterator = iterationSchemeOnSymmetryFreeZone.iterator
-    while(indicesIterator.hasNext){
-      currentIndice = indicesIterator.next()
-      currentVar = vars(currentIndice)
-      //now we have the current variable
-
-      val oldVal = currentVar.value
-
-      val domainIterationScheme = symmetryClassOfValues match {
-        case None => domain(currentVar, currentIndice)
-        case Some(s) => IdenticalAggregator.removeIdenticalClassesLazily(domain(currentVar, currentIndice), s(currentIndice))
-      }
-
-      //iterating over the values of the variable
-      val domainIterationSchemeIterator = domainIterationScheme.iterator
-      while(domainIterationSchemeIterator.hasNext){
-        newVal = domainIterationSchemeIterator.next()
-        if (newVal != oldVal){
-          //testing newValue
-          val newObj = obj.assignVal(currentVar,newVal)
-          if (evaluateCurrentMoveObjTrueIfStopRequired(newObj)){
-            startIndice = currentIndice + 1
-            return
-          }
-        }
-      }
-    }
-  }
-
-  override def instantiateCurrentMove(newObj:Int) =
-    AssignMove(currentVar, newVal, currentIndice, newObj, name)
-
-  //this resets the internal state of the Neighborhood
-  override def reset(): Unit = {
-    startIndice = 0
-  }
-}
-
-/**
- * this neighborhood consider swap moves that swap the value of two CBLSIntVar
- *
- * @param vars an array of [[oscar.cbls.invariants.core.computation.CBLSIntVar]] defining the search space
- * @param searchZone1 a subset of the indices of vars to consider for the first moved point
- *                   If none is provided, all the array will be considered each time
- * @param searchZone2 a subset of the indices of vars to consider for the second moved point
- *                   If none is provided, all the array will be considered each time
- * @param symmetryCanBeBrokenOnIndices if set to true, the neighborhood will break symmetries on indices of swapped vars
- *                            that is: thee first variable will always have an indice strictly smaller than the second swapped variable
- *                            typically, you always want it except if you have specified one or two searchZones, and they are different
- * @param symmetryCanBeBrokenOnValue if set to true, the neighborhood will break symmetries on values of swapped vars
- *                            that is: thee first variable will always have a value strictly smaller than the value of second swapped variable
- *                            you do not want to have both symmetryCanBeBrokenOnIndices and symmetryCanBeBrokenOnValue
- * @param name the name of the neighborhood
- * @param symmetryClassOfVariables1 a function that input the ID of a variable and returns a symmetry class;
- *                      for each role of the move, ony one of the variable in each class will be considered for the vars in searchZone1
- *                      this makes search faster
- *                      Int.MinValue is considered different to itself
- *                      if you set to None this will not be used at all
- * @param symmetryClassOfVariables2 a function that input the ID of a variable and returns a symmetry class;
- *                      for each role of the move, ony one of the variable in each class will be considered for the vars in searchZone2
- *                      this makes search faster
- *                      Int.MinValue is considered different to itself
- *                      if you set to None this will not be used at all
- * @param hotRestart  if true, the exploration order in case you ar not going for the best
- *                    is a hotRestart for the first swapped variable
- *                    even if you specify a searchZone that is: the exploration starts again
- *                    at the position where it stopped, and consider the indices in increasing order
- *                    if false, consider the exploration range in natural order from the first position.
- **/
-case class SwapsNeighborhood(vars:Array[CBLSIntVar],
-                             name:String = "SwapsNeighborhood",
-                             searchZone1:()=>Iterable[Int] = null,
-                             searchZone2:()=>Iterable[Int] = null,
-                             symmetryCanBeBrokenOnIndices:Boolean = true,
-                             symmetryCanBeBrokenOnValue:Boolean = false,
-                             best:Boolean = false,
-                             symmetryClassOfVariables1:Option[Int => Int] = None,
-                             symmetryClassOfVariables2:Option[Int => Int] = None,
-                             hotRestart:Boolean = true)
-  extends EasyNeighborhood[SwapMove](best,name) with AlgebraTrait{
-  //the indice to start with for the exploration
-  var startIndice:Int = 0
-  override def exploreNeighborhood() {
-
-    val firstIterationSchemeZone =
-      if (searchZone1 == null) {
-        if (hotRestart && !best) {
-          if (startIndice >= vars.size) startIndice = 0
-          vars.indices startBy startIndice
-        } else vars.indices
-      } else if (hotRestart && !best) HotRestart(searchZone1(), startIndice) else searchZone1()
-
-    val firstIterationScheme = symmetryClassOfVariables1 match {
-      case None => firstIterationSchemeZone
-      case Some(s) => IdenticalAggregator.removeIdenticalClassesLazily(firstIterationSchemeZone, s)
-    }
-
-    val secondIterationSchemeZone = if (searchZone2 == null) vars.indices else searchZone2()
-
-    val secondIterationScheme = symmetryClassOfVariables2 match {
-      case None => secondIterationSchemeZone
-      case Some(s) => IdenticalAggregator.removeIdenticalClassesLazily(secondIterationSchemeZone, s)
-    }
-
-    val iIterator = firstIterationScheme.iterator
-    while (iIterator.hasNext) {
-      val i = iIterator.next()
-      val firstVar = vars(i)
-      val oldValOfFirstVar = firstVar.value
-
-      val jIterator = secondIterationScheme.iterator
-      while (jIterator.hasNext) {
-        val j = jIterator.next()
-        val secondVar = vars(j)
-        val oldValOfSecondVar = secondVar.value
-        if ((!symmetryCanBeBrokenOnIndices || i < j) //we break symmetry on variables
-          && i != j
-          && (!symmetryCanBeBrokenOnValue || oldValOfFirstVar < oldValOfSecondVar) //we break symmetry on values
-          && oldValOfFirstVar != oldValOfSecondVar
-          && secondVar.domain.contains(oldValOfFirstVar)
-          && firstVar.domain.contains(oldValOfSecondVar)) {
-
-          this.firstVar = firstVar
-          this.secondVar = secondVar
-          this.firstVarIndice = i
-          this.secondVarIndice = j
-          if (evaluateCurrentMoveObjTrueIfStopRequired(obj.swapVal(firstVar, secondVar))) {
-            startIndice = i + 1
-            return
-          }
-        }
-      }
-    }
-  }
-
-  var firstVar:CBLSIntVar = null
-  var secondVar:CBLSIntVar = null
-  var firstVarIndice:Int = 0
-  var secondVarIndice:Int = 0
-
-  override def instantiateCurrentMove(newObj: Int) = SwapMove(firstVar, secondVar, firstVarIndice,secondVarIndice,newObj, name)
-
-  //this resets the internal state of the Neighborhood
-  override def reset(): Unit = {
-    startIndice = 0
-  }
-}
-
-/**
- * Will randomize the array, typically to get out of a local minimal
- * This will not consider the objective function, even if it includes some strong constraints
- *
-  * @param vars an array of [[oscar.cbls.invariants.core.computation.CBLSIntVar]] defining the search space
- * @param degree the number of variables to change randomly
- * @param searchZone a subset of the indices of vars to consider.
- *                   If none is provided, all the array will be considered each time
- * @param valuesToConsider: the set of values to consider for the given variable
- * @param name the name of the neighborhood
- */
-case class RandomizeNeighborhood(vars:Array[CBLSIntVar],
-                                 degree:Int = 1,
-                                 name:String = "RandomizeNeighborhood",
-                                 searchZone:() => SortedSet[Int] = null,
-                                 valuesToConsider:(CBLSIntVar,Int) => Iterable[Int] = (variable,_) => variable.domain)
-  extends Neighborhood(name) with AlgebraTrait with SearchEngineTrait{
-
-  override def getMove(obj: Objective, acceptanceCriteria: (Int, Int) => Boolean = null): SearchResult = {
-    if(printPerformedSearches) println("applying " + name)
-
-    var toReturn:List[Move] = List.empty
-
-    if(searchZone != null && searchZone().size <= degree){
-      //We move everything
-      for(i <- searchZone()){
-
-        toReturn = AssignMove(vars(i),selectFrom(vars(i).domain),i,Int.MaxValue) :: toReturn
-      }
-    }else{
-      var touchedVars:Set[Int] = SortedSet.empty
-      for(r <- 1 to degree){
-        val i = selectFrom(vars.indices,(j:Int) => (searchZone == null || searchZone().contains(j)) && !touchedVars.contains(j))
-        touchedVars = touchedVars + i
-        val oldVal = vars(i).value
-        toReturn = AssignMove(vars(i),selectFrom(valuesToConsider(vars(i),i),(_:Int) != oldVal),i,Int.MaxValue) :: toReturn
-      }
-    }
-    if(printPerformedSearches) println(name + ": move found")
-    CompositeMove(toReturn, Int.MaxValue, name)
-  }
-}
-
-/**
- * will randomize the array, by performing swaps only.
- * This will not consider the objective function, even if it includes some strong constraints
- *
- * @param vars an array of [[oscar.cbls.invariants.core.computation.CBLSIntVar]] defining the search space
- * @param degree the number of variables to change randomly
- * @param searchZone a subset of the indices of vars to consider.
- *                   If none is provided, all the array will be considered each time
- * @param name the name of the neighborhood
- */
-case class RandomSwapNeighborhood(vars:Array[CBLSIntVar],
-                                  degree:Int = 1,
-                                  name:String = "RandomSwapNeighborhood",
-                                  searchZone:() => SortedSet[Int] = null)  //TODO: search zone does not work!
-  extends Neighborhood(name) with AlgebraTrait with SearchEngineTrait{
-
-  override def getMove(obj: Objective, acceptanceCriteria: (Int, Int) => Boolean = null): SearchResult = {
-    if(printPerformedSearches) println("applying " + name)
-
-    var toReturn:List[Move] = List.empty
-
-    var touchedVars:Set[Int] = SortedSet.empty
-    val varsToMove = if (searchZone == null) vars.length else searchZone().size
-    for(r <- 1 to degree if varsToMove - touchedVars.size >= 2){
-      val i = selectFrom(vars.indices,(i:Int) => (searchZone == null || searchZone().contains(i)) && !touchedVars.contains(i))
-      touchedVars = touchedVars + i
-      val j = selectFrom(vars.indices,(j:Int) => (searchZone == null || searchZone().contains(j)) && !touchedVars.contains(j))
-      touchedVars = touchedVars + j
-      toReturn = SwapMove(vars(i), vars(j), i,j,Int.MaxValue) :: toReturn
-    }
-
-    if(printPerformedSearches) println(name + ": move found")
-    CompositeMove(toReturn, Int.MaxValue, name)
-  }
-}
-
-/**
- * will randomize the array, by performing shuffle on a subset of the variables
- * This will not consider the objective function, even if it includes some strong constraints
- *
- * @param vars an array of [[oscar.cbls.invariants.core.computation.CBLSIntVar]] defining the search space
- * @param indicesToConsider the positions to consider in the shuffle, all positions if not specified
- * @param numberOfShuffledPositions the number of positions to shuffle, taken in indicesToConsider.
- * @param name the name of the neighborhood
- * @param checkNoMoveFound checks that the variables to shuffle have different values, return NoMoveFound if this is not the case
- */
-case class ShuffleNeighborhood(vars:Array[CBLSIntVar],
-                               indicesToConsider:()=>Iterable[Int] = null,
-                               numberOfShuffledPositions:() => Int = () => Int.MaxValue,
-                               name:String = "ShuffleNeighborhood",
-                               checkNoMoveFound:Boolean = true)
-  extends Neighborhood(name) with AlgebraTrait with SearchEngineTrait{
-
-  override def getMove(obj: Objective, acceptanceCriteria: (Int, Int) => Boolean = null): SearchResult = {
-    if(printPerformedSearches) println("applying " + name)
-
-    val (realIndicesToConsider:List[Int],numberOfIndicesToConsider:Int) =
-      (if(indicesToConsider == null) (vars.indices.toList,vars.length)
-      else { val tmp = indicesToConsider(); (tmp.toList,tmp.size)})
-
-    if(checkNoMoveFound) {
-      val (minValue, maxValue) = InvariantHelper.getMinMaxBoundsInt(realIndicesToConsider.map(vars(_).value))
-      if (minValue == maxValue) return NoMoveFound
-    }
-
-    val numberOfShuffledPositionsThisTime = numberOfShuffledPositions()
-    val subsetOfIndicesToConsider:List[Int] = if(numberOfShuffledPositionsThisTime >= numberOfIndicesToConsider){
-      realIndicesToConsider
-    }else{
-      //shuffle only a subset; select it randomly
-      Random.shuffle(realIndicesToConsider).takeRight(numberOfShuffledPositionsThisTime)
-    }
-
-    //shuffle everything
-    val values = subsetOfIndicesToConsider.map(vars(_).value)
-    val newValues = Random.shuffle(values)
-
-    val moves:List[AssignMove] = subsetOfIndicesToConsider.zip(newValues).
-      map({case ((indice,newValue)) => AssignMove(vars(indice),newValue,indice,Int.MaxValue)})
-
-    if(printPerformedSearches) println(name + ": move found")
-    CompositeMove(moves, Int.MaxValue, name)
-  }
-}
-
-/**
- * This neighborhood will consider roll moves that roll the value of contiguous CBLSIntVar in the given array
- *
- * @param vars an array of [[oscar.cbls.invariants.core.computation.CBLSIntVar]] defining the search space
- * @param searchZone a subset of the indices of vars to consider for the roll
- *                   If none is provided, all the array will be considered each time
- * @param bridgeOverFrozenVariables if false, contiguous variables are the ones that are adjacent in the array,
- *                                  so that if a variable is not in the search zone,
- *                                  no roll can involve vars on its left and on its right
- *                                  if true, variable in the search zone will simply be ignored
- * @param maxShiftSize the max size of the roll, given the first indice considered in the roll
- * @param name the name of the neighborhood
- * @param hotRestart  if true, the exploration order in case you ar not going for the best
- *                    is a hotRestart for the first swapped variable
- *                    even if you specify a searchZone that is: the exploration starts again
- *                    at the position where it stopped, and consider the indices in increasing order
- *                    if false, consider the exploration range in natural order from the first position.
- **/
-@deprecated("actually, experimental, so use at your own risk","3.0")
-//TODO: also implement minimal roll size (we prefer to use swap instead of roll)
-case class RollNeighborhood(vars:Array[CBLSIntVar],
-                            name:String = "RollNeighborhood",
-                            searchZone:()=>Set[Int] = null,
-                            bridgeOverFrozenVariables:Boolean = false,
-                            maxShiftSize:Int=>Int = _ => Int.MaxValue, //the max size of the roll, given the ID of the first variable
-                           //minRollSize:Int, //TODO
-                            best:Boolean = false,
-                            hotRestart:Boolean = true)
-  extends EasyNeighborhood[RollMove](best,name) with AlgebraTrait{
-  //the indice to start with for the exploration
-  var startIndice:Int = 0
-  override def exploreNeighborhood(){
-
-    val searchZoneObject = if(searchZone == null) null else searchZone()
-    val currentSearchZone = if(searchZone == null) vars.indices else searchZoneObject
-
-    @inline
-    def searchZoneContains(i:Int):Boolean = {
-      if(searchZone == null) vars.indices.contains(i) else searchZoneObject.contains(i)
-    }
-
-    val firstIndices = if (hotRestart && !best)
-      HotRestart(currentSearchZone, startIndice)
-    else currentSearchZone
-
-    for (firstIndice: Int <- firstIndices) {
-
-      val currentMaxShiftSize = maxShiftSize(firstIndice)
-
-      var currentEnd = firstIndice
-      var currentRollSize = 1
-      currentRollCluster = List(vars(currentEnd))
-      initValue = List(vars(currentEnd).value)
-
-      def advance(lastIndice:Int):(Int,Boolean) = {
-        if(currentRollSize >= currentMaxShiftSize) return (0,false)
-        val potentialAdd = currentEnd+1
-        if(potentialAdd >= vars.length) return (0,false)
-        if(searchZoneContains(potentialAdd)){
-          (potentialAdd,true)
-        }else if(bridgeOverFrozenVariables){
-          advance(potentialAdd)
-        }else{
-          (0,false)
-        }
-      }
-
-      var (newEnd,isNewEnd) = advance(currentEnd)
-      while(isNewEnd){
-        //updating roll
-        currentEnd = newEnd
-        currentRollSize +=1
-        currentRollCluster = vars(currentEnd) :: currentRollCluster
-        initValue = vars(currentEnd).value :: initValue
-
-        //performing rolls
-
-        rollOffset = 1
-        while(rollOffset < currentRollSize){
-          //check this roll
-          doRollOneLeft()
-          if (evaluateCurrentMoveObjTrueIfStopRequired(obj.value)) {
-            startIndice = advance(firstIndice)._1
-            assignAll(currentRollCluster,initValue)
-            return
-          }
-          rollOffset += 1
-        }
-        assignAll(currentRollCluster,initValue)
-
-        val tmp = advance(currentEnd)
-        newEnd = tmp._1
-        isNewEnd = tmp._2
-      }
-    }
-  }
-
-  var rollOffset:Int = 0
-  var currentRollCluster:List[CBLSIntVar] = List.empty
-  var initValue:List[Int] = List.empty
-
-  def doRollOneLeft(): Unit ={
-    val i = currentRollCluster.head.value
-    var currentPos = currentRollCluster
-    while(true){
-      currentPos match{
-        case h1::h2::t =>
-          h1 := h2.value
-          currentPos = h2 :: t
-        case h1 :: Nil =>
-          h1 := i
-          return
-        case Nil => throw new Error("empty roll?")
-      }
-    }
-  }
-
-  def assignAll(vars:List[CBLSIntVar],vals:List[Int]){
-    (vars, vals) match {
-      case (hVar :: t1, hVal :: t2) =>
-        hVar := hVal
-        assignAll(t1,t2)
-      case (Nil,Nil) => return
-      case _ => throw new Error("bug in assignAll")
-    }
-  }
-
-  override def instantiateCurrentMove(newObj: Int) =
-    RollMove(currentRollCluster,rollOffset,newObj,name)
-
-  //this resets the internal state of the Neighborhood
-  override def reset(): Unit = {
-    startIndice = 0
-  }
-}
-
-/**
-  * will shift a block of value to the right(doing it also to the left is redundant)
-  *
-  * @param vars an array of [[oscar.cbls.invariants.core.computation.CBLSIntVar]] defining the search space
-  * @param searchZone1 a subset of the indices of vars to consider in order to determine the block's extremities
-  *                   if none provided, all the array will be considered each time
-  * @param maxShiftSize the max size of the shift, given the first indice considered in the shift
-  * @param maxOffsetLength the max length of the movement to perform
-  * @param best if true, the neighborhood will try to find the best solution possible
-  *             (not very usefull because browsing all the possibilities can be very long)
-  * @param name the name of the neighborhood
-  * @param hotRestart  if true, the exploration order in case you ar not going for the best
-  *                    is a hotRestart for the first swapped variable
-  *                    even if you specify a searchZone that is: the exploration starts again
-  *                    at the position where it stopped, and consider the indices in increasing order
-  *                    if false, consider the exploration range in natural order from the first position.
-  * @author fabian.germeau@student.vinci.be
-  **/
-case class ShiftNeighborhood(vars:Array[CBLSIntVar],
-                             name:String = "ShiftNeighborhood",
-                             searchZone1:()=>Iterable[Int] = null,
-                             maxShiftSize:Int = Int.MaxValue,
-                             maxOffsetLength:Int = Int.MaxValue, //TODO: document this (size is when you talk about sets); is this the max magniture of the offset? ow about shofting towards negative values? is there a minOffset?
-                             best:Boolean = false,
-                             hotRestart: Boolean = true)
-  extends EasyNeighborhood[ShiftMove](best,name) with AlgebraTrait{
-  /**
-    * This is the method you must implement and that performs the search of your neighborhood.
-    * every time you explore a neighbor, you must perform the calls to notifyMoveExplored or moveRequested(newObj) && submitFoundMove(myMove)){
-    * as explained in the documentation of this class
-    */
-
-  var startIndice:Int = 0
-  var currentShiftOffset:Int = 0
-  var currentShiftSize:Int = 1
-  var currentStart:Int = 0
-
-  val nbVarsInArray = vars.length
-
-  override def exploreNeighborhood(){
-    val searchZoneObject = if(searchZone1 == null)null else searchZone1()
-    val currentSearchZone = if(searchZone1 == null)vars.indices else searchZoneObject
-
-    val firstIndices =
-      if(hotRestart && !best)HotRestart(currentSearchZone, startIndice)
-      else currentSearchZone
-
-    val initialValues: Array[Int] = vars.map(_.value)
-
-    /*We first determine the left border of the shift block, then we determine the offset value
-    * and finally the right border value.
-    * The next part of the idea is to go back to the original sequence only if we have found a suitable solution or
-    * if we have to augment the offset value.
-    * This way the complexity of augmenting the size of the block shifted is O(offset+1)
-    * rather than O((offset+length) * 2)*/
-
-    for(firstIndice: Int <- firstIndices){
-      currentStart = firstIndice
-      for(i <- Math.max(-currentStart,-maxOffsetLength) to Math.min(vars.length-2,maxOffsetLength)){
-        var modifHasOccured = false
-        if(i != 0) {
-          currentShiftOffset = i
-          for(secondIndice: Int <- firstIndice to currentSearchZone.size-1){
-            if(secondIndice - firstIndice <= Math.min(maxShiftSize-1,vars.length-1-currentShiftOffset-firstIndice)){
-              currentShiftSize = secondIndice - currentStart + 1
-              val newObj = doSmartShiftNeighborhood()
-              modifHasOccured = true
-              if (evaluateCurrentMoveObjTrueIfStopRequired(newObj)) {
-<<<<<<< HEAD
-                startIndice = (currentStart + 1) % nbVarsInArray
-=======
-                startIndice = (currentStart + 1) % vars.length
-                undoSmartShiftNeighborhood()
->>>>>>> 692e01f6
-                return
-              }
-            }
-          }
-          if(modifHasOccured) undoSmartShiftNeighborhood
-        }
-      }
-    }
-
-    def undoSmartShiftNeighborhood(): Unit ={
-      val temp1:Array[Int] = vars.map(_.value)
-      if(currentShiftOffset > 0) {
-        for (i <- currentStart to currentStart + currentShiftOffset + currentShiftSize - 1) {
-          vars(i) := initialValues(i)
-        }
-      }else{
-        for (i <- currentStart + currentShiftOffset to currentStart + currentShiftSize -1){
-          vars(i) := initialValues(i)
-        }
-      }
-      val temp2:Array[Int] = vars.map(_.value)
-    }
-
-    def doSmartShiftNeighborhood(): Int ={
-      //If the block is moved on the right
-      if(currentShiftOffset > 0){
-        //The values are changed
-        val tempVal = vars(currentStart + currentShiftOffset + currentShiftSize - 1).value
-        vars(currentStart + currentShiftOffset + currentShiftSize - 1) := vars(currentStart).value
-        if(currentShiftOffset != 1){
-          for (i <- currentStart to currentStart + currentShiftOffset - 2) {
-            vars(i) := vars(i + 1).value
-          }
-        }
-        vars(currentStart + currentShiftOffset - 1) := tempVal
-        val newVal = obj.value
-        return newVal
-      }
-      //If the block is moved on the left
-      else{
-        //The values are changed
-        val tempVal = vars(currentStart + currentShiftSize - 1).value
-        if(currentShiftOffset == -1){
-          vars(currentStart + currentShiftSize - 1) := vars(currentStart + currentShiftOffset + currentShiftSize -1).value
-          vars(currentStart + currentShiftOffset + currentShiftSize - 1) := tempVal
-        }else {
-          for (i <- currentStart + currentShiftSize - 1 to currentStart + currentShiftSize + currentShiftOffset by -1) {
-            vars(i) := vars(i - 1).value
-          }
-          vars(currentStart + currentShiftOffset + currentShiftSize - 1) := tempVal
-        }
-        val newVal = obj.value
-        return newVal
-      }
-<<<<<<< HEAD
-      val newVal = obj.value
-      //TODO: can you iterate on impacted variables only? (we are talking about copy-pasting the code here-above, or saving the list of impacted indices)
-      for(i <- vars.indices)vars(i):=initialValues(i)
-      newVal
-=======
->>>>>>> 692e01f6
-    }
-  }
-
-  override def instantiateCurrentMove(newObj: Int) = ShiftMove(currentStart,currentShiftSize,currentShiftOffset,vars,newObj,name)
-
-  override def reset(): Unit = {
-    startIndice = 0
-  }
+package oscar.cbls.search
+
+import oscar.cbls.constraints.core.ConstraintSystem
+import oscar.cbls.invariants.core.computation.{InvariantHelper, CBLSIntVar, CBLSSetVar, IntValue}
+import oscar.cbls.modeling.AlgebraTrait
+import oscar.cbls.objective.Objective
+import oscar.cbls.search.algo.{HotRestart, IdenticalAggregator}
+import oscar.cbls.search.core._
+import oscar.cbls.search.move._
+
+import scala.collection.immutable.SortedSet
+import scala.util.Random
+
+/**
+ * will find a variable in the array, and find a value from its range that improves the objective function
+ *
+ * @param vars an array of [[oscar.cbls.invariants.core.computation.CBLSIntVar]] defining the search space
+ * @param name the name of the neighborhood
+ * @param best true for the best move, false for the first move, default false
+ * @param searchZone a subset of the indices of vars to consider.
+ *                   If none is provided, all the array will be considered each time
+ * @param symmetryClassOfVariables a function that input the ID of a variable and returns a symmetry class;
+ *                      ony one of the variable in each class will be considered to make search faster
+ *                      Int.MinValue is considered different to itself
+ *                      if you set to None this will not be used at all
+ *                      variables of the same class with different values will not be considered as symmetrical
+ * @param symmetryClassOfValues a function that inputs the ID of a variable and a possible value for this variable,
+ *                              and returns a symmetry class for this variable and value
+ *                              only values belonging to different symmetry classes will be tested
+ *                             Int.MinValue is considered different to itself
+ *                             (this is only useful if your model is awfully expensive to evaluate)
+ * @param domain a function that receives a variable and its Id in the vars array
+ *               and returns the domain that is searched for the variable
+ *               by default, the domain of the variable is explored
+ * @param hotRestart  if true, the exploration order in case you ar not going for the best is a hotRestart
+ *                    even if you specify a searchZone that is: the exploration starts again
+ *                    at the position where it stopped, and consider the indices in increasing order
+ *                    if false, consider the exploration range in natural order from the first position.
+ */
+case class AssignNeighborhood(vars:Array[CBLSIntVar],
+                              name:String = "AssignNeighborhood",
+                              best:Boolean = false,
+                              searchZone:() => Iterable[Int] = null,
+                              symmetryClassOfVariables:Option[Int => Int] = None,
+                              symmetryClassOfValues:Option[Int => Int => Int] = None,
+                              domain:(CBLSIntVar,Int) => Iterable[Int] = (v,i) => v.domain,
+                              hotRestart:Boolean = true)
+  extends EasyNeighborhood[AssignMove](best,name) with AlgebraTrait{
+  //the indice to start with for the exploration
+  var startIndice:Int = 0
+
+  var currentVar:CBLSIntVar = null
+  var currentIndice:Int = 0
+  var newVal:Int = 0
+
+  override def exploreNeighborhood() {
+
+    val iterationZone =
+      if (searchZone == null) vars.indices
+      else searchZone()
+
+    val iterationSchemeOnZone =
+      if (hotRestart && !best) HotRestart(iterationZone, startIndice)
+      else iterationZone
+
+    val iterationSchemeOnSymmetryFreeZone = symmetryClassOfVariables match {
+      case None => iterationSchemeOnZone
+      case Some(s) => IdenticalAggregator.removeIdenticalClassesLazily(iterationSchemeOnZone, (index:Int) => (s(index),vars(index).value))
+    }
+
+    //iterating over the variables to consider
+    val indicesIterator = iterationSchemeOnSymmetryFreeZone.iterator
+    while(indicesIterator.hasNext){
+      currentIndice = indicesIterator.next()
+      currentVar = vars(currentIndice)
+      //now we have the current variable
+
+      val oldVal = currentVar.value
+
+      val domainIterationScheme = symmetryClassOfValues match {
+        case None => domain(currentVar, currentIndice)
+        case Some(s) => IdenticalAggregator.removeIdenticalClassesLazily(domain(currentVar, currentIndice), s(currentIndice))
+      }
+
+      //iterating over the values of the variable
+      val domainIterationSchemeIterator = domainIterationScheme.iterator
+      while(domainIterationSchemeIterator.hasNext){
+        newVal = domainIterationSchemeIterator.next()
+        if (newVal != oldVal){
+          //testing newValue
+          val newObj = obj.assignVal(currentVar,newVal)
+          if (evaluateCurrentMoveObjTrueIfStopRequired(newObj)){
+            startIndice = currentIndice + 1
+            return
+          }
+        }
+      }
+    }
+  }
+
+  override def instantiateCurrentMove(newObj:Int) =
+    AssignMove(currentVar, newVal, currentIndice, newObj, name)
+
+  //this resets the internal state of the Neighborhood
+  override def reset(): Unit = {
+    startIndice = 0
+  }
+}
+
+/**
+ * this neighborhood consider swap moves that swap the value of two CBLSIntVar
+ *
+ * @param vars an array of [[oscar.cbls.invariants.core.computation.CBLSIntVar]] defining the search space
+ * @param searchZone1 a subset of the indices of vars to consider for the first moved point
+ *                   If none is provided, all the array will be considered each time
+ * @param searchZone2 a subset of the indices of vars to consider for the second moved point
+ *                   If none is provided, all the array will be considered each time
+ * @param symmetryCanBeBrokenOnIndices if set to true, the neighborhood will break symmetries on indices of swapped vars
+ *                            that is: thee first variable will always have an indice strictly smaller than the second swapped variable
+ *                            typically, you always want it except if you have specified one or two searchZones, and they are different
+ * @param symmetryCanBeBrokenOnValue if set to true, the neighborhood will break symmetries on values of swapped vars
+ *                            that is: thee first variable will always have a value strictly smaller than the value of second swapped variable
+ *                            you do not want to have both symmetryCanBeBrokenOnIndices and symmetryCanBeBrokenOnValue
+ * @param name the name of the neighborhood
+ * @param symmetryClassOfVariables1 a function that input the ID of a variable and returns a symmetry class;
+ *                      for each role of the move, ony one of the variable in each class will be considered for the vars in searchZone1
+ *                      this makes search faster
+ *                      Int.MinValue is considered different to itself
+ *                      if you set to None this will not be used at all
+ * @param symmetryClassOfVariables2 a function that input the ID of a variable and returns a symmetry class;
+ *                      for each role of the move, ony one of the variable in each class will be considered for the vars in searchZone2
+ *                      this makes search faster
+ *                      Int.MinValue is considered different to itself
+ *                      if you set to None this will not be used at all
+ * @param hotRestart  if true, the exploration order in case you ar not going for the best
+ *                    is a hotRestart for the first swapped variable
+ *                    even if you specify a searchZone that is: the exploration starts again
+ *                    at the position where it stopped, and consider the indices in increasing order
+ *                    if false, consider the exploration range in natural order from the first position.
+ **/
+case class SwapsNeighborhood(vars:Array[CBLSIntVar],
+                             name:String = "SwapsNeighborhood",
+                             searchZone1:()=>Iterable[Int] = null,
+                             searchZone2:()=>Iterable[Int] = null,
+                             symmetryCanBeBrokenOnIndices:Boolean = true,
+                             symmetryCanBeBrokenOnValue:Boolean = false,
+                             best:Boolean = false,
+                             symmetryClassOfVariables1:Option[Int => Int] = None,
+                             symmetryClassOfVariables2:Option[Int => Int] = None,
+                             hotRestart:Boolean = true)
+  extends EasyNeighborhood[SwapMove](best,name) with AlgebraTrait{
+  //the indice to start with for the exploration
+  var startIndice:Int = 0
+  override def exploreNeighborhood() {
+
+    val firstIterationSchemeZone =
+      if (searchZone1 == null) {
+        if (hotRestart && !best) {
+          if (startIndice >= vars.size) startIndice = 0
+          vars.indices startBy startIndice
+        } else vars.indices
+      } else if (hotRestart && !best) HotRestart(searchZone1(), startIndice) else searchZone1()
+
+    val firstIterationScheme = symmetryClassOfVariables1 match {
+      case None => firstIterationSchemeZone
+      case Some(s) => IdenticalAggregator.removeIdenticalClassesLazily(firstIterationSchemeZone, s)
+    }
+
+    val secondIterationSchemeZone = if (searchZone2 == null) vars.indices else searchZone2()
+
+    val secondIterationScheme = symmetryClassOfVariables2 match {
+      case None => secondIterationSchemeZone
+      case Some(s) => IdenticalAggregator.removeIdenticalClassesLazily(secondIterationSchemeZone, s)
+    }
+
+    val iIterator = firstIterationScheme.iterator
+    while (iIterator.hasNext) {
+      val i = iIterator.next()
+      val firstVar = vars(i)
+      val oldValOfFirstVar = firstVar.value
+
+      val jIterator = secondIterationScheme.iterator
+      while (jIterator.hasNext) {
+        val j = jIterator.next()
+        val secondVar = vars(j)
+        val oldValOfSecondVar = secondVar.value
+        if ((!symmetryCanBeBrokenOnIndices || i < j) //we break symmetry on variables
+          && i != j
+          && (!symmetryCanBeBrokenOnValue || oldValOfFirstVar < oldValOfSecondVar) //we break symmetry on values
+          && oldValOfFirstVar != oldValOfSecondVar
+          && secondVar.domain.contains(oldValOfFirstVar)
+          && firstVar.domain.contains(oldValOfSecondVar)) {
+
+          this.firstVar = firstVar
+          this.secondVar = secondVar
+          this.firstVarIndice = i
+          this.secondVarIndice = j
+          if (evaluateCurrentMoveObjTrueIfStopRequired(obj.swapVal(firstVar, secondVar))) {
+            startIndice = i + 1
+            return
+          }
+        }
+      }
+    }
+  }
+
+  var firstVar:CBLSIntVar = null
+  var secondVar:CBLSIntVar = null
+  var firstVarIndice:Int = 0
+  var secondVarIndice:Int = 0
+
+  override def instantiateCurrentMove(newObj: Int) = SwapMove(firstVar, secondVar, firstVarIndice,secondVarIndice,newObj, name)
+
+  //this resets the internal state of the Neighborhood
+  override def reset(): Unit = {
+    startIndice = 0
+  }
+}
+
+/**
+ * Will randomize the array, typically to get out of a local minimal
+ * This will not consider the objective function, even if it includes some strong constraints
+ *
+  * @param vars an array of [[oscar.cbls.invariants.core.computation.CBLSIntVar]] defining the search space
+ * @param degree the number of variables to change randomly
+ * @param searchZone a subset of the indices of vars to consider.
+ *                   If none is provided, all the array will be considered each time
+ * @param valuesToConsider: the set of values to consider for the given variable
+ * @param name the name of the neighborhood
+ */
+case class RandomizeNeighborhood(vars:Array[CBLSIntVar],
+                                 degree:Int = 1,
+                                 name:String = "RandomizeNeighborhood",
+                                 searchZone:() => SortedSet[Int] = null,
+                                 valuesToConsider:(CBLSIntVar,Int) => Iterable[Int] = (variable,_) => variable.domain)
+  extends Neighborhood(name) with AlgebraTrait with SearchEngineTrait{
+
+  override def getMove(obj: Objective, acceptanceCriteria: (Int, Int) => Boolean = null): SearchResult = {
+    if(printPerformedSearches) println("applying " + name)
+
+    var toReturn:List[Move] = List.empty
+
+    if(searchZone != null && searchZone().size <= degree){
+      //We move everything
+      for(i <- searchZone()){
+
+        toReturn = AssignMove(vars(i),selectFrom(vars(i).domain),i,Int.MaxValue) :: toReturn
+      }
+    }else{
+      var touchedVars:Set[Int] = SortedSet.empty
+      for(r <- 1 to degree){
+        val i = selectFrom(vars.indices,(j:Int) => (searchZone == null || searchZone().contains(j)) && !touchedVars.contains(j))
+        touchedVars = touchedVars + i
+        val oldVal = vars(i).value
+        toReturn = AssignMove(vars(i),selectFrom(valuesToConsider(vars(i),i),(_:Int) != oldVal),i,Int.MaxValue) :: toReturn
+      }
+    }
+    if(printPerformedSearches) println(name + ": move found")
+    CompositeMove(toReturn, Int.MaxValue, name)
+  }
+}
+
+/**
+ * will randomize the array, by performing swaps only.
+ * This will not consider the objective function, even if it includes some strong constraints
+ *
+ * @param vars an array of [[oscar.cbls.invariants.core.computation.CBLSIntVar]] defining the search space
+ * @param degree the number of variables to change randomly
+ * @param searchZone a subset of the indices of vars to consider.
+ *                   If none is provided, all the array will be considered each time
+ * @param name the name of the neighborhood
+ */
+case class RandomSwapNeighborhood(vars:Array[CBLSIntVar],
+                                  degree:Int = 1,
+                                  name:String = "RandomSwapNeighborhood",
+                                  searchZone:() => SortedSet[Int] = null)  //TODO: search zone does not work!
+  extends Neighborhood(name) with AlgebraTrait with SearchEngineTrait{
+
+  override def getMove(obj: Objective, acceptanceCriteria: (Int, Int) => Boolean = null): SearchResult = {
+    if(printPerformedSearches) println("applying " + name)
+
+    var toReturn:List[Move] = List.empty
+
+    var touchedVars:Set[Int] = SortedSet.empty
+    val varsToMove = if (searchZone == null) vars.length else searchZone().size
+    for(r <- 1 to degree if varsToMove - touchedVars.size >= 2){
+      val i = selectFrom(vars.indices,(i:Int) => (searchZone == null || searchZone().contains(i)) && !touchedVars.contains(i))
+      touchedVars = touchedVars + i
+      val j = selectFrom(vars.indices,(j:Int) => (searchZone == null || searchZone().contains(j)) && !touchedVars.contains(j))
+      touchedVars = touchedVars + j
+      toReturn = SwapMove(vars(i), vars(j), i,j,Int.MaxValue) :: toReturn
+    }
+
+    if(printPerformedSearches) println(name + ": move found")
+    CompositeMove(toReturn, Int.MaxValue, name)
+  }
+}
+
+/**
+ * will randomize the array, by performing shuffle on a subset of the variables
+ * This will not consider the objective function, even if it includes some strong constraints
+ *
+ * @param vars an array of [[oscar.cbls.invariants.core.computation.CBLSIntVar]] defining the search space
+ * @param indicesToConsider the positions to consider in the shuffle, all positions if not specified
+ * @param numberOfShuffledPositions the number of positions to shuffle, taken in indicesToConsider.
+ * @param name the name of the neighborhood
+ * @param checkNoMoveFound checks that the variables to shuffle have different values, return NoMoveFound if this is not the case
+ */
+case class ShuffleNeighborhood(vars:Array[CBLSIntVar],
+                               indicesToConsider:()=>Iterable[Int] = null,
+                               numberOfShuffledPositions:() => Int = () => Int.MaxValue,
+                               name:String = "ShuffleNeighborhood",
+                               checkNoMoveFound:Boolean = true)
+  extends Neighborhood(name) with AlgebraTrait with SearchEngineTrait{
+
+  override def getMove(obj: Objective, acceptanceCriteria: (Int, Int) => Boolean = null): SearchResult = {
+    if(printPerformedSearches) println("applying " + name)
+
+    val (realIndicesToConsider:List[Int],numberOfIndicesToConsider:Int) =
+      (if(indicesToConsider == null) (vars.indices.toList,vars.length)
+      else { val tmp = indicesToConsider(); (tmp.toList,tmp.size)})
+
+    if(checkNoMoveFound) {
+      val (minValue, maxValue) = InvariantHelper.getMinMaxBoundsInt(realIndicesToConsider.map(vars(_).value))
+      if (minValue == maxValue) return NoMoveFound
+    }
+
+    val numberOfShuffledPositionsThisTime = numberOfShuffledPositions()
+    val subsetOfIndicesToConsider:List[Int] = if(numberOfShuffledPositionsThisTime >= numberOfIndicesToConsider){
+      realIndicesToConsider
+    }else{
+      //shuffle only a subset; select it randomly
+      Random.shuffle(realIndicesToConsider).takeRight(numberOfShuffledPositionsThisTime)
+    }
+
+    //shuffle everything
+    val values = subsetOfIndicesToConsider.map(vars(_).value)
+    val newValues = Random.shuffle(values)
+
+    val moves:List[AssignMove] = subsetOfIndicesToConsider.zip(newValues).
+      map({case ((indice,newValue)) => AssignMove(vars(indice),newValue,indice,Int.MaxValue)})
+
+    if(printPerformedSearches) println(name + ": move found")
+    CompositeMove(moves, Int.MaxValue, name)
+  }
+}
+
+/**
+ * This neighborhood will consider roll moves that roll the value of contiguous CBLSIntVar in the given array
+ *
+ * @param vars an array of [[oscar.cbls.invariants.core.computation.CBLSIntVar]] defining the search space
+ * @param searchZone a subset of the indices of vars to consider for the roll
+ *                   If none is provided, all the array will be considered each time
+ * @param bridgeOverFrozenVariables if false, contiguous variables are the ones that are adjacent in the array,
+ *                                  so that if a variable is not in the search zone,
+ *                                  no roll can involve vars on its left and on its right
+ *                                  if true, variable in the search zone will simply be ignored
+ * @param maxShiftSize the max size of the roll, given the first indice considered in the roll
+ * @param name the name of the neighborhood
+ * @param hotRestart  if true, the exploration order in case you ar not going for the best
+ *                    is a hotRestart for the first swapped variable
+ *                    even if you specify a searchZone that is: the exploration starts again
+ *                    at the position where it stopped, and consider the indices in increasing order
+ *                    if false, consider the exploration range in natural order from the first position.
+ **/
+@deprecated("actually, experimental, so use at your own risk","3.0")
+//TODO: also implement minimal roll size (we prefer to use swap instead of roll)
+case class RollNeighborhood(vars:Array[CBLSIntVar],
+                            name:String = "RollNeighborhood",
+                            searchZone:()=>Set[Int] = null,
+                            bridgeOverFrozenVariables:Boolean = false,
+                            maxShiftSize:Int=>Int = _ => Int.MaxValue, //the max size of the roll, given the ID of the first variable
+                           //minRollSize:Int, //TODO
+                            best:Boolean = false,
+                            hotRestart:Boolean = true)
+  extends EasyNeighborhood[RollMove](best,name) with AlgebraTrait{
+  //the indice to start with for the exploration
+  var startIndice:Int = 0
+  override def exploreNeighborhood(){
+
+    val searchZoneObject = if(searchZone == null) null else searchZone()
+    val currentSearchZone = if(searchZone == null) vars.indices else searchZoneObject
+
+    @inline
+    def searchZoneContains(i:Int):Boolean = {
+      if(searchZone == null) vars.indices.contains(i) else searchZoneObject.contains(i)
+    }
+
+    val firstIndices = if (hotRestart && !best)
+      HotRestart(currentSearchZone, startIndice)
+    else currentSearchZone
+
+    for (firstIndice: Int <- firstIndices) {
+
+      val currentMaxShiftSize = maxShiftSize(firstIndice)
+
+      var currentEnd = firstIndice
+      var currentRollSize = 1
+      currentRollCluster = List(vars(currentEnd))
+      initValue = List(vars(currentEnd).value)
+
+      def advance(lastIndice:Int):(Int,Boolean) = {
+        if(currentRollSize >= currentMaxShiftSize) return (0,false)
+        val potentialAdd = currentEnd+1
+        if(potentialAdd >= vars.length) return (0,false)
+        if(searchZoneContains(potentialAdd)){
+          (potentialAdd,true)
+        }else if(bridgeOverFrozenVariables){
+          advance(potentialAdd)
+        }else{
+          (0,false)
+        }
+      }
+
+      var (newEnd,isNewEnd) = advance(currentEnd)
+      while(isNewEnd){
+        //updating roll
+        currentEnd = newEnd
+        currentRollSize +=1
+        currentRollCluster = vars(currentEnd) :: currentRollCluster
+        initValue = vars(currentEnd).value :: initValue
+
+        //performing rolls
+
+        rollOffset = 1
+        while(rollOffset < currentRollSize){
+          //check this roll
+          doRollOneLeft()
+          if (evaluateCurrentMoveObjTrueIfStopRequired(obj.value)) {
+            startIndice = advance(firstIndice)._1
+            assignAll(currentRollCluster,initValue)
+            return
+          }
+          rollOffset += 1
+        }
+        assignAll(currentRollCluster,initValue)
+
+        val tmp = advance(currentEnd)
+        newEnd = tmp._1
+        isNewEnd = tmp._2
+      }
+    }
+  }
+
+  var rollOffset:Int = 0
+  var currentRollCluster:List[CBLSIntVar] = List.empty
+  var initValue:List[Int] = List.empty
+
+  def doRollOneLeft(): Unit ={
+    val i = currentRollCluster.head.value
+    var currentPos = currentRollCluster
+    while(true){
+      currentPos match{
+        case h1::h2::t =>
+          h1 := h2.value
+          currentPos = h2 :: t
+        case h1 :: Nil =>
+          h1 := i
+          return
+        case Nil => throw new Error("empty roll?")
+      }
+    }
+  }
+
+  def assignAll(vars:List[CBLSIntVar],vals:List[Int]){
+    (vars, vals) match {
+      case (hVar :: t1, hVal :: t2) =>
+        hVar := hVal
+        assignAll(t1,t2)
+      case (Nil,Nil) => return
+      case _ => throw new Error("bug in assignAll")
+    }
+  }
+
+  override def instantiateCurrentMove(newObj: Int) =
+    RollMove(currentRollCluster,rollOffset,newObj,name)
+
+  //this resets the internal state of the Neighborhood
+  override def reset(): Unit = {
+    startIndice = 0
+  }
+}
+
+/**
+  * will shift a block of value to the right(doing it also to the left is redundant)
+  *
+  * @param vars an array of [[oscar.cbls.invariants.core.computation.CBLSIntVar]] defining the search space
+  * @param searchZone1 a subset of the indices of vars to consider in order to determine the block's extremities
+  *                   if none provided, all the array will be considered each time
+  * @param maxShiftSize the max size of the shift, given the first indice considered in the shift
+  * @param maxOffsetLength the max length of the movement to perform
+  * @param best if true, the neighborhood will try to find the best solution possible
+  *             (not very usefull because browsing all the possibilities can be very long)
+  * @param name the name of the neighborhood
+  * @param hotRestart  if true, the exploration order in case you ar not going for the best
+  *                    is a hotRestart for the first swapped variable
+  *                    even if you specify a searchZone that is: the exploration starts again
+  *                    at the position where it stopped, and consider the indices in increasing order
+  *                    if false, consider the exploration range in natural order from the first position.
+  * @author fabian.germeau@student.vinci.be
+  **/
+case class ShiftNeighborhood(vars:Array[CBLSIntVar],
+                             name:String = "ShiftNeighborhood",
+                             searchZone1:()=>Iterable[Int] = null,
+                             maxShiftSize:Int = Int.MaxValue,
+                             maxOffsetLength:Int = Int.MaxValue, //TODO: document this (size is when you talk about sets); is this the max magniture of the offset? ow about shofting towards negative values? is there a minOffset?
+                             best:Boolean = false,
+                             hotRestart: Boolean = true)
+  extends EasyNeighborhood[ShiftMove](best,name) with AlgebraTrait{
+  /**
+    * This is the method you must implement and that performs the search of your neighborhood.
+    * every time you explore a neighbor, you must perform the calls to notifyMoveExplored or moveRequested(newObj) && submitFoundMove(myMove)){
+    * as explained in the documentation of this class
+    */
+
+  var startIndice:Int = 0
+  var currentShiftOffset:Int = 0
+  var currentShiftSize:Int = 1
+  var currentStart:Int = 0
+
+  override def exploreNeighborhood(){
+    val searchZoneObject = if(searchZone1 == null)null else searchZone1()
+    val currentSearchZone = if(searchZone1 == null)vars.indices else searchZoneObject
+
+    val firstIndices =
+      if(hotRestart && !best)HotRestart(currentSearchZone, startIndice)
+      else currentSearchZone
+
+    val initialValues: Array[Int] = vars.map(_.value)
+
+    /*We first determine the left border of the shift block, then we determine the offset value
+    * and finally the right border value.
+    * The next part of the idea is to go back to the original sequence only if we have found a suitable solution or
+    * if we have to augment the offset value.
+    * This way the complexity of augmenting the size of the block shifted is O(offset+1)
+    * rather than O((offset+length) * 2)*/
+
+    for(firstIndice: Int <- firstIndices){
+      currentStart = firstIndice
+      for(i <- Math.max(-currentStart,-maxOffsetLength) to Math.min(vars.length-2,maxOffsetLength)){
+        var modifHasOccured = false
+        if(i != 0) {
+          currentShiftOffset = i
+          for(secondIndice: Int <- firstIndice to currentSearchZone.size-1){
+            if(secondIndice - firstIndice <= Math.min(maxShiftSize-1,vars.length-1-currentShiftOffset-firstIndice)){
+              currentShiftSize = secondIndice - currentStart + 1
+              val newObj = doSmartShiftNeighborhood()
+              modifHasOccured = true
+              if (evaluateCurrentMoveObjTrueIfStopRequired(newObj)) {
+                startIndice = (currentStart + 1) % vars.length
+                undoSmartShiftNeighborhood()
+                return
+              }
+            }
+          }
+          if(modifHasOccured) undoSmartShiftNeighborhood
+        }
+      }
+    }
+
+    def undoSmartShiftNeighborhood(): Unit ={
+      val temp1:Array[Int] = vars.map(_.value)
+      if(currentShiftOffset > 0) {
+        for (i <- currentStart to currentStart + currentShiftOffset + currentShiftSize - 1) {
+          vars(i) := initialValues(i)
+        }
+      }else{
+        for (i <- currentStart + currentShiftOffset to currentStart + currentShiftSize -1){
+          vars(i) := initialValues(i)
+        }
+      }
+      val temp2:Array[Int] = vars.map(_.value)
+    }
+
+    def doSmartShiftNeighborhood(): Int ={
+      //If the block is moved on the right
+      if(currentShiftOffset > 0){
+        //The values are changed
+        val tempVal = vars(currentStart + currentShiftOffset + currentShiftSize - 1).value
+        vars(currentStart + currentShiftOffset + currentShiftSize - 1) := vars(currentStart).value
+        if(currentShiftOffset != 1){
+          for (i <- currentStart to currentStart + currentShiftOffset - 2) {
+            vars(i) := vars(i + 1).value
+          }
+        }
+        vars(currentStart + currentShiftOffset - 1) := tempVal
+        val newVal = obj.value
+        return newVal
+      }
+      //If the block is moved on the left
+      else{
+        //The values are changed
+        val tempVal = vars(currentStart + currentShiftSize - 1).value
+        if(currentShiftOffset == -1){
+          vars(currentStart + currentShiftSize - 1) := vars(currentStart + currentShiftOffset + currentShiftSize -1).value
+          vars(currentStart + currentShiftOffset + currentShiftSize - 1) := tempVal
+        }else {
+          for (i <- currentStart + currentShiftSize - 1 to currentStart + currentShiftSize + currentShiftOffset by -1) {
+            vars(i) := vars(i - 1).value
+          }
+          vars(currentStart + currentShiftOffset + currentShiftSize - 1) := tempVal
+        }
+        val newVal = obj.value
+        return newVal
+      }
+    }
+  }
+
+  override def instantiateCurrentMove(newObj: Int) = ShiftMove(currentStart,currentShiftSize,currentShiftOffset,vars,newObj,name)
+
+  override def reset(): Unit = {
+    startIndice = 0
+  }
 }