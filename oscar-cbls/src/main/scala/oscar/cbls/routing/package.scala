--- conflicted
+++ resolved
@@ -17,14 +17,6 @@
 /**
  * THIS PACKAGE IS EXPERIMENTAL
  *
-<<<<<<< HEAD
- */
-
-/**
- * THIS PACKAGE IS EXPERIMENTAL
- *
-=======
->>>>>>> 3e94e7c0
  * This is a package to solve routing problems.
  * It includes modeling features as well as standard neighbor to conduct the search.
  * It also encompasses some heuristics to construct the initial solution for the search.
