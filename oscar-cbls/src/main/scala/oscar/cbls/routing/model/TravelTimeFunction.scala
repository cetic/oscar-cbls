/**
 * *****************************************************************************
 * OscaR is free software: you can redistribute it and/or modify
 * it under the terms of the GNU Lesser General Public License as published by
 * the Free Software Foundation, either version 2.1 of the License, or
 * (at your option) any later version.
 *
 * OscaR is distributed in the hope that it will be useful,
 * but WITHOUT ANY WARRANTY; without even the implied warranty of
 * MERCHANTABILITY or FITNESS FOR A PARTICULAR PURPOSE.  See the
 * GNU Lesser General Public License  for more details.
 *
 * You should have received a copy of the GNU Lesser General Public License along with OscaR.
 * If not, see http://www.gnu.org/licenses/lgpl-3.0.en.html
 * ****************************************************************************
 */
/**
 * *****************************************************************************
 * Contributors:
 *     This code has been initially developed by Renaud De Landtsheer
 * ****************************************************************************
 */

package oscar.cbls.routing.model

import oscar.cbls.constraints.lib.basic.GE
import oscar.cbls.constraints.lib.basic.LE
import oscar.cbls.invariants.core.computation.CBLSIntConst
import oscar.cbls.invariants.core.computation.CBLSIntVar
import oscar.cbls.invariants.core.computation.Domain.rangeToDomain
import oscar.cbls.invariants.core.computation.IntValue
import oscar.cbls.invariants.core.computation.IntValue.int2IntValue
import oscar.cbls.invariants.lib.logic.IntITE
import oscar.cbls.invariants.lib.logic.IntInt2Int
import oscar.cbls.invariants.lib.minmax.Max2
import oscar.cbls.invariants.lib.numeric.Sum
<<<<<<< HEAD
import oscar.cbls.invariants.core.computation.CBLSIntConst
import oscar.cbls.invariants.lib.logic.IntITE
=======
import oscar.cbls.modeling.Algebra.InstrumentArrayOfIntValue
import oscar.cbls.modeling.Algebra.InstrumentInt
import oscar.cbls.modeling.Algebra.InstrumentIntVar
>>>>>>> cdd80219

/**
 * an abstract class representing a travel time function
 * @author renaud.delandtsheer@cetic.be
 */
abstract class TravelTimeFunction {
  def getTravelDuration(from: Int, leaveTime: Int, to: Int): Int
  def getBackwardTravelDuration(from: Int, arrivalTime: Int, to: Int): Int

  def getMinMaxTravelDuration(from: Int, to: Int): (Int, Int) =
    (getMinTravelDuration(from, to), getMaxTravelDuration(from, to))

  def getMinTravelDuration(from: Int, to: Int): Int
  def getMaxTravelDuration(from: Int, to: Int): Int
}

/**
 * adds the notion of time to your VRP
 * @author renaud.delandtsheer@cetic.be
 */
trait Time extends VRP with Predecessors {
  val defaultArrivalTime = new CBLSIntConst(0)
  //TODO: on peut améliorer le codate en enlevant des variables.
  val arrivalTime = Array.tabulate(N) {
    (i: Int) => CBLSIntVar(m, 0, 0 to Int.MaxValue / N, "arrivalTimeAtNode" + i)
  }
  val leaveTime = Array.tabulate(N) {
    (i: Int) => CBLSIntVar(m, 0, 0 to Int.MaxValue / N, "leaveTimeAtNode" + i)
  }
  val travelOutDuration = Array.tabulate(N) {
    (i: Int) => CBLSIntVar(m, 0, 0 to Int.MaxValue / N, "travelDurationToLeave" + i)
  }
  val arrivalTimeToNext = Array.tabulate(N + 1) {
    (i: Int) =>
      if (i == N) defaultArrivalTime
      else (travelOutDuration(i) + leaveTime(i))
  }

  def setNodeDuration(node: Int, duration: IntValue) {
    assert(node >= V)
    leaveTime(node) <== arrivalTime(node) + duration
  }

  for (i <- 0 to N - 1) {
    arrivalTime(i) <== arrivalTimeToNext.element(preds(i))
  }

  addToStringInfo(() => "arrivalTime:      " + arrivalTime.toList.mkString(","))
  addToStringInfo(() => "leaveTime:        " + leaveTime.toList.mkString(","))
  addToStringInfo(() => "travelOutDuration:" + travelOutDuration.toList.mkString(","))
  addToStringInfo(() => "arrivalTimeToNext:" + arrivalTimeToNext.toList.mkString(","))
}

/**
 * when the cost of a hop is more complex than a distance matrix.
 * Beware, you must still define the leaveTime from the ArrivalTime (or not)
 * and you can post strong constraints on these values
 * @author renaud.delandtsheer@cetic.be
 */
trait TravelTimeAsFunction extends VRP with Time {

  var travelCosts: TravelTimeFunction = null

  /**
   * sets the cost function
   * @param travelCosts
   */
  def setTravelTimeFunctions(travelCosts: TravelTimeFunction) {
    this.travelCosts = travelCosts
    for (i <- 0 to N - 1) {
      travelOutDuration(i) <== new IntInt2Int(leaveTime(i), next(i),
        (leaveTime, successor) =>
          if (successor == N) 0
          else travelCosts.getTravelDuration(i, leaveTime, successor))
    }
  }
}

/**
 * to post time window constraints
 * @author renaud.delandtsheer@cetic.be
 */
trait TimeWindow extends Time with StrongConstraints {

  def setEndWindow(node: Int, endWindow: Int) {
    require(node >= V, "only for specifying time windows on nodes, not on vehicles")
<<<<<<< HEAD
    strongConstraints.post(LE(IntITE(next(node), 0, leaveTime(node), N-1), endWindow))
  }

  def setVehicleEnd(vehicle:Int,endTime:Int){
    require(vehicle < V, "only for specifying end time of vehicles")
    strongConstraints.post(LE(arrivalTime(vehicle), endTime))
=======
    strongConstraints.post(LE(IntITE(next(node), 0, leaveTime(node), N - 1), endWindow).nameConstraint("end of time window on node " + node))
>>>>>>> cdd80219
  }

  def setVehicleEnd(vehicle: Int, endTime: Int) {
    require(vehicle < V, "only for specifying end time of vehicles")
    strongConstraints.post(LE(arrivalTime(vehicle), endTime).nameConstraint("end of time for vehicle " + vehicle))
  }

  def setNodeDuration(node: Int, durationWithoutWait: IntValue, startWindow: Int) {
    leaveTime(node) <== Max2(arrivalTime(node), startWindow) + durationWithoutWait
  }

  def setNodeDuration(node: Int, durationWithoutWait: IntValue, startWindow: Int, maxWaiting: Int) {
    setNodeDuration(node, durationWithoutWait, startWindow)
    strongConstraints.post(GE(arrivalTime(node), startWindow - maxWaiting).nameConstraint("end of time window on node (with duration)" + node))
  }

}

/**
 * addition ot the [[oscar.cbls.routing.model.TimeWindow]] trait, adds a variable representing the waiting duration
 * @author renaud.delandtsheer@cetic.be
 */
trait WaitingDuration extends TimeWindow {
  val waitingDuration = Array.tabulate(N) {
    (i: Int) => CBLSIntVar(m, 0, 0 to Int.MaxValue / N, "WaitingDurationBefore" + i)
  }

  def setNodeDurationAndWaitingTime(node: Int, durationWithoutWait: IntValue, waitingDuration: IntValue) {
    super.setNodeDuration(node, durationWithoutWait + waitingDuration)
    this.waitingDuration(node) <== waitingDuration
  }

  override def setNodeDuration(node: Int, durationWithoutWait: IntValue, startWindow: Int) {
    super.setNodeDuration(node, durationWithoutWait, startWindow)
    waitingDuration(node) <== Max2(0, startWindow - arrivalTime(node))
  }

  override def setNodeDuration(node: Int, durationWithoutWait: IntValue, startWindow: Int, maxWaiting: Int) {
    setNodeDuration(node, durationWithoutWait, startWindow)
    strongConstraints.post(LE(waitingDuration(node), maxWaiting).nameConstraint("max waiting duration before node " + node))
  }
}

/**
 * Computes the nearest neighbors of each point.
 * Used by some neighborhood searches.
 * @author renaud.delandtsheer@cetic.be
 */
trait TimeClosestNeighbors extends ClosestNeighbors with TravelTimeAsFunction {
  final override protected def getDistance(from: Int, to: Int): Int = {
    travelCosts.getMinTravelDuration(from, to)
  }
}

/**
 * @author renaud.delandtsheer@cetic.be
 */
trait TotalTimeSpentByVehiclesOutOfDepotAsObjectiveTerm extends VRPObjective with Time {
  for (v <- 0 to V - 1) {
    addObjectiveTerm(arrivalTime(v) - leaveTime(v))
  }
}

/**
 * @author renaud.delandtsheer@cetic.be
 */
trait TimeSpentOnRouteAsObjectiveTerm extends VRPObjective with Time {
  addObjectiveTerm(Sum(travelOutDuration))
}

/**
 * @author renaud.delandtsheer@cetic.be
 */
trait WaitingTimeAsObjectiveTerm extends VRPObjective with WaitingDuration {
  addObjectiveTerm(Sum(waitingDuration))
}

<|MERGE_RESOLUTION|>--- conflicted
+++ resolved
@@ -1,217 +1,203 @@
-/**
- * *****************************************************************************
- * OscaR is free software: you can redistribute it and/or modify
- * it under the terms of the GNU Lesser General Public License as published by
- * the Free Software Foundation, either version 2.1 of the License, or
- * (at your option) any later version.
- *
- * OscaR is distributed in the hope that it will be useful,
- * but WITHOUT ANY WARRANTY; without even the implied warranty of
- * MERCHANTABILITY or FITNESS FOR A PARTICULAR PURPOSE.  See the
- * GNU Lesser General Public License  for more details.
- *
- * You should have received a copy of the GNU Lesser General Public License along with OscaR.
- * If not, see http://www.gnu.org/licenses/lgpl-3.0.en.html
- * ****************************************************************************
- */
-/**
- * *****************************************************************************
- * Contributors:
- *     This code has been initially developed by Renaud De Landtsheer
- * ****************************************************************************
- */
-
-package oscar.cbls.routing.model
-
-import oscar.cbls.constraints.lib.basic.GE
-import oscar.cbls.constraints.lib.basic.LE
-import oscar.cbls.invariants.core.computation.CBLSIntConst
-import oscar.cbls.invariants.core.computation.CBLSIntVar
-import oscar.cbls.invariants.core.computation.Domain.rangeToDomain
-import oscar.cbls.invariants.core.computation.IntValue
-import oscar.cbls.invariants.core.computation.IntValue.int2IntValue
-import oscar.cbls.invariants.lib.logic.IntITE
-import oscar.cbls.invariants.lib.logic.IntInt2Int
-import oscar.cbls.invariants.lib.minmax.Max2
-import oscar.cbls.invariants.lib.numeric.Sum
-<<<<<<< HEAD
-import oscar.cbls.invariants.core.computation.CBLSIntConst
-import oscar.cbls.invariants.lib.logic.IntITE
-=======
-import oscar.cbls.modeling.Algebra.InstrumentArrayOfIntValue
-import oscar.cbls.modeling.Algebra.InstrumentInt
-import oscar.cbls.modeling.Algebra.InstrumentIntVar
->>>>>>> cdd80219
-
-/**
- * an abstract class representing a travel time function
- * @author renaud.delandtsheer@cetic.be
- */
-abstract class TravelTimeFunction {
-  def getTravelDuration(from: Int, leaveTime: Int, to: Int): Int
-  def getBackwardTravelDuration(from: Int, arrivalTime: Int, to: Int): Int
-
-  def getMinMaxTravelDuration(from: Int, to: Int): (Int, Int) =
-    (getMinTravelDuration(from, to), getMaxTravelDuration(from, to))
-
-  def getMinTravelDuration(from: Int, to: Int): Int
-  def getMaxTravelDuration(from: Int, to: Int): Int
-}
-
-/**
- * adds the notion of time to your VRP
- * @author renaud.delandtsheer@cetic.be
- */
-trait Time extends VRP with Predecessors {
-  val defaultArrivalTime = new CBLSIntConst(0)
-  //TODO: on peut améliorer le codate en enlevant des variables.
-  val arrivalTime = Array.tabulate(N) {
-    (i: Int) => CBLSIntVar(m, 0, 0 to Int.MaxValue / N, "arrivalTimeAtNode" + i)
-  }
-  val leaveTime = Array.tabulate(N) {
-    (i: Int) => CBLSIntVar(m, 0, 0 to Int.MaxValue / N, "leaveTimeAtNode" + i)
-  }
-  val travelOutDuration = Array.tabulate(N) {
-    (i: Int) => CBLSIntVar(m, 0, 0 to Int.MaxValue / N, "travelDurationToLeave" + i)
-  }
-  val arrivalTimeToNext = Array.tabulate(N + 1) {
-    (i: Int) =>
-      if (i == N) defaultArrivalTime
-      else (travelOutDuration(i) + leaveTime(i))
-  }
-
-  def setNodeDuration(node: Int, duration: IntValue) {
-    assert(node >= V)
-    leaveTime(node) <== arrivalTime(node) + duration
-  }
-
-  for (i <- 0 to N - 1) {
-    arrivalTime(i) <== arrivalTimeToNext.element(preds(i))
-  }
-
-  addToStringInfo(() => "arrivalTime:      " + arrivalTime.toList.mkString(","))
-  addToStringInfo(() => "leaveTime:        " + leaveTime.toList.mkString(","))
-  addToStringInfo(() => "travelOutDuration:" + travelOutDuration.toList.mkString(","))
-  addToStringInfo(() => "arrivalTimeToNext:" + arrivalTimeToNext.toList.mkString(","))
-}
-
-/**
- * when the cost of a hop is more complex than a distance matrix.
- * Beware, you must still define the leaveTime from the ArrivalTime (or not)
- * and you can post strong constraints on these values
- * @author renaud.delandtsheer@cetic.be
- */
-trait TravelTimeAsFunction extends VRP with Time {
-
-  var travelCosts: TravelTimeFunction = null
-
-  /**
-   * sets the cost function
-   * @param travelCosts
-   */
-  def setTravelTimeFunctions(travelCosts: TravelTimeFunction) {
-    this.travelCosts = travelCosts
-    for (i <- 0 to N - 1) {
-      travelOutDuration(i) <== new IntInt2Int(leaveTime(i), next(i),
-        (leaveTime, successor) =>
-          if (successor == N) 0
-          else travelCosts.getTravelDuration(i, leaveTime, successor))
-    }
-  }
-}
-
-/**
- * to post time window constraints
- * @author renaud.delandtsheer@cetic.be
- */
-trait TimeWindow extends Time with StrongConstraints {
-
-  def setEndWindow(node: Int, endWindow: Int) {
-    require(node >= V, "only for specifying time windows on nodes, not on vehicles")
-<<<<<<< HEAD
-    strongConstraints.post(LE(IntITE(next(node), 0, leaveTime(node), N-1), endWindow))
-  }
-
-  def setVehicleEnd(vehicle:Int,endTime:Int){
-    require(vehicle < V, "only for specifying end time of vehicles")
-    strongConstraints.post(LE(arrivalTime(vehicle), endTime))
-=======
-    strongConstraints.post(LE(IntITE(next(node), 0, leaveTime(node), N - 1), endWindow).nameConstraint("end of time window on node " + node))
->>>>>>> cdd80219
-  }
-
-  def setVehicleEnd(vehicle: Int, endTime: Int) {
-    require(vehicle < V, "only for specifying end time of vehicles")
-    strongConstraints.post(LE(arrivalTime(vehicle), endTime).nameConstraint("end of time for vehicle " + vehicle))
-  }
-
-  def setNodeDuration(node: Int, durationWithoutWait: IntValue, startWindow: Int) {
-    leaveTime(node) <== Max2(arrivalTime(node), startWindow) + durationWithoutWait
-  }
-
-  def setNodeDuration(node: Int, durationWithoutWait: IntValue, startWindow: Int, maxWaiting: Int) {
-    setNodeDuration(node, durationWithoutWait, startWindow)
-    strongConstraints.post(GE(arrivalTime(node), startWindow - maxWaiting).nameConstraint("end of time window on node (with duration)" + node))
-  }
-
-}
-
-/**
- * addition ot the [[oscar.cbls.routing.model.TimeWindow]] trait, adds a variable representing the waiting duration
- * @author renaud.delandtsheer@cetic.be
- */
-trait WaitingDuration extends TimeWindow {
-  val waitingDuration = Array.tabulate(N) {
-    (i: Int) => CBLSIntVar(m, 0, 0 to Int.MaxValue / N, "WaitingDurationBefore" + i)
-  }
-
-  def setNodeDurationAndWaitingTime(node: Int, durationWithoutWait: IntValue, waitingDuration: IntValue) {
-    super.setNodeDuration(node, durationWithoutWait + waitingDuration)
-    this.waitingDuration(node) <== waitingDuration
-  }
-
-  override def setNodeDuration(node: Int, durationWithoutWait: IntValue, startWindow: Int) {
-    super.setNodeDuration(node, durationWithoutWait, startWindow)
-    waitingDuration(node) <== Max2(0, startWindow - arrivalTime(node))
-  }
-
-  override def setNodeDuration(node: Int, durationWithoutWait: IntValue, startWindow: Int, maxWaiting: Int) {
-    setNodeDuration(node, durationWithoutWait, startWindow)
-    strongConstraints.post(LE(waitingDuration(node), maxWaiting).nameConstraint("max waiting duration before node " + node))
-  }
-}
-
-/**
- * Computes the nearest neighbors of each point.
- * Used by some neighborhood searches.
- * @author renaud.delandtsheer@cetic.be
- */
-trait TimeClosestNeighbors extends ClosestNeighbors with TravelTimeAsFunction {
-  final override protected def getDistance(from: Int, to: Int): Int = {
-    travelCosts.getMinTravelDuration(from, to)
-  }
-}
-
-/**
- * @author renaud.delandtsheer@cetic.be
- */
-trait TotalTimeSpentByVehiclesOutOfDepotAsObjectiveTerm extends VRPObjective with Time {
-  for (v <- 0 to V - 1) {
-    addObjectiveTerm(arrivalTime(v) - leaveTime(v))
-  }
-}
-
-/**
- * @author renaud.delandtsheer@cetic.be
- */
-trait TimeSpentOnRouteAsObjectiveTerm extends VRPObjective with Time {
-  addObjectiveTerm(Sum(travelOutDuration))
-}
-
-/**
- * @author renaud.delandtsheer@cetic.be
- */
-trait WaitingTimeAsObjectiveTerm extends VRPObjective with WaitingDuration {
-  addObjectiveTerm(Sum(waitingDuration))
-}
-
+/**
+ * *****************************************************************************
+ * OscaR is free software: you can redistribute it and/or modify
+ * it under the terms of the GNU Lesser General Public License as published by
+ * the Free Software Foundation, either version 2.1 of the License, or
+ * (at your option) any later version.
+ *
+ * OscaR is distributed in the hope that it will be useful,
+ * but WITHOUT ANY WARRANTY; without even the implied warranty of
+ * MERCHANTABILITY or FITNESS FOR A PARTICULAR PURPOSE.  See the
+ * GNU Lesser General Public License  for more details.
+ *
+ * You should have received a copy of the GNU Lesser General Public License along with OscaR.
+ * If not, see http://www.gnu.org/licenses/lgpl-3.0.en.html
+ * ****************************************************************************
+ */
+/**
+ * *****************************************************************************
+ * Contributors:
+ *     This code has been initially developed by Renaud De Landtsheer
+ * ****************************************************************************
+ */
+
+package oscar.cbls.routing.model
+
+import oscar.cbls.constraints.lib.basic.GE
+import oscar.cbls.constraints.lib.basic.LE
+import oscar.cbls.invariants.core.computation.CBLSIntConst
+import oscar.cbls.invariants.core.computation.CBLSIntVar
+import oscar.cbls.invariants.core.computation.Domain.rangeToDomain
+import oscar.cbls.invariants.core.computation.IntValue
+import oscar.cbls.invariants.core.computation.IntValue.int2IntValue
+import oscar.cbls.invariants.lib.logic.IntITE
+import oscar.cbls.invariants.lib.logic.IntInt2Int
+import oscar.cbls.invariants.lib.minmax.Max2
+import oscar.cbls.invariants.lib.numeric.Sum
+import oscar.cbls.modeling.Algebra.InstrumentArrayOfIntValue
+import oscar.cbls.modeling.Algebra.InstrumentInt
+import oscar.cbls.modeling.Algebra.InstrumentIntVar
+
+/**
+ * an abstract class representing a travel time function
+ * @author renaud.delandtsheer@cetic.be
+ */
+abstract class TravelTimeFunction {
+  def getTravelDuration(from: Int, leaveTime: Int, to: Int): Int
+  def getBackwardTravelDuration(from: Int, arrivalTime: Int, to: Int): Int
+
+  def getMinMaxTravelDuration(from: Int, to: Int): (Int, Int) =
+    (getMinTravelDuration(from, to), getMaxTravelDuration(from, to))
+
+  def getMinTravelDuration(from: Int, to: Int): Int
+  def getMaxTravelDuration(from: Int, to: Int): Int
+}
+
+/**
+ * adds the notion of time to your VRP
+ * @author renaud.delandtsheer@cetic.be
+ */
+trait Time extends VRP with Predecessors {
+  val defaultArrivalTime = new CBLSIntConst(0)
+  //TODO: on peut améliorer le codate en enlevant des variables.
+  val arrivalTime = Array.tabulate(N) {
+    (i: Int) => CBLSIntVar(m, 0, 0 to Int.MaxValue / N, "arrivalTimeAtNode" + i)
+  }
+  val leaveTime = Array.tabulate(N) {
+    (i: Int) => CBLSIntVar(m, 0, 0 to Int.MaxValue / N, "leaveTimeAtNode" + i)
+  }
+  val travelOutDuration = Array.tabulate(N) {
+    (i: Int) => CBLSIntVar(m, 0, 0 to Int.MaxValue / N, "travelDurationToLeave" + i)
+  }
+  val arrivalTimeToNext = Array.tabulate(N + 1) {
+    (i: Int) =>
+      if (i == N) defaultArrivalTime
+      else (travelOutDuration(i) + leaveTime(i))
+  }
+
+  def setNodeDuration(node: Int, duration: IntValue) {
+    assert(node >= V)
+    leaveTime(node) <== arrivalTime(node) + duration
+  }
+
+  for (i <- 0 to N - 1) {
+    arrivalTime(i) <== arrivalTimeToNext.element(preds(i))
+  }
+
+  addToStringInfo(() => "arrivalTime:      " + arrivalTime.toList.mkString(","))
+  addToStringInfo(() => "leaveTime:        " + leaveTime.toList.mkString(","))
+  addToStringInfo(() => "travelOutDuration:" + travelOutDuration.toList.mkString(","))
+  addToStringInfo(() => "arrivalTimeToNext:" + arrivalTimeToNext.toList.mkString(","))
+}
+
+/**
+ * when the cost of a hop is more complex than a distance matrix.
+ * Beware, you must still define the leaveTime from the ArrivalTime (or not)
+ * and you can post strong constraints on these values
+ * @author renaud.delandtsheer@cetic.be
+ */
+trait TravelTimeAsFunction extends VRP with Time {
+
+  var travelCosts: TravelTimeFunction = null
+
+  /**
+   * sets the cost function
+   * @param travelCosts
+   */
+  def setTravelTimeFunctions(travelCosts: TravelTimeFunction) {
+    this.travelCosts = travelCosts
+    for (i <- 0 to N - 1) {
+      travelOutDuration(i) <== new IntInt2Int(leaveTime(i), next(i),
+        (leaveTime, successor) =>
+          if (successor == N) 0
+          else travelCosts.getTravelDuration(i, leaveTime, successor))
+    }
+  }
+}
+
+/**
+ * to post time window constraints
+ * @author renaud.delandtsheer@cetic.be
+ */
+trait TimeWindow extends Time with StrongConstraints {
+
+  def setEndWindow(node: Int, endWindow: Int) {
+    require(node >= V, "only for specifying time windows on nodes, not on vehicles")
+    strongConstraints.post(LE(IntITE(next(node), 0, leaveTime(node), N - 1), endWindow).nameConstraint("end of time window on node " + node))
+  }
+
+  def setVehicleEnd(vehicle: Int, endTime: Int) {
+    require(vehicle < V, "only for specifying end time of vehicles")
+    strongConstraints.post(LE(arrivalTime(vehicle), endTime).nameConstraint("end of time for vehicle " + vehicle))
+  }
+
+  def setNodeDuration(node: Int, durationWithoutWait: IntValue, startWindow: Int) {
+    leaveTime(node) <== Max2(arrivalTime(node), startWindow) + durationWithoutWait
+  }
+
+  def setNodeDuration(node: Int, durationWithoutWait: IntValue, startWindow: Int, maxWaiting: Int) {
+    setNodeDuration(node, durationWithoutWait, startWindow)
+    strongConstraints.post(GE(arrivalTime(node), startWindow - maxWaiting).nameConstraint("end of time window on node (with duration)" + node))
+  }
+
+}
+
+/**
+ * addition ot the [[oscar.cbls.routing.model.TimeWindow]] trait, adds a variable representing the waiting duration
+ * @author renaud.delandtsheer@cetic.be
+ */
+trait WaitingDuration extends TimeWindow {
+  val waitingDuration = Array.tabulate(N) {
+    (i: Int) => CBLSIntVar(m, 0, 0 to Int.MaxValue / N, "WaitingDurationBefore" + i)
+  }
+
+  def setNodeDurationAndWaitingTime(node: Int, durationWithoutWait: IntValue, waitingDuration: IntValue) {
+    super.setNodeDuration(node, durationWithoutWait + waitingDuration)
+    this.waitingDuration(node) <== waitingDuration
+  }
+
+  override def setNodeDuration(node: Int, durationWithoutWait: IntValue, startWindow: Int) {
+    super.setNodeDuration(node, durationWithoutWait, startWindow)
+    waitingDuration(node) <== Max2(0, startWindow - arrivalTime(node))
+  }
+
+  override def setNodeDuration(node: Int, durationWithoutWait: IntValue, startWindow: Int, maxWaiting: Int) {
+    setNodeDuration(node, durationWithoutWait, startWindow)
+    strongConstraints.post(LE(waitingDuration(node), maxWaiting).nameConstraint("max waiting duration before node " + node))
+  }
+}
+
+/**
+ * Computes the nearest neighbors of each point.
+ * Used by some neighborhood searches.
+ * @author renaud.delandtsheer@cetic.be
+ */
+trait TimeClosestNeighbors extends ClosestNeighbors with TravelTimeAsFunction {
+  final override protected def getDistance(from: Int, to: Int): Int = {
+    travelCosts.getMinTravelDuration(from, to)
+  }
+}
+
+/**
+ * @author renaud.delandtsheer@cetic.be
+ */
+trait TotalTimeSpentByVehiclesOutOfDepotAsObjectiveTerm extends VRPObjective with Time {
+  for (v <- 0 to V - 1) {
+    addObjectiveTerm(arrivalTime(v) - leaveTime(v))
+  }
+}
+
+/**
+ * @author renaud.delandtsheer@cetic.be
+ */
+trait TimeSpentOnRouteAsObjectiveTerm extends VRPObjective with Time {
+  addObjectiveTerm(Sum(travelOutDuration))
+}
+
+/**
+ * @author renaud.delandtsheer@cetic.be
+ */
+trait WaitingTimeAsObjectiveTerm extends VRPObjective with WaitingDuration {
+  addObjectiveTerm(Sum(waitingDuration))
+}
+