--- conflicted
+++ resolved
@@ -1,154 +1,149 @@
-/**
- * *****************************************************************************
- * OscaR is free software: you can redistribute it and/or modify
- * it under the terms of the GNU Lesser General Public License as published by
- * the Free Software Foundation, either version 2.1 of the License, or
- * (at your option) any later version.
- *
- * OscaR is distributed in the hope that it will be useful,
- * but WITHOUT ANY WARRANTY; without even the implied warranty of
- * MERCHANTABILITY or FITNESS FOR A PARTICULAR PURPOSE.  See the
- * GNU Lesser General Public License  for more details.
- *
- * You should have received a copy of the GNU Lesser General Public License along with OscaR.
- * If not, see http://www.gnu.org/licenses/lgpl-3.0.en.html
- * ****************************************************************************
- */
-/*******************************************************************************
-  * Contributors:
-  *     This code has been initially developed by Renaud De Landtsheer
-  ******************************************************************************/
-
-package oscar.cbls.routing.model
-
-import oscar.cbls.invariants.core.computation.CBLSIntVar
-import oscar.cbls.invariants.lib.logic.IntVarIntVar2IntVarFun
-import oscar.cbls.modeling.Algebra._
-import oscar.cbls.invariants.lib.minmax.Max2
-import oscar.cbls.constraints.lib.basic.GE
-import oscar.cbls.constraints.lib.basic.LE
-import oscar.cbls.invariants.lib.numeric.Sum
-import oscar.cbls.invariants.core.computation.CBLSIntConst
-
-abstract class TravelTimeFunction {
-  def getTravelDuration(from: Int, leaveTime: Int, to: Int): Int
-
-  def getMinMaxTravelDuration(from: Int, to: Int): (Int, Int) =
-    (getMinTravelDuration(from, to), getMaxTravelDuration(from, to))
-
-  def getMinTravelDuration(from: Int, to: Int): Int
-  def getMaxTravelDuration(from: Int, to: Int): Int
-}
-
-<<<<<<< HEAD
-abstract trait Time extends VRP with Predecessors {
-  val defaultArrivalTime = new CBLSIntConst(0)
-=======
-trait Time extends VRP with Predecessors {
-  val defaultArrivalTime = new IntConst(0)
->>>>>>> 328a3100
-  val arrivalTime = Array.tabulate(N) {
-    (i: Int) => CBLSIntVar(m, 0, Int.MaxValue / N, 0, "arrivalTimeAtNode" + i)
-  }
-  val leaveTime = Array.tabulate(N) {
-    (i: Int) => CBLSIntVar(m, 0, Int.MaxValue / N, 0, "leaveTimeAtNode" + i)
-  }
-  val travelOutDuration = Array.tabulate(N) {
-    (i: Int) => CBLSIntVar(m, 0, Int.MaxValue / N, 0, "travelDurationToLeave" + i)
-  }
-  val arrivalToNext = Array.tabulate(N + 1) {
-    (i: Int) =>
-      if (i == N) defaultArrivalTime
-      else (travelOutDuration(i) + leaveTime(i)).toIntVar
-  }
-
-  def setFixedDurationNode(node: Int, duration: Int) {
-    leaveTime(node) <== arrivalTime(node) + duration
-  }
-
-  for (i <- 0 to N - 1) {
-    arrivalTime(i) <== arrivalToNext.element(preds(i))
-  }
-}
-
-/**
- * when the cost of a hop is more complex than a distance matrix.
- * Beware, you must still define the leaveTime from the ArrivalTime (or not)
- * and you can post strong constraints on these values
- */
-trait TravelTimeAsFunction extends VRP with Time {
-
-  protected var travelCosts: TravelTimeFunction = null
-
-  /**
-   * sets the cost function
-   * @param travelCosts
-   */
-  def setTravelTimeFunctions(travelCosts: TravelTimeFunction) {
-    this.travelCosts = travelCosts
-    for (i <- 0 to N - 1) {
-      travelOutDuration(i) <== new IntVarIntVar2IntVarFun(leaveTime(i), next(i),
-        (leaveTime, successor) =>
-          if (successor == N) 0
-          else travelCosts.getTravelDuration(i, leaveTime, successor))
-    }
-  }
-}
-
-trait TimeWindow extends Time with StrongConstraints {
-
-  def setEndWindow(node: Int, endWindow: Int) {
-    strongConstraints.post(LE(leaveTime(node), endWindow))
-  }
-
-  def setFixedDurationNode(node: Int, duration: Int, startWindow: Int) {
-    leaveTime(node) <== Max2(arrivalTime(node), startWindow) + duration
-  }
-
-  def setFixedDurationNode(node: Int, duration: Int, startWindow: Int, maxWaiting: Int) {
-    setFixedDurationNode(node, duration, startWindow)
-    strongConstraints.post(GE(arrivalTime(node), startWindow - maxWaiting))
-  }
-
-}
-
-trait WaitingDuration extends TimeWindow {
-  val waitingDuration = Array.tabulate(N) {
-    (i: Int) => CBLSIntVar(m, 0, Int.MaxValue / N, 0, "WaitingDurationBefore" + i)
-  }
-
-  override def setFixedDurationNode(node: Int, duration: Int, startWindow: Int) {
-    super.setFixedDurationNode(node, duration, startWindow)
-    waitingDuration(node) <== Max2(0, startWindow - arrivalTime(node))
-  }
-
-  override def setFixedDurationNode(node: Int, duration: Int, startWindow: Int, maxWaiting: Int) {
-    setFixedDurationNode(node, duration, startWindow)
-    strongConstraints.post(LE(waitingDuration(node), maxWaiting))
-  }
-}
-
-/**
- * Computes the nearest neighbors of each point.
- * Used by some neighborhood searches.
- */
-trait TimeClosestNeighbors extends ClosestNeighbors with TravelTimeAsFunction {
-  final override protected def getDistance(from: Int, to: Int): Int = {
-    travelCosts.getMinTravelDuration(from, to)
-  }
-}
-
-trait TotalTimeSpentByVehiclesOutOfDepotAsObjectiveTerm extends VRPObjective with Time {
-  for (v <- 0 to V - 1) {
-    addObjectiveTerm(arrivalTime(v) - leaveTime(v))
-  }
-}
-
-trait TimeSpentOnRouteAsObjectiveTerm extends VRPObjective with Time {
-  addObjectiveTerm(Sum(travelOutDuration))
-}
-
-trait WaitingTimeAsObjectiveTerm extends VRPObjective with WaitingDuration {
-  addObjectiveTerm(Sum(waitingDuration))
-}
-
+/**
+ * *****************************************************************************
+ * OscaR is free software: you can redistribute it and/or modify
+ * it under the terms of the GNU Lesser General Public License as published by
+ * the Free Software Foundation, either version 2.1 of the License, or
+ * (at your option) any later version.
+ *
+ * OscaR is distributed in the hope that it will be useful,
+ * but WITHOUT ANY WARRANTY; without even the implied warranty of
+ * MERCHANTABILITY or FITNESS FOR A PARTICULAR PURPOSE.  See the
+ * GNU Lesser General Public License  for more details.
+ *
+ * You should have received a copy of the GNU Lesser General Public License along with OscaR.
+ * If not, see http://www.gnu.org/licenses/lgpl-3.0.en.html
+ * ****************************************************************************
+ */
+/*******************************************************************************
+  * Contributors:
+  *     This code has been initially developed by Renaud De Landtsheer
+  ******************************************************************************/
+
+package oscar.cbls.routing.model
+
+import oscar.cbls.invariants.core.computation.CBLSIntVar
+import oscar.cbls.invariants.lib.logic.IntVarIntVar2IntVarFun
+import oscar.cbls.modeling.Algebra._
+import oscar.cbls.invariants.lib.minmax.Max2
+import oscar.cbls.constraints.lib.basic.GE
+import oscar.cbls.constraints.lib.basic.LE
+import oscar.cbls.invariants.lib.numeric.Sum
+import oscar.cbls.invariants.core.computation.CBLSIntConst
+
+abstract class TravelTimeFunction {
+  def getTravelDuration(from: Int, leaveTime: Int, to: Int): Int
+
+  def getMinMaxTravelDuration(from: Int, to: Int): (Int, Int) =
+    (getMinTravelDuration(from, to), getMaxTravelDuration(from, to))
+
+  def getMinTravelDuration(from: Int, to: Int): Int
+  def getMaxTravelDuration(from: Int, to: Int): Int
+}
+
+trait Time extends VRP with Predecessors {
+  val defaultArrivalTime = new CBLSIntConst(0)
+  val arrivalTime = Array.tabulate(N) {
+    (i: Int) => CBLSIntVar(m, 0, Int.MaxValue / N, 0, "arrivalTimeAtNode" + i)
+  }
+  val leaveTime = Array.tabulate(N) {
+    (i: Int) => CBLSIntVar(m, 0, Int.MaxValue / N, 0, "leaveTimeAtNode" + i)
+  }
+  val travelOutDuration = Array.tabulate(N) {
+    (i: Int) => CBLSIntVar(m, 0, Int.MaxValue / N, 0, "travelDurationToLeave" + i)
+  }
+  val arrivalToNext = Array.tabulate(N + 1) {
+    (i: Int) =>
+      if (i == N) defaultArrivalTime
+      else (travelOutDuration(i) + leaveTime(i)).toIntVar
+  }
+
+  def setFixedDurationNode(node: Int, duration: Int) {
+    leaveTime(node) <== arrivalTime(node) + duration
+  }
+
+  for (i <- 0 to N - 1) {
+    arrivalTime(i) <== arrivalToNext.element(preds(i))
+  }
+}
+
+/**
+ * when the cost of a hop is more complex than a distance matrix.
+ * Beware, you must still define the leaveTime from the ArrivalTime (or not)
+ * and you can post strong constraints on these values
+ */
+trait TravelTimeAsFunction extends VRP with Time {
+
+  protected var travelCosts: TravelTimeFunction = null
+
+  /**
+   * sets the cost function
+   * @param travelCosts
+   */
+  def setTravelTimeFunctions(travelCosts: TravelTimeFunction) {
+    this.travelCosts = travelCosts
+    for (i <- 0 to N - 1) {
+      travelOutDuration(i) <== new IntVarIntVar2IntVarFun(leaveTime(i), next(i),
+        (leaveTime, successor) =>
+          if (successor == N) 0
+          else travelCosts.getTravelDuration(i, leaveTime, successor))
+    }
+  }
+}
+
+trait TimeWindow extends Time with StrongConstraints {
+
+  def setEndWindow(node: Int, endWindow: Int) {
+    strongConstraints.post(LE(leaveTime(node), endWindow))
+  }
+
+  def setFixedDurationNode(node: Int, duration: Int, startWindow: Int) {
+    leaveTime(node) <== Max2(arrivalTime(node), startWindow) + duration
+  }
+
+  def setFixedDurationNode(node: Int, duration: Int, startWindow: Int, maxWaiting: Int) {
+    setFixedDurationNode(node, duration, startWindow)
+    strongConstraints.post(GE(arrivalTime(node), startWindow - maxWaiting))
+  }
+
+}
+
+trait WaitingDuration extends TimeWindow {
+  val waitingDuration = Array.tabulate(N) {
+    (i: Int) => CBLSIntVar(m, 0, Int.MaxValue / N, 0, "WaitingDurationBefore" + i)
+  }
+
+  override def setFixedDurationNode(node: Int, duration: Int, startWindow: Int) {
+    super.setFixedDurationNode(node, duration, startWindow)
+    waitingDuration(node) <== Max2(0, startWindow - arrivalTime(node))
+  }
+
+  override def setFixedDurationNode(node: Int, duration: Int, startWindow: Int, maxWaiting: Int) {
+    setFixedDurationNode(node, duration, startWindow)
+    strongConstraints.post(LE(waitingDuration(node), maxWaiting))
+  }
+}
+
+/**
+ * Computes the nearest neighbors of each point.
+ * Used by some neighborhood searches.
+ */
+trait TimeClosestNeighbors extends ClosestNeighbors with TravelTimeAsFunction {
+  final override protected def getDistance(from: Int, to: Int): Int = {
+    travelCosts.getMinTravelDuration(from, to)
+  }
+}
+
+trait TotalTimeSpentByVehiclesOutOfDepotAsObjectiveTerm extends VRPObjective with Time {
+  for (v <- 0 to V - 1) {
+    addObjectiveTerm(arrivalTime(v) - leaveTime(v))
+  }
+}
+
+trait TimeSpentOnRouteAsObjectiveTerm extends VRPObjective with Time {
+  addObjectiveTerm(Sum(travelOutDuration))
+}
+
+trait WaitingTimeAsObjectiveTerm extends VRPObjective with WaitingDuration {
+  addObjectiveTerm(Sum(waitingDuration))
+}
+