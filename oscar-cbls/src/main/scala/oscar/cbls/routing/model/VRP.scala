/**
 * *****************************************************************************
 * OscaR is free software: you can redistribute it and/or modify
 * it under the terms of the GNU Lesser General Public License as published by
 * the Free Software Foundation, either version 2.1 of the License, or
 * (at your option) any later version.
 *
 * OscaR is distributed in the hope that it will be useful,
 * but WITHOUT ANY WARRANTY; without even the implied warranty of
 * MERCHANTABILITY or FITNESS FOR A PARTICULAR PURPOSE.  See the
 * GNU Lesser General Public License  for more details.
 *
 * You should have received a copy of the GNU Lesser General Public License along with OscaR.
 * If not, see http://www.gnu.org/licenses/lgpl-3.0.en.html
 * ****************************************************************************
 */
/**
 * *****************************************************************************
 * Contributors:
 *     This code has been initially developed by De Landtsheer Renaud and Ghilain Florent.
 * ****************************************************************************
 */

package oscar.cbls.routing.model

import oscar.cbls.constraints.lib.basic.{NE, EQ, LE}
import oscar.cbls.invariants.core.algo.heap.BinomialHeap
import oscar.cbls.invariants.core.computation._
import oscar.cbls.invariants.lib.logic._
import oscar.cbls.invariants.lib.numeric.{Sum2, Sum}
import oscar.cbls.invariants.lib.set.{SetSum, Cardinality}
import oscar.cbls.modeling.Algebra._
import oscar.cbls.search.algo.{LazyQuicksort, KSmallest}

import scala.collection.immutable.{HashMap, SortedMap, SortedSet}
import scala.math.min
import scala.util.Random

/**
  * The class constructor models a VRP problem with N points (deposits and customers)
  * and V vehicles.
 *
 * Vehicles are supposed to leave from their depot, and come back to it.
 * they all have a different depot (but yo ucan put them at the same place if you want)
 *
 * Info: after instantiation, each customer point is unrouted, and each vehicle loop on his deposit.
 *
 * @param N the number of points (deposits and customers) in the problem.
 * @param V the number of vehicles.
 * @param m the model.
 * @author renaud.delandtsheer@cetic.be
 * @author Florent Ghilain (UMONS)
 */
class VRP(val N: Int, val V: Int, val m: Store) {
  /**
   * the data structure array which maintains the successors.
   * It assumed that the V vehicles are indexed from the point 0 to V-1,
   * like that each vehicle is considered like a deposit. Other indexes
   * are used to modelise customers. Finally the value N is used for unrouted node.
   */
  val next: Array[CBLSIntVar] = Array.tabulate(N)(i =>
    if (i < V) CBLSIntVar(m, i, 0 to N - 1, "next" + i)
    else CBLSIntVar(m, N, 0 to N, "next" + i))

  /**unroutes all points of the VRP*/
  def unroute() {
    for (i <- 0 until V) next(i) := i
    for (i <- V until N) next(i) := N
  }

  /**
   * the range of nodes (customers and deposits including) of the problem.
   */
  val nodes = 0 until N
  /**
   * the range vehicle of the problem.
   */
  val vehicles = 0 until V

  /**
   * Returns if a given point is a depot.
    *
    * @param n the point queried.
   * @return true if the point is a depot, else false.
   */
  def isADepot(n: Int): Boolean = { n < V }

  /**
   * Returns if a given point is still routed.
    *
    * @param n the point queried.
   * @return true if the point is still routed, else false.
   */
  def isRouted(n: Int): Boolean = { next(n).getValue(true) != N }

  /**
   * This function is intended to be used for testing only.
   * setCircuit(List(1,2,3,4)) produces the following route :
   * 1 -> 2 -> 3 -> 4 (-> 1)
   */
  def setCircuit(nodes: List[Int]): Unit = {
    def setCircuit(start: Int, nodes: List[Int]): Unit = {
      nodes match {
        case Nil => next(start) := start
        case List(x) => next(x) := start
        case x :: r => next(x) := r.head; setCircuit(start, r)
      }
    }

    nodes match {
      case Nil => ()
      case x :: r => next(x) := r.head; setCircuit(x, r)
    }
  }

  /**
   * @return the list of unrouted nodes as a String.
   */
  def unroutedToString: String = {
    "unrouted: " + nodes.filterNot(isRouted(_)).toList + "\n"
  }

  /**
   * @return the route of a vehicle as a String.
   */
  def routeToString(vehicle: Int): String = {
    "Vehicle " + vehicle + ": " + getRouteOfVehicle(vehicle).mkString("->")
  }

  /**
   * the route of the vehicle, starting at the vehicle node, and not including the last vehicle node
    *
    * @param vehicle
   * @return
   */
  def getRouteOfVehicle(vehicle:Int):List[Int] = {
    var current = next(vehicle).value
    var acc:List[Int] = List(vehicle)
    while (current != vehicle) {
      acc = current :: acc
      current = next(current).getValue(true) //to avoid unnecessary propagation
    }
    acc.reverse
  }

  /**
   * Redefine the toString method.
    *
    * @return the VRP problem as a String.
   */
  override def toString: String = {
    var toReturn = unroutedToString

    for (v <- 0 to V - 1) {
      toReturn += routeToString(v)
      toReturn += "\n"
    }
    for (additionalStringFunction <- additionalStrings) {
      toReturn += additionalStringFunction() + "\n"
    }
    toReturn
  }

  private var additionalStrings: List[() => String] = List.empty
  def addToStringInfo(a: () => String) {
    additionalStrings = a :: additionalStrings
  }

  private val nodeInformations:Array[String] = Array.tabulate(N)(n => "")
  def setNodeInformation(index:Int, info:String): Unit ={
    assert(index < nodeInformations.length,"SetNodeInformation index to high")
    nodeInformations(index) = info
  }

  def getNodeInformation(index:Int): String ={
    assert(index < nodeInformations.length,"GetNodeInformation index to high")
    nodeInformations(index)
  }
}

/**
 * Maintains the set of routed and unrouted nodes.
 * Info : unrouted nodes are those whose next is N.
 * This trait is abstract, since unrouted can be implemented either stand alone,
 * or as a side effect of other traits
  *
  * @author renaud.delandtsheer@cetic.be
 * @author Florent Ghilain (UMONS)
 * @author yoann.guyot@cetic.be
 */
abstract trait RoutedAndUnrouted extends VRP {
  /**
   * the data structure set which maintains the routed nodes.
   */
  val routed = Filter(next, _ < N)
  m.registerForPartialPropagation(routed)
  
  val routedNotStartingPoint = routed.minus(SortedSet.empty[Int] ++ (0 to V-1))
  m.registerForPartialPropagation(routedNotStartingPoint)

  /**
   * the data structure set which maintains the unrouted nodes.
   */
  def unrouted: SetValue
}

/**
 * Maintains the set of unrouted nodes.
 * Info : those whose next is N.
  *
  * @author renaud.delandtsheer@cetic.be
 * @author Florent Ghilain (UMONS)
 * @author yoann.guyot@cetic.be
 */
trait UnroutedImpl extends VRP with RoutedAndUnrouted {
  /**
   * the data structure set which maintains the unrouted nodes.
   */
  final override val unrouted = Filter(next, _ == N)
  m.registerForPartialPropagation(unrouted)
}

/**
 * Maintains and fixes a penalty weight of unrouted nodes.
  *
  * @author renaud.delandtsheer@cetic.be
 * @author Florent Ghilain (UMONS)
 * @author yoann.guyot@cetic.be
 */
abstract trait PenaltyForUnrouted extends VRP with RoutedAndUnrouted {
  assert(unrouted != null, "you should put the implementation of Unrouted before PenaltyForUnrouted when declaring your model")

  /**
   * the data structure array which maintains penalty of nodes.
   * it is not supposed to be modified after model close, neither controlled by an invariant
   */
  protected val weightUnroutedPenalty = Array.fill(N)(0)
  /**
   * the variable which maintains the sum of penalty of unrouted nodes, thanks to invariant SumElements.
   */
  val unroutedPenalty = CBLSIntVar(m,name="TotalPenaltyForUnroutedNodes")

  /**
   * It allows you to set the penalty of a given point.
    *
    * @param n the point.
   * @param p the penalty.
   */
  @deprecated("not deprecated, just, do not forget to call closeUnroutedPenaltyWeight afgter you are done with penalties","")
  def setUnroutedPenaltyWeight(n: Int, p: Int) { weightUnroutedPenalty(n) = p }

  /**
   * It allows you to set a specific penalty for all points of the VRP.
    *
    * @param p the penalty.
   */
  def setUnroutedPenaltyWeight(p: Int) { weightUnroutedPenalty.indices.foreach(i => weightUnroutedPenalty(i) = p) }

  def closeUnroutedPenaltyWeight(){
    unroutedPenalty <== Sum(weightUnroutedPenalty, unrouted)
  }

}

/**
 * @author renaud.delandtsheer@cetic.be
 */
trait HopClosestNeighbors extends ClosestNeighbors with HopDistance {
  final override protected def getDistance(from: Int, to: Int): Int = getHop(from, to)
}


abstract trait ClosestNeighborsWithPenaltyForUnrouted extends VRP with PenaltyForUnrouted with ClosestNeighbors{

  var closestNeighborsWithPenaltyForUnrouted: Array[Iterable[Int]] = null

  override def computeClosestNeighbors(): Unit = {
    super.computeClosestNeighbors()
    computeClosestNeighborsWithPenalty()
  }

  private def computeClosestNeighborsWithPenalty() = {
    def arrayOfAllNodes = Array.tabulate(N)(node => node)
    closestNeighborsWithPenaltyForUnrouted = Array.tabulate(N)(node =>
      KSmallest.lazySort(arrayOfAllNodes,
        neighbor => (min(getDistance(neighbor, node), getDistance(node, neighbor)) - weightUnroutedPenalty(neighbor))
      ))
  }

  /**
   * Returns the k nearest nodes of a given node.
   * It allows us to add a filter (optional) on the neighbor.
   *
   * Info : it uses the Currying feature.
    *
    * @param k the parameter k.
   * @param filter the filter, should only return unrouted nodes
   * @param node the given node.
   * @return the k nearest neighbor as an iterable list of Int.
   */
  def kNearestWithPenaltyForUnrouted(k: Int, filter: (Int => Boolean) = (_ => true))(node: Int): Iterable[Int] = {
    if (k >= N - 1) return nodes.filter(filter)

    def kNearestAccumulator(sortedNeighbors: Iterator[Int], k: Int, kNearestAcc: List[Int]): List[Int] = {
      require(k >= 0)
      if(k == 0 || !sortedNeighbors.hasNext){
        kNearestAcc.reverse
      }else{
        val neighbor = sortedNeighbors.next()
        if (filter(neighbor))
          kNearestAccumulator(sortedNeighbors, k - 1, neighbor :: kNearestAcc)
        else
          kNearestAccumulator(sortedNeighbors, k, kNearestAcc)
      }
    }

    kNearestAccumulator(closestNeighbors(node).iterator, k, Nil)
  }
}

/**
 * Computes the nearest neighbors of each point.
 * Used by some neighborhood searches.
  *
  * @author renaud.delandtsheer@cetic.be
 * @author Florent Ghilain (UMONS)
 * @author yoann.guyot@cetic.be
 */
abstract trait ClosestNeighbors extends VRP {

  protected def getDistance(from: Int, to: Int): Int

  var closestNeighbors: Array[Iterable[Int]] = null

  def computeClosestNeighbors() = {
    println("computeClosestNeighbors")
    def arrayOfAllNodes = Array.tabulate(N)(node => node)
    closestNeighbors = Array.tabulate(N)(node =>
      KSmallest.lazySort(arrayOfAllNodes,
        neighbor => min(getDistance(neighbor, node), getDistance(node, neighbor))
      ))
  }
  /**
   * Filters the node itself and unreachable neighbors.
   */
  def reachableNeigbors(node: Int) =
    nodes.filter((node2: Int) =>
      node != node2
        && (getDistance(node, node2) != Int.MaxValue
          || getDistance(node2, node) != Int.MaxValue)).toList

  /**
   * Returns the k nearest nodes of a given node.
   * It allows us to add a filter (optional) on the neighbor.
   *
   * Info : it uses the Currying feature.
    *
    * @param k the parameter k.
   * @param filter the filter.
   * @param node the given node.
   * @return the k nearest neighbor as an iterable list of Int.
   */
  def kNearest(k: Int, filter: (Int => Boolean) = (_ => true))(node: Int): Iterable[Int] = {
    if (k >= N - 1) return nodes.filter(filter)

    def kNearestAccumulator(sortedNeighbors: Iterator[Int], k: Int, kNearestAcc: List[Int]): List[Int] = {
      require(k >= 0)
      if(k == 0 || !sortedNeighbors.hasNext){
        kNearestAcc.reverse
      }else{
        val neighbor = sortedNeighbors.next()
        if (filter(neighbor))
          kNearestAccumulator(sortedNeighbors, k - 1, neighbor :: kNearestAcc)
        else
          kNearestAccumulator(sortedNeighbors, k, kNearestAcc)
      }
    }

    kNearestAccumulator(closestNeighbors(node).iterator, k, Nil)
  }
}

/**
 * Maintains the hop distance in the VRP, based either on a matrix, or on another mechanism.
 * We consider that a hop distance of Int.MaxVal is unreachable.
 * HopDistance is only handling simple cost functions such as cost matrices
  *
  * @author renaud.delandtsheer@cetic.be
 * @author Florent Ghilain (UMONS)
 */
trait HopDistance extends VRP {
  /**
   * the data structure which maintains the current hop distance of each node to reach his successor.
   * Info : the domain max is (Int.MaxValue / N) to avoid problem with domain. (allow us to use sum invariant without
   * throw over flow exception to save the distance of all vehicle).
   */
  var hopDistance: Array[IntValue] = new Array[IntValue](N)

  /**
   * maintains the total distance of all vehicle, linked on the actual next hop of each node.
   */
  val overallDistance = CBLSIntVar(m, name = "overall distance")

  def assignOverallDistance() {
    overallDistance <== Sum(hopDistance)
  }
  /**
   * the function which defines the distance between two points of the VRP.
   */
  var distanceFunction: ((Int, Int) => Int) = null

  /**
   * This method sets the function distance with a distance matrix.
   * If a more complex function is to be used, set a controlling invariant to the hopDistances yourself.
   * It considers distance from a node to itself as zero.
    *
    * @param DistanceMatrix the distance between each point.
   */
  def installCostMatrix(DistanceMatrix: Array[Array[Int]]) {
    distanceFunction = (i: Int, j: Int) => DistanceMatrix(i)(j)
    for (i <- 0 until N) hopDistance(i) = new Int2Int(next(i), j => { if (j != N) DistanceMatrix(i)(j) else 0 })
    assignOverallDistance()
  }

  /**
   * This method sets the distance to use for the hop between points thanks
   * to a given function.
    *
    * @param fun the function which defines the distance between two points.
   */
  def installCostFunction(fun: (Int, Int) => Int) {
    distanceFunction = fun
    for (i <- 0 until N) hopDistance(i) = new Int2Int(next(i), j => fun(i, j))
    assignOverallDistance()
  }

  def installhopDistance(d: Domain = 0 to Int.MaxValue / N) {
    hopDistance = Array.tabulate(N) { (i: Int) => CBLSIntVar(m, 0, 0 to Int.MaxValue / N, "hopDistanceForLeaving" + i) }
    assignOverallDistance()
  }
  /**
   * Returns the distance from a given node (start node) to another given node (end node) of the VRP.
    *
    * @param from the start node
   * @param to the end node
   * @return the distance between the start and end node as an Int.
   */
  def getHop(from: Int, to: Int): Int = distanceFunction(from, to)
}


trait hopDistancePerVehicle extends HopDistance with NodesOfVehicle{
  var hopDistancePerVehicle:Array[IntValue] = null
  def installHopDistancePerVehicle(){
    hopDistancePerVehicle = Array.tabulate(V)(v => Sum(hopDistance,nodesOfVehicle(v)).setName("totalDistance_" + v))
    addToStringInfo(() => "hopDistancePerVehicle:" + hopDistancePerVehicle.mkString(";"))
  }
}

trait hopsPerVehicle extends NodesOfVehicle{
  var hopsPerVehicle:Array[IntValue] = Array.tabulate(V)(v => Cardinality(nodesOfVehicle(v)).setName("totalHops_" + v))
  addToStringInfo(() => "hopsPerVehicle:" + hopsPerVehicle.mkString(";"))
}

/**
 * Maintains the set of nodes reached by each vehicle
  *
  * @author renaud.delandtsheer@cetic.be
 */
trait NodesOfVehicle extends PositionInRouteAndRouteNr with RoutedAndUnrouted {
  val nodesOfVehicle = Cluster.MakeDense(routeNr).clusters
  final override val unrouted = nodesOfVehicle(V)
}

/**
 * Maintains the position of nodes in the routes, the route number of each node,
 * the length of each route and their last node.
 * that these output variables are registered for a grouped partial propagation
 * to ensure some efficiency in the queries proposed by this trait.
  *
  * @author renaud.delandtsheer@cetic.be
 * @author Florent Ghilain (UMONS)
 */
trait PositionInRouteAndRouteNr extends VRP {
  /**
   * the invariant Routes.
   */
  val routes = Routes.buildRoutes(next, V)

  /**
   * the position in route of each node as an array of IntVar.
   */
  val positionInRoute = routes.positionInRoute

  /**
   * the route number of each node as an array of IntVar.
   */
  val routeNr = routes.routeNr

  /**
   * the route length of each route as an array of IntVar.
   */
  val routeLength = routes.routeLength

  {
    val allvars = positionInRoute.toList ++ routeNr ++ routeLength
    m.registerForPartialPropagation(allvars: _*)
  }

  /**
   * Tells if twos given nodes form a segment of route of n minimum length.
    *
    * @param fromNode the start of potential segment.
   * @param toNode the end of potential segment.
   * @param n the minimum length of segment.
   * @return true if "fromNode" to "toNode" forms a segment of route of n minimum length, else false.
   */
  def isAtLeastAsFarAs(fromNode: Int, toNode: Int, n: Int): Boolean = {
    routeNr(fromNode).value == routeNr(toNode).value &&
      positionInRoute(fromNode).value + n <= positionInRoute(toNode).value
  }

  /**
   * Tells if two given nodes form a segment of route of n maximum length.
    *
    * @param fromNode the start of potential segment.
   * @param toNode the end of potential segment.
   * @param n the maximum length of route.
   * @return true if "fromNode" to "toNode" forms a segment of route of n maximum length, else false.
   */
  def isAtMostAsFarAs(fromNode: Int, toNode: Int, n: Int): Boolean = {
    routeNr(fromNode).value == routeNr(toNode).value &&
      positionInRoute(fromNode).value + n >= positionInRoute(toNode).value
  }

  /**
   * Tells if two given nodes form a segment of route.
    *
    * @param fromNode the start of potential segment.
   * @param toNode the end of potential segment.
   * @return true if "fromNode" to "toNode" form a segment of route, else false.
   */
  def isASegment(fromNode: Int, toNode: Int): Boolean = {
    isAtLeastAsFarAs(fromNode, toNode, 1)
  }

  /**
   * Tells if a given node is in a segment of route between fromNode and toNode.
    *
    * @param node the given node queried.
   * @param fromNode the start of the segment of route.
   * @param toNode the end of the segment of route.
   * @return true if node is in a segment of route between "fromNode" and "toNode", else false.
   */
  def isBetween(node: Int, fromNode: Int, toNode: Int): Boolean = {
    if (isASegment(fromNode, toNode)) {
      routeNr(fromNode).value == routeNr(node).value &&
        positionInRoute(fromNode).value <= positionInRoute(node).value &&
        positionInRoute(node).value < positionInRoute(toNode).value
    } else false
  }

  /**
   * Tells if two given nodes are on the same route.
   * ( i.e. they have the same route number)
    *
    * @param n the first given node.
   * @param m the second given node.
   */
  def onTheSameRoute(n: Int, m: Int): Boolean = {
    routeNr(n).value == routeNr(m).value
  }

  def onTheSameRouteAfter(m:Int)(n:Int): Boolean = {
    routeNr(n).value == routeNr(m).value
  }
}

/**
 * Maintains a penalty weight for routes which do not contain task nodes.
 * That is: they only contain the vehicle node.
  *
  * @author yoann.guyot@cetic.be
 */
trait PenaltyForEmptyRoute extends VRP with PositionInRouteAndRouteNr {
  /**
   * The data structure array which maintains route penalty.
   */
  private val emptyRoutePenaltyWeight: Array[CBLSIntVar] =
    Array.tabulate(V)(v =>
      CBLSIntVar(m, 0, FullRange, "penality of vehicule " + v))

  /**
   * The variable which maintains the set of empty routes.
   * (that is: routes containing no other node than the vehicle node)
   */
  val emptyRoutes = Filter(routeLength, _ <= 1)

  /**
   * The variable which maintains the sum of route penalties,
   * thanks to SumElements invariant.
   */
  val emptyRoutePenalty = Sum(emptyRoutePenaltyWeight, emptyRoutes)

  /**
   * Allows client to set the penalty of a given vehicle route.
    *
    * @param n the node.
   * @param p the penalty.
   */
  def setEmptyRoutePenaltyWeight(n: Int, p: Int) {
    emptyRoutePenaltyWeight(n) := p
  }

  /**
   * Allows client to set a specific penalty for all the VRP routes.
    *
    * @param p the penalty.
   */
  def setEmptyRoutePenaltyWeight(p: Int) {
    emptyRoutePenaltyWeight.foreach(penalty => penalty := p)
  }
}

trait PenaltyForEmptyRouteWithException extends VRP with NodesOfVehicle {
  /**
   * The data structure array which maintains route penalty.
   */
  private val emptyRoutePenaltyWeight: Array[CBLSIntVar] =
    Array.tabulate(V)(v =>
      CBLSIntVar(m, name = "penality of vehicule " + v))

  val exceptionNodes: CBLSSetVar = new CBLSSetVar(m, SortedSet.empty, 0 until N, "NodesNotToConsiderForEmptyRoutes")

  private val nodesOfRealVehicles = Array.tabulate(V)(nodesOfVehicle)

  /**
   * The variable which maintains the set of empty routes.
   * (that is: routes containing no other node than the vehicle node)
   */
  val emptyRoutes = Filter(nodesOfRealVehicles.map(
    (vehicleNodes: CBLSSetVar) => Cardinality(vehicleNodes minus exceptionNodes)), _ == 1)

  /**
   * The variable which maintains the sum of route penalties,
   * thanks to SumElements invariant.
   */
  val emptyRoutePenalty = Sum(emptyRoutePenaltyWeight, emptyRoutes)

  /**
   * Allows client to set the penalty of a given vehicle route.
    *
    * @param n the node.
   * @param p the penalty.
   */
  def setEmptyRoutePenaltyWeight(n: Int, p: Int) {
    emptyRoutePenaltyWeight(n) := p
  }

  /**
   * Allows client to set a specific penalty for all the VRP routes.
    *
    * @param p the penalty.
   */
  def setEmptyRoutePenaltyWeight(p: Int) {
    emptyRoutePenaltyWeight.foreach(penalty => penalty := p)
  }
}

/**
 * This trait maintains the predecessors of each node of the VRP.
 * It uses the Predecessor invariant.
  *
  * @author renaud.delandtsheer@cetic.be
 * @author Florent Ghilain (UMONS)
 */
trait Predecessors extends VRP {
  /**
   * the data structure array which maintains the predecessors of each node.
   */
  val preds: Array[IntValue] = Predecessor(next, V).preds
}

/**
  * This trait maintains the current carrying capacity of each vehicle of the VRP and all the useful related information
  */
trait VehicleWithCapacity extends VRP with PickupAndDeliveryCustomers{

  /**
    * @return the load of the specified vehicle at the specified point
    */
  val currentLoad = (n:Int) => {
    var current = routeNr(n).value
    var currentValue = 0
    if(routeNr(n).value == V)
      0
    else {
      while (next(current).value != n) {
        current = next(current).value
        currentValue += getLoadValue(current).value
      }
      currentValue
    }
  }

  val defaultArrivalLoadValue = new CBLSIntConst(0)

  /**
    * The variable that maintains the current cargo of each vehicle
    */
  //private val vehicleCurrentLoad:Array[CBLSIntVar] = Array.tabulate(V)(v => )

  /**
    * The variable that maintains the maximum cargo of each vehicle
    */
  val vehicleMaxCapacity:Array[CBLSIntVar] = Array.tabulate(V) (v => CBLSIntVar(m, 0, 0 to N, "maximum capacity of vehicle " + v))

  val arrivalLoadValue = Array.tabulate(N){ (n:Int) => CBLSIntVar(m, 0, 0 to N, "Arrival load at node " + n) }
  var leaveLoadValue:Array[IntValue] = null

  def setArrivalLeaveLoadValue(): Unit ={
    leaveLoadValue = Array.tabulate(N+1) {
      (n :Int) =>
        if(n == N || n < V)
          defaultArrivalLoadValue
        else{
          arrivalLoadValue(n) + getLoadValue(n)
        }
    }
    for(n <- 0 until N){
      arrivalLoadValue(n) <== leaveLoadValue.element(preds(n))
    }
  }

  /**
    * Allow client to set the max cargo value of a vehicle
    *
    * @param max the maximum cargo value
    * @param v the vehicle
    */
  def setVehicleMaxCargo(max:Int, v:Int): Unit ={
    vehicleMaxCapacity(v) := max
  }

  /**
    * Allow client to set a max cargo value to all the vehicle
    *
    * @param max the maximum cargo value
    */
  def setVehiclesMaxCargo(max:Int): Unit ={
    for(v <- vehicleMaxCapacity.indices)
      setVehicleMaxCargo(max,v)
  }

  def setVehiclesCargoStrongConstraint(): Unit ={
    for(n <- arrivalLoadValue.indices)
      strongConstraints.post(LE(arrivalLoadValue(n),vehicleMaxCapacity(0)))
  }
}

/**
  * This trait maintains the
  */
trait PickupAndDeliveryCustomers extends VRP with StrongConstraints with PositionInRouteAndRouteNr with Predecessors{

  /**
    * The variable that contains the pickup nodes.
    * Each pickup node (the key) grants access to his related delivery node and to his value of load to pickup
    */
  private var pickupNodes:HashMap[CBLSIntConst,(CBLSIntConst,CBLSIntConst)] = new HashMap[CBLSIntConst,(CBLSIntConst,CBLSIntConst)]
  /**
    * The variable that contains the delivery nodes.
    * Each delivery node (the key) grants access to his related pickup node and to his value of load to deliver
    */
  private var deliveryNodes:HashMap[CBLSIntConst,(CBLSIntConst,CBLSIntConst)] = new HashMap[CBLSIntConst,(CBLSIntConst,CBLSIntConst)]


  /**
    * Add a new PickupAndDelivery couple
    *
    * @param p the pickup point
    * @param d the delivery point
    */
  private def addPickupDeliveryCouple(p:Int, d:Int): Unit ={
    pickupNodes += CBLSIntConst(p) -> (CBLSIntConst(d),1)
    setNodeInformation(p,getNodeInformation(p) + "Pickup node n°" + p + "\n" + "Load value : 1")
    deliveryNodes += CBLSIntConst(d) -> (CBLSIntConst(p),-1)
    setNodeInformation(d,getNodeInformation(d) + "Delivery node n°" + d + "\n" + "Load value : -1")
    strongConstraints.post(LE(positionInRoute(p),positionInRoute(d)))
    strongConstraints.post(EQ(routeNr(p),routeNr(d)))
  }

  /**
    * Add a defined number of random PickupAndDelivery couples.
    * We use the range of nodes to generate them. If we have more than nodes.length/2 couples to add,
    * we re-use the range of nodes. Doing that we are sure that all the nodes will be used
    * (if we have a minimum of nodes.length/2 couples to add)
    *
    * @param numberOfCouple the number of couple to add. Default = the number of nodes divide by 2
    */
  def addRandomPickupDeliveryCouples(numberOfCouple:Int = (N-V)/2): Unit ={
    var tempNodes = nodes.toList.drop(V)
    tempNodes = Random.shuffle(tempNodes)
    for(i <- 0 until numberOfCouple){
      val p = tempNodes.head
      tempNodes = tempNodes.tail

      val d = tempNodes.head
      tempNodes = tempNodes.tail

      addPickupDeliveryCouple(p,d)
    }
  }

  /**
    * Add defined couples.
    * The user has to specify two arrays. One containing the pickup points and
    * another one containing the related delivery points. So pickup(1) is the pickup point of delivery(1).
    *
    * @param pickup the pickup points array
    * @param delivery the delivery points array
    */
  def addPickupDeliveryCouples(pickup:Array[Int],delivery:Array[Int]): Unit ={
    assert(pickup.length == delivery.length,
      "The pickup array and the delivery array must have the same length.")
    assert(!pickup.exists(_ >= N) || !delivery.exists(_ >= N),
      "The pickup and the delivery array may only contain values between 0 and the number of nodes")

    for(i <- pickup.indices){
      addPickupDeliveryCouple(pickup(i),delivery(i))
    }
  }

  def isPickup(index:Int): Boolean = pickupNodes.get(index).isDefined

  def isDelivery(index:Int):Boolean = deliveryNodes.get(index).isDefined

  def getRelatedUnroutedDelivery():Int = {for(d <- deliveryNodes) {
    if (isRouted(d._2._1.value) && !isRouted(d._1.value)) return d._1.value
    }
    assert(false,"Expecting a unrouted delivery or bad use of the method")
    return 0
  }

  /**
    * @param d the index of a delivery node
    * @return the index of the related pickup node
    */
  def getRelatedPickup(d:Int): Int ={
    assert(deliveryNodes.get(d).isDefined,"The node can't be found in the deliveryNodes map")
    deliveryNodes.get(d).get._1.value
  }

  /**
    * @param p the index of a pickup node
    * @return the index of the related delivery node
    */
  def getRelatedDelivery(p:Int): Int ={
    assert(pickupNodes.get(p) == None,"The node can't be found in the pickupNodes map")
    if(pickupNodes.get(p) == None){
      0
    }else {
      pickupNodes.get(p).get._1.value
    }
  }

  /**
    * @param n the index of a node
    * @return the load value of the node
    */
  def getLoadValue(n:Int): CBLSIntConst ={
    if(pickupNodes.get(n).isEmpty) {
      if (deliveryNodes.get(n).isEmpty) {
        assert(false, "The node can't be found")
        0
      }else {
        deliveryNodes.get(n).get._2.value
      }
    }else{
      pickupNodes.get(n).get._2.value
    }
  }

  def getPickups: Iterable[Int] = pickupNodes.keys.foldLeft(List[Int]())((a,b) => b.value::a)

  def getRoutedPickups: Iterable[Int] = pickupNodes.keys.foldLeft(List[Int]())((a,b) => if(isRouted(b.value)) b.value::a else a)

  def getRoutedPickupsPredecessors: Iterable[Int] = pickupNodes.keys.foldLeft(List[Int]())((a,b) => if(isRouted(b.value)) preds(b.value).value::a else a)

  def getUnroutedPickups: Iterable[Int] = pickupNodes.keys.foldLeft(List[Int]())((a,b) => if(!isRouted(b.value)) b.value::a else a)

  def getDeliverys: Iterable[Int] = deliveryNodes.keys.foldLeft(List[Int]())((a,b) => b.value::a)

  def getRoutedDeliverys: Iterable[Int] = deliveryNodes.keys.foldLeft(List[Int]())((a,b) => if(isRouted(b.value)) b.value::a else a)

  def getRoutedDeliverysPredecessors: Iterable[Int] = deliveryNodes.keys.foldLeft(List[Int]())((a,b) => if(isRouted(b.value)) preds(b.value).value::a else a)

  def getUnroutedDeliverys: Iterable[Int] = deliveryNodes.keys.foldLeft(List[Int]())((a,b) => if(!isRouted(b.value)) b.value::a else a)

  def getAuthorizedInsertionPositionForPickup()(node: Int): Iterable[Int] = {
    if(node < V)return Iterable()
    val routeOfNode = routeNr(node)
    var resRoute = getRouteOfVehicle(routeOfNode.value)
    resRoute = resRoute.takeWhile(_ != getRelatedDelivery(node))
    resRoute
  }

  def getAuthorizedInsertionPositionForDelivery()(node: Int): Iterable[Int] = {
    if(node < V)return Iterable()
    val routeOfNode = routeNr(node)
    getRelatedDelivery(node)
    getRelatedPickup(node)
    var resRoute = getRouteOfVehicle(routeOfNode.value)
    resRoute = resRoute.dropWhile(_ != getRelatedPickup(node))
    resRoute.drop(1)
  }

  def getCompleteSegments(routeNumber:Int): List[(Int,Int)] ={
    var completeSegmentsMap:HashMap[Int,Set[Int]] = new HashMap[Int,Set[Int]]
    val route = getRouteOfVehicle(routeNumber)

    for(node <- route){
      if(isPickup(node)){
        for(key <- completeSegmentsMap.keys){
          if(completeSegmentsMap.get(key).get.nonEmpty) {
            val currentSet = completeSegmentsMap.get(key).get + node
            completeSegmentsMap += key -> currentSet
          }
        }
        val nodeSet:Set[Int] = Set(node)
        completeSegmentsMap += node -> nodeSet
      }
      else{
        for(key <- completeSegmentsMap.keys){
          if(completeSegmentsMap.get(key).get.nonEmpty) {
            if (!completeSegmentsMap.get(key).get.contains(getRelatedPickup(node))) {
              completeSegmentsMap -= key
            }else if(key == getRelatedPickup(node) && completeSegmentsMap.get(key).get.size > 1){
              completeSegmentsMap -= key
            }
            else {
              val currentSet = completeSegmentsMap.get(key).get - getRelatedPickup(node)
              completeSegmentsMap += key -> currentSet
            }
          }
        }
      }
    }

    if(completeSegmentsMap.keys.nonEmpty) {
      val sortedKeys = completeSegmentsMap.keys.toList.sortWith(positionInRoute(_) < positionInRoute(_))
      var completeSegments: List[(Int, Int)] = Nil
      for (key1 <- sortedKeys.indices) {
        completeSegments = (sortedKeys(key1), getRelatedDelivery(sortedKeys(key1))) :: completeSegments
        var tempKey = key1-1
        var linked = true
        while(linked && tempKey != -1){
          if(preds(tempKey+1).value != getRelatedDelivery(sortedKeys(tempKey)))
            linked = false
          else {
            completeSegments = (sortedKeys(tempKey), getRelatedDelivery(sortedKeys(key1))) :: completeSegments
            tempKey -= 1
          }
        }
      }
      completeSegments
    }else{
      Nil
    }
  }
}

trait PickupAndDeliveryCustomersWithTimeWindow extends TimeWindow with PickupAndDeliveryCustomers {

  def setEndWindow(node:Int, endWindow:Int, startWindow:Int, nodeDuration:Int): Unit ={
    setNodeInformation(node,getNodeInformation(node) + "\nEnd of time window : " + endWindow)
    setEndWindow(node,endWindow)
    super.setNodeDuration(node,nodeDuration,startWindow)
  }

  def endWindowGenerator(): Unit ={
    val currentArray:Array[Int] = new Array[Int](N-V)
    val randomIncValues:List[Int] = 2::3::4::5::Nil
    val currentSum = (pos:Int) => {
      var res = 0
      for(i <- 0 to pos) res += currentArray(i)
      res
    }
    val currentPickup:Array[Int] = new Array[Int](N-V)
    val currentSumPickup = (pos:Int) => {
      var res = 0
      for(i <- 0 to pos) res += currentPickup(i)
      res
    }
    var currentTimeUnit = 1
    val nodesOrderedByType = getPickups.toArray
    while(currentSum(currentTimeUnit) < N-V){
      val current = currentSum(currentTimeUnit)
      val currentPick = currentSumPickup(currentTimeUnit)
      val nbOfNodeToAdd = if(N - V - (N-V)/2 - currentPick < V) N-currentPick - (N-V)/2 -V else (Math.random()*(V*currentTimeUnit - current)).toInt
      for(inc <- 0 until nbOfNodeToAdd){
        val deliveryInc = randomIncValues(scala.util.Random.nextInt(4))
        setEndWindow(nodesOrderedByType(currentPick+inc), 500*(currentTimeUnit+1), 500*currentTimeUnit,50)
        setEndWindow(getRelatedDelivery(nodesOrderedByType(currentPick+inc)),500*(currentTimeUnit+5), 500*(currentTimeUnit+deliveryInc),0)
        currentArray(currentTimeUnit+deliveryInc) += 1
      }
      currentArray(currentTimeUnit) += nbOfNodeToAdd
      currentPickup(currentTimeUnit) += nbOfNodeToAdd
      currentTimeUnit += 1
    }
  }

  def getRoutedNodesBeforeTime()(node:Int): Iterable[Int] ={
    val res:BinomialHeap[Int] = new BinomialHeap[Int](a => a,N-V)
    val time = leaveTime(node).value
    for(v <- 0 until V){
      val route = getRouteOfVehicle(v)
      var index = 0
      while(index < route.length){
        if(arrivalTimeToNext(route(index)).value <= time) {
          res.insert(route(index))
        }
        index += 1
      }
    }
    var resList:List[Int] = Nil
    for(n <- 0 until res.size)resList = res.popFirst() :: resList
<<<<<<< HEAD
=======
    println(resList)
>>>>>>> 3e174cf0
    resList.toIterable
  }
}
<|MERGE_RESOLUTION|>--- conflicted
+++ resolved
@@ -1,1034 +1,1031 @@
-/**
- * *****************************************************************************
- * OscaR is free software: you can redistribute it and/or modify
- * it under the terms of the GNU Lesser General Public License as published by
- * the Free Software Foundation, either version 2.1 of the License, or
- * (at your option) any later version.
- *
- * OscaR is distributed in the hope that it will be useful,
- * but WITHOUT ANY WARRANTY; without even the implied warranty of
- * MERCHANTABILITY or FITNESS FOR A PARTICULAR PURPOSE.  See the
- * GNU Lesser General Public License  for more details.
- *
- * You should have received a copy of the GNU Lesser General Public License along with OscaR.
- * If not, see http://www.gnu.org/licenses/lgpl-3.0.en.html
- * ****************************************************************************
- */
-/**
- * *****************************************************************************
- * Contributors:
- *     This code has been initially developed by De Landtsheer Renaud and Ghilain Florent.
- * ****************************************************************************
- */
-
-package oscar.cbls.routing.model
-
-import oscar.cbls.constraints.lib.basic.{NE, EQ, LE}
-import oscar.cbls.invariants.core.algo.heap.BinomialHeap
-import oscar.cbls.invariants.core.computation._
-import oscar.cbls.invariants.lib.logic._
-import oscar.cbls.invariants.lib.numeric.{Sum2, Sum}
-import oscar.cbls.invariants.lib.set.{SetSum, Cardinality}
-import oscar.cbls.modeling.Algebra._
-import oscar.cbls.search.algo.{LazyQuicksort, KSmallest}
-
-import scala.collection.immutable.{HashMap, SortedMap, SortedSet}
-import scala.math.min
-import scala.util.Random
-
-/**
-  * The class constructor models a VRP problem with N points (deposits and customers)
-  * and V vehicles.
- *
- * Vehicles are supposed to leave from their depot, and come back to it.
- * they all have a different depot (but yo ucan put them at the same place if you want)
- *
- * Info: after instantiation, each customer point is unrouted, and each vehicle loop on his deposit.
- *
- * @param N the number of points (deposits and customers) in the problem.
- * @param V the number of vehicles.
- * @param m the model.
- * @author renaud.delandtsheer@cetic.be
- * @author Florent Ghilain (UMONS)
- */
-class VRP(val N: Int, val V: Int, val m: Store) {
-  /**
-   * the data structure array which maintains the successors.
-   * It assumed that the V vehicles are indexed from the point 0 to V-1,
-   * like that each vehicle is considered like a deposit. Other indexes
-   * are used to modelise customers. Finally the value N is used for unrouted node.
-   */
-  val next: Array[CBLSIntVar] = Array.tabulate(N)(i =>
-    if (i < V) CBLSIntVar(m, i, 0 to N - 1, "next" + i)
-    else CBLSIntVar(m, N, 0 to N, "next" + i))
-
-  /**unroutes all points of the VRP*/
-  def unroute() {
-    for (i <- 0 until V) next(i) := i
-    for (i <- V until N) next(i) := N
-  }
-
-  /**
-   * the range of nodes (customers and deposits including) of the problem.
-   */
-  val nodes = 0 until N
-  /**
-   * the range vehicle of the problem.
-   */
-  val vehicles = 0 until V
-
-  /**
-   * Returns if a given point is a depot.
-    *
-    * @param n the point queried.
-   * @return true if the point is a depot, else false.
-   */
-  def isADepot(n: Int): Boolean = { n < V }
-
-  /**
-   * Returns if a given point is still routed.
-    *
-    * @param n the point queried.
-   * @return true if the point is still routed, else false.
-   */
-  def isRouted(n: Int): Boolean = { next(n).getValue(true) != N }
-
-  /**
-   * This function is intended to be used for testing only.
-   * setCircuit(List(1,2,3,4)) produces the following route :
-   * 1 -> 2 -> 3 -> 4 (-> 1)
-   */
-  def setCircuit(nodes: List[Int]): Unit = {
-    def setCircuit(start: Int, nodes: List[Int]): Unit = {
-      nodes match {
-        case Nil => next(start) := start
-        case List(x) => next(x) := start
-        case x :: r => next(x) := r.head; setCircuit(start, r)
-      }
-    }
-
-    nodes match {
-      case Nil => ()
-      case x :: r => next(x) := r.head; setCircuit(x, r)
-    }
-  }
-
-  /**
-   * @return the list of unrouted nodes as a String.
-   */
-  def unroutedToString: String = {
-    "unrouted: " + nodes.filterNot(isRouted(_)).toList + "\n"
-  }
-
-  /**
-   * @return the route of a vehicle as a String.
-   */
-  def routeToString(vehicle: Int): String = {
-    "Vehicle " + vehicle + ": " + getRouteOfVehicle(vehicle).mkString("->")
-  }
-
-  /**
-   * the route of the vehicle, starting at the vehicle node, and not including the last vehicle node
-    *
-    * @param vehicle
-   * @return
-   */
-  def getRouteOfVehicle(vehicle:Int):List[Int] = {
-    var current = next(vehicle).value
-    var acc:List[Int] = List(vehicle)
-    while (current != vehicle) {
-      acc = current :: acc
-      current = next(current).getValue(true) //to avoid unnecessary propagation
-    }
-    acc.reverse
-  }
-
-  /**
-   * Redefine the toString method.
-    *
-    * @return the VRP problem as a String.
-   */
-  override def toString: String = {
-    var toReturn = unroutedToString
-
-    for (v <- 0 to V - 1) {
-      toReturn += routeToString(v)
-      toReturn += "\n"
-    }
-    for (additionalStringFunction <- additionalStrings) {
-      toReturn += additionalStringFunction() + "\n"
-    }
-    toReturn
-  }
-
-  private var additionalStrings: List[() => String] = List.empty
-  def addToStringInfo(a: () => String) {
-    additionalStrings = a :: additionalStrings
-  }
-
-  private val nodeInformations:Array[String] = Array.tabulate(N)(n => "")
-  def setNodeInformation(index:Int, info:String): Unit ={
-    assert(index < nodeInformations.length,"SetNodeInformation index to high")
-    nodeInformations(index) = info
-  }
-
-  def getNodeInformation(index:Int): String ={
-    assert(index < nodeInformations.length,"GetNodeInformation index to high")
-    nodeInformations(index)
-  }
-}
-
-/**
- * Maintains the set of routed and unrouted nodes.
- * Info : unrouted nodes are those whose next is N.
- * This trait is abstract, since unrouted can be implemented either stand alone,
- * or as a side effect of other traits
-  *
-  * @author renaud.delandtsheer@cetic.be
- * @author Florent Ghilain (UMONS)
- * @author yoann.guyot@cetic.be
- */
-abstract trait RoutedAndUnrouted extends VRP {
-  /**
-   * the data structure set which maintains the routed nodes.
-   */
-  val routed = Filter(next, _ < N)
-  m.registerForPartialPropagation(routed)
-  
-  val routedNotStartingPoint = routed.minus(SortedSet.empty[Int] ++ (0 to V-1))
-  m.registerForPartialPropagation(routedNotStartingPoint)
-
-  /**
-   * the data structure set which maintains the unrouted nodes.
-   */
-  def unrouted: SetValue
-}
-
-/**
- * Maintains the set of unrouted nodes.
- * Info : those whose next is N.
-  *
-  * @author renaud.delandtsheer@cetic.be
- * @author Florent Ghilain (UMONS)
- * @author yoann.guyot@cetic.be
- */
-trait UnroutedImpl extends VRP with RoutedAndUnrouted {
-  /**
-   * the data structure set which maintains the unrouted nodes.
-   */
-  final override val unrouted = Filter(next, _ == N)
-  m.registerForPartialPropagation(unrouted)
-}
-
-/**
- * Maintains and fixes a penalty weight of unrouted nodes.
-  *
-  * @author renaud.delandtsheer@cetic.be
- * @author Florent Ghilain (UMONS)
- * @author yoann.guyot@cetic.be
- */
-abstract trait PenaltyForUnrouted extends VRP with RoutedAndUnrouted {
-  assert(unrouted != null, "you should put the implementation of Unrouted before PenaltyForUnrouted when declaring your model")
-
-  /**
-   * the data structure array which maintains penalty of nodes.
-   * it is not supposed to be modified after model close, neither controlled by an invariant
-   */
-  protected val weightUnroutedPenalty = Array.fill(N)(0)
-  /**
-   * the variable which maintains the sum of penalty of unrouted nodes, thanks to invariant SumElements.
-   */
-  val unroutedPenalty = CBLSIntVar(m,name="TotalPenaltyForUnroutedNodes")
-
-  /**
-   * It allows you to set the penalty of a given point.
-    *
-    * @param n the point.
-   * @param p the penalty.
-   */
-  @deprecated("not deprecated, just, do not forget to call closeUnroutedPenaltyWeight afgter you are done with penalties","")
-  def setUnroutedPenaltyWeight(n: Int, p: Int) { weightUnroutedPenalty(n) = p }
-
-  /**
-   * It allows you to set a specific penalty for all points of the VRP.
-    *
-    * @param p the penalty.
-   */
-  def setUnroutedPenaltyWeight(p: Int) { weightUnroutedPenalty.indices.foreach(i => weightUnroutedPenalty(i) = p) }
-
-  def closeUnroutedPenaltyWeight(){
-    unroutedPenalty <== Sum(weightUnroutedPenalty, unrouted)
-  }
-
-}
-
-/**
- * @author renaud.delandtsheer@cetic.be
- */
-trait HopClosestNeighbors extends ClosestNeighbors with HopDistance {
-  final override protected def getDistance(from: Int, to: Int): Int = getHop(from, to)
-}
-
-
-abstract trait ClosestNeighborsWithPenaltyForUnrouted extends VRP with PenaltyForUnrouted with ClosestNeighbors{
-
-  var closestNeighborsWithPenaltyForUnrouted: Array[Iterable[Int]] = null
-
-  override def computeClosestNeighbors(): Unit = {
-    super.computeClosestNeighbors()
-    computeClosestNeighborsWithPenalty()
-  }
-
-  private def computeClosestNeighborsWithPenalty() = {
-    def arrayOfAllNodes = Array.tabulate(N)(node => node)
-    closestNeighborsWithPenaltyForUnrouted = Array.tabulate(N)(node =>
-      KSmallest.lazySort(arrayOfAllNodes,
-        neighbor => (min(getDistance(neighbor, node), getDistance(node, neighbor)) - weightUnroutedPenalty(neighbor))
-      ))
-  }
-
-  /**
-   * Returns the k nearest nodes of a given node.
-   * It allows us to add a filter (optional) on the neighbor.
-   *
-   * Info : it uses the Currying feature.
-    *
-    * @param k the parameter k.
-   * @param filter the filter, should only return unrouted nodes
-   * @param node the given node.
-   * @return the k nearest neighbor as an iterable list of Int.
-   */
-  def kNearestWithPenaltyForUnrouted(k: Int, filter: (Int => Boolean) = (_ => true))(node: Int): Iterable[Int] = {
-    if (k >= N - 1) return nodes.filter(filter)
-
-    def kNearestAccumulator(sortedNeighbors: Iterator[Int], k: Int, kNearestAcc: List[Int]): List[Int] = {
-      require(k >= 0)
-      if(k == 0 || !sortedNeighbors.hasNext){
-        kNearestAcc.reverse
-      }else{
-        val neighbor = sortedNeighbors.next()
-        if (filter(neighbor))
-          kNearestAccumulator(sortedNeighbors, k - 1, neighbor :: kNearestAcc)
-        else
-          kNearestAccumulator(sortedNeighbors, k, kNearestAcc)
-      }
-    }
-
-    kNearestAccumulator(closestNeighbors(node).iterator, k, Nil)
-  }
-}
-
-/**
- * Computes the nearest neighbors of each point.
- * Used by some neighborhood searches.
-  *
-  * @author renaud.delandtsheer@cetic.be
- * @author Florent Ghilain (UMONS)
- * @author yoann.guyot@cetic.be
- */
-abstract trait ClosestNeighbors extends VRP {
-
-  protected def getDistance(from: Int, to: Int): Int
-
-  var closestNeighbors: Array[Iterable[Int]] = null
-
-  def computeClosestNeighbors() = {
-    println("computeClosestNeighbors")
-    def arrayOfAllNodes = Array.tabulate(N)(node => node)
-    closestNeighbors = Array.tabulate(N)(node =>
-      KSmallest.lazySort(arrayOfAllNodes,
-        neighbor => min(getDistance(neighbor, node), getDistance(node, neighbor))
-      ))
-  }
-  /**
-   * Filters the node itself and unreachable neighbors.
-   */
-  def reachableNeigbors(node: Int) =
-    nodes.filter((node2: Int) =>
-      node != node2
-        && (getDistance(node, node2) != Int.MaxValue
-          || getDistance(node2, node) != Int.MaxValue)).toList
-
-  /**
-   * Returns the k nearest nodes of a given node.
-   * It allows us to add a filter (optional) on the neighbor.
-   *
-   * Info : it uses the Currying feature.
-    *
-    * @param k the parameter k.
-   * @param filter the filter.
-   * @param node the given node.
-   * @return the k nearest neighbor as an iterable list of Int.
-   */
-  def kNearest(k: Int, filter: (Int => Boolean) = (_ => true))(node: Int): Iterable[Int] = {
-    if (k >= N - 1) return nodes.filter(filter)
-
-    def kNearestAccumulator(sortedNeighbors: Iterator[Int], k: Int, kNearestAcc: List[Int]): List[Int] = {
-      require(k >= 0)
-      if(k == 0 || !sortedNeighbors.hasNext){
-        kNearestAcc.reverse
-      }else{
-        val neighbor = sortedNeighbors.next()
-        if (filter(neighbor))
-          kNearestAccumulator(sortedNeighbors, k - 1, neighbor :: kNearestAcc)
-        else
-          kNearestAccumulator(sortedNeighbors, k, kNearestAcc)
-      }
-    }
-
-    kNearestAccumulator(closestNeighbors(node).iterator, k, Nil)
-  }
-}
-
-/**
- * Maintains the hop distance in the VRP, based either on a matrix, or on another mechanism.
- * We consider that a hop distance of Int.MaxVal is unreachable.
- * HopDistance is only handling simple cost functions such as cost matrices
-  *
-  * @author renaud.delandtsheer@cetic.be
- * @author Florent Ghilain (UMONS)
- */
-trait HopDistance extends VRP {
-  /**
-   * the data structure which maintains the current hop distance of each node to reach his successor.
-   * Info : the domain max is (Int.MaxValue / N) to avoid problem with domain. (allow us to use sum invariant without
-   * throw over flow exception to save the distance of all vehicle).
-   */
-  var hopDistance: Array[IntValue] = new Array[IntValue](N)
-
-  /**
-   * maintains the total distance of all vehicle, linked on the actual next hop of each node.
-   */
-  val overallDistance = CBLSIntVar(m, name = "overall distance")
-
-  def assignOverallDistance() {
-    overallDistance <== Sum(hopDistance)
-  }
-  /**
-   * the function which defines the distance between two points of the VRP.
-   */
-  var distanceFunction: ((Int, Int) => Int) = null
-
-  /**
-   * This method sets the function distance with a distance matrix.
-   * If a more complex function is to be used, set a controlling invariant to the hopDistances yourself.
-   * It considers distance from a node to itself as zero.
-    *
-    * @param DistanceMatrix the distance between each point.
-   */
-  def installCostMatrix(DistanceMatrix: Array[Array[Int]]) {
-    distanceFunction = (i: Int, j: Int) => DistanceMatrix(i)(j)
-    for (i <- 0 until N) hopDistance(i) = new Int2Int(next(i), j => { if (j != N) DistanceMatrix(i)(j) else 0 })
-    assignOverallDistance()
-  }
-
-  /**
-   * This method sets the distance to use for the hop between points thanks
-   * to a given function.
-    *
-    * @param fun the function which defines the distance between two points.
-   */
-  def installCostFunction(fun: (Int, Int) => Int) {
-    distanceFunction = fun
-    for (i <- 0 until N) hopDistance(i) = new Int2Int(next(i), j => fun(i, j))
-    assignOverallDistance()
-  }
-
-  def installhopDistance(d: Domain = 0 to Int.MaxValue / N) {
-    hopDistance = Array.tabulate(N) { (i: Int) => CBLSIntVar(m, 0, 0 to Int.MaxValue / N, "hopDistanceForLeaving" + i) }
-    assignOverallDistance()
-  }
-  /**
-   * Returns the distance from a given node (start node) to another given node (end node) of the VRP.
-    *
-    * @param from the start node
-   * @param to the end node
-   * @return the distance between the start and end node as an Int.
-   */
-  def getHop(from: Int, to: Int): Int = distanceFunction(from, to)
-}
-
-
-trait hopDistancePerVehicle extends HopDistance with NodesOfVehicle{
-  var hopDistancePerVehicle:Array[IntValue] = null
-  def installHopDistancePerVehicle(){
-    hopDistancePerVehicle = Array.tabulate(V)(v => Sum(hopDistance,nodesOfVehicle(v)).setName("totalDistance_" + v))
-    addToStringInfo(() => "hopDistancePerVehicle:" + hopDistancePerVehicle.mkString(";"))
-  }
-}
-
-trait hopsPerVehicle extends NodesOfVehicle{
-  var hopsPerVehicle:Array[IntValue] = Array.tabulate(V)(v => Cardinality(nodesOfVehicle(v)).setName("totalHops_" + v))
-  addToStringInfo(() => "hopsPerVehicle:" + hopsPerVehicle.mkString(";"))
-}
-
-/**
- * Maintains the set of nodes reached by each vehicle
-  *
-  * @author renaud.delandtsheer@cetic.be
- */
-trait NodesOfVehicle extends PositionInRouteAndRouteNr with RoutedAndUnrouted {
-  val nodesOfVehicle = Cluster.MakeDense(routeNr).clusters
-  final override val unrouted = nodesOfVehicle(V)
-}
-
-/**
- * Maintains the position of nodes in the routes, the route number of each node,
- * the length of each route and their last node.
- * that these output variables are registered for a grouped partial propagation
- * to ensure some efficiency in the queries proposed by this trait.
-  *
-  * @author renaud.delandtsheer@cetic.be
- * @author Florent Ghilain (UMONS)
- */
-trait PositionInRouteAndRouteNr extends VRP {
-  /**
-   * the invariant Routes.
-   */
-  val routes = Routes.buildRoutes(next, V)
-
-  /**
-   * the position in route of each node as an array of IntVar.
-   */
-  val positionInRoute = routes.positionInRoute
-
-  /**
-   * the route number of each node as an array of IntVar.
-   */
-  val routeNr = routes.routeNr
-
-  /**
-   * the route length of each route as an array of IntVar.
-   */
-  val routeLength = routes.routeLength
-
-  {
-    val allvars = positionInRoute.toList ++ routeNr ++ routeLength
-    m.registerForPartialPropagation(allvars: _*)
-  }
-
-  /**
-   * Tells if twos given nodes form a segment of route of n minimum length.
-    *
-    * @param fromNode the start of potential segment.
-   * @param toNode the end of potential segment.
-   * @param n the minimum length of segment.
-   * @return true if "fromNode" to "toNode" forms a segment of route of n minimum length, else false.
-   */
-  def isAtLeastAsFarAs(fromNode: Int, toNode: Int, n: Int): Boolean = {
-    routeNr(fromNode).value == routeNr(toNode).value &&
-      positionInRoute(fromNode).value + n <= positionInRoute(toNode).value
-  }
-
-  /**
-   * Tells if two given nodes form a segment of route of n maximum length.
-    *
-    * @param fromNode the start of potential segment.
-   * @param toNode the end of potential segment.
-   * @param n the maximum length of route.
-   * @return true if "fromNode" to "toNode" forms a segment of route of n maximum length, else false.
-   */
-  def isAtMostAsFarAs(fromNode: Int, toNode: Int, n: Int): Boolean = {
-    routeNr(fromNode).value == routeNr(toNode).value &&
-      positionInRoute(fromNode).value + n >= positionInRoute(toNode).value
-  }
-
-  /**
-   * Tells if two given nodes form a segment of route.
-    *
-    * @param fromNode the start of potential segment.
-   * @param toNode the end of potential segment.
-   * @return true if "fromNode" to "toNode" form a segment of route, else false.
-   */
-  def isASegment(fromNode: Int, toNode: Int): Boolean = {
-    isAtLeastAsFarAs(fromNode, toNode, 1)
-  }
-
-  /**
-   * Tells if a given node is in a segment of route between fromNode and toNode.
-    *
-    * @param node the given node queried.
-   * @param fromNode the start of the segment of route.
-   * @param toNode the end of the segment of route.
-   * @return true if node is in a segment of route between "fromNode" and "toNode", else false.
-   */
-  def isBetween(node: Int, fromNode: Int, toNode: Int): Boolean = {
-    if (isASegment(fromNode, toNode)) {
-      routeNr(fromNode).value == routeNr(node).value &&
-        positionInRoute(fromNode).value <= positionInRoute(node).value &&
-        positionInRoute(node).value < positionInRoute(toNode).value
-    } else false
-  }
-
-  /**
-   * Tells if two given nodes are on the same route.
-   * ( i.e. they have the same route number)
-    *
-    * @param n the first given node.
-   * @param m the second given node.
-   */
-  def onTheSameRoute(n: Int, m: Int): Boolean = {
-    routeNr(n).value == routeNr(m).value
-  }
-
-  def onTheSameRouteAfter(m:Int)(n:Int): Boolean = {
-    routeNr(n).value == routeNr(m).value
-  }
-}
-
-/**
- * Maintains a penalty weight for routes which do not contain task nodes.
- * That is: they only contain the vehicle node.
-  *
-  * @author yoann.guyot@cetic.be
- */
-trait PenaltyForEmptyRoute extends VRP with PositionInRouteAndRouteNr {
-  /**
-   * The data structure array which maintains route penalty.
-   */
-  private val emptyRoutePenaltyWeight: Array[CBLSIntVar] =
-    Array.tabulate(V)(v =>
-      CBLSIntVar(m, 0, FullRange, "penality of vehicule " + v))
-
-  /**
-   * The variable which maintains the set of empty routes.
-   * (that is: routes containing no other node than the vehicle node)
-   */
-  val emptyRoutes = Filter(routeLength, _ <= 1)
-
-  /**
-   * The variable which maintains the sum of route penalties,
-   * thanks to SumElements invariant.
-   */
-  val emptyRoutePenalty = Sum(emptyRoutePenaltyWeight, emptyRoutes)
-
-  /**
-   * Allows client to set the penalty of a given vehicle route.
-    *
-    * @param n the node.
-   * @param p the penalty.
-   */
-  def setEmptyRoutePenaltyWeight(n: Int, p: Int) {
-    emptyRoutePenaltyWeight(n) := p
-  }
-
-  /**
-   * Allows client to set a specific penalty for all the VRP routes.
-    *
-    * @param p the penalty.
-   */
-  def setEmptyRoutePenaltyWeight(p: Int) {
-    emptyRoutePenaltyWeight.foreach(penalty => penalty := p)
-  }
-}
-
-trait PenaltyForEmptyRouteWithException extends VRP with NodesOfVehicle {
-  /**
-   * The data structure array which maintains route penalty.
-   */
-  private val emptyRoutePenaltyWeight: Array[CBLSIntVar] =
-    Array.tabulate(V)(v =>
-      CBLSIntVar(m, name = "penality of vehicule " + v))
-
-  val exceptionNodes: CBLSSetVar = new CBLSSetVar(m, SortedSet.empty, 0 until N, "NodesNotToConsiderForEmptyRoutes")
-
-  private val nodesOfRealVehicles = Array.tabulate(V)(nodesOfVehicle)
-
-  /**
-   * The variable which maintains the set of empty routes.
-   * (that is: routes containing no other node than the vehicle node)
-   */
-  val emptyRoutes = Filter(nodesOfRealVehicles.map(
-    (vehicleNodes: CBLSSetVar) => Cardinality(vehicleNodes minus exceptionNodes)), _ == 1)
-
-  /**
-   * The variable which maintains the sum of route penalties,
-   * thanks to SumElements invariant.
-   */
-  val emptyRoutePenalty = Sum(emptyRoutePenaltyWeight, emptyRoutes)
-
-  /**
-   * Allows client to set the penalty of a given vehicle route.
-    *
-    * @param n the node.
-   * @param p the penalty.
-   */
-  def setEmptyRoutePenaltyWeight(n: Int, p: Int) {
-    emptyRoutePenaltyWeight(n) := p
-  }
-
-  /**
-   * Allows client to set a specific penalty for all the VRP routes.
-    *
-    * @param p the penalty.
-   */
-  def setEmptyRoutePenaltyWeight(p: Int) {
-    emptyRoutePenaltyWeight.foreach(penalty => penalty := p)
-  }
-}
-
-/**
- * This trait maintains the predecessors of each node of the VRP.
- * It uses the Predecessor invariant.
-  *
-  * @author renaud.delandtsheer@cetic.be
- * @author Florent Ghilain (UMONS)
- */
-trait Predecessors extends VRP {
-  /**
-   * the data structure array which maintains the predecessors of each node.
-   */
-  val preds: Array[IntValue] = Predecessor(next, V).preds
-}
-
-/**
-  * This trait maintains the current carrying capacity of each vehicle of the VRP and all the useful related information
-  */
-trait VehicleWithCapacity extends VRP with PickupAndDeliveryCustomers{
-
-  /**
-    * @return the load of the specified vehicle at the specified point
-    */
-  val currentLoad = (n:Int) => {
-    var current = routeNr(n).value
-    var currentValue = 0
-    if(routeNr(n).value == V)
-      0
-    else {
-      while (next(current).value != n) {
-        current = next(current).value
-        currentValue += getLoadValue(current).value
-      }
-      currentValue
-    }
-  }
-
-  val defaultArrivalLoadValue = new CBLSIntConst(0)
-
-  /**
-    * The variable that maintains the current cargo of each vehicle
-    */
-  //private val vehicleCurrentLoad:Array[CBLSIntVar] = Array.tabulate(V)(v => )
-
-  /**
-    * The variable that maintains the maximum cargo of each vehicle
-    */
-  val vehicleMaxCapacity:Array[CBLSIntVar] = Array.tabulate(V) (v => CBLSIntVar(m, 0, 0 to N, "maximum capacity of vehicle " + v))
-
-  val arrivalLoadValue = Array.tabulate(N){ (n:Int) => CBLSIntVar(m, 0, 0 to N, "Arrival load at node " + n) }
-  var leaveLoadValue:Array[IntValue] = null
-
-  def setArrivalLeaveLoadValue(): Unit ={
-    leaveLoadValue = Array.tabulate(N+1) {
-      (n :Int) =>
-        if(n == N || n < V)
-          defaultArrivalLoadValue
-        else{
-          arrivalLoadValue(n) + getLoadValue(n)
-        }
-    }
-    for(n <- 0 until N){
-      arrivalLoadValue(n) <== leaveLoadValue.element(preds(n))
-    }
-  }
-
-  /**
-    * Allow client to set the max cargo value of a vehicle
-    *
-    * @param max the maximum cargo value
-    * @param v the vehicle
-    */
-  def setVehicleMaxCargo(max:Int, v:Int): Unit ={
-    vehicleMaxCapacity(v) := max
-  }
-
-  /**
-    * Allow client to set a max cargo value to all the vehicle
-    *
-    * @param max the maximum cargo value
-    */
-  def setVehiclesMaxCargo(max:Int): Unit ={
-    for(v <- vehicleMaxCapacity.indices)
-      setVehicleMaxCargo(max,v)
-  }
-
-  def setVehiclesCargoStrongConstraint(): Unit ={
-    for(n <- arrivalLoadValue.indices)
-      strongConstraints.post(LE(arrivalLoadValue(n),vehicleMaxCapacity(0)))
-  }
-}
-
-/**
-  * This trait maintains the
-  */
-trait PickupAndDeliveryCustomers extends VRP with StrongConstraints with PositionInRouteAndRouteNr with Predecessors{
-
-  /**
-    * The variable that contains the pickup nodes.
-    * Each pickup node (the key) grants access to his related delivery node and to his value of load to pickup
-    */
-  private var pickupNodes:HashMap[CBLSIntConst,(CBLSIntConst,CBLSIntConst)] = new HashMap[CBLSIntConst,(CBLSIntConst,CBLSIntConst)]
-  /**
-    * The variable that contains the delivery nodes.
-    * Each delivery node (the key) grants access to his related pickup node and to his value of load to deliver
-    */
-  private var deliveryNodes:HashMap[CBLSIntConst,(CBLSIntConst,CBLSIntConst)] = new HashMap[CBLSIntConst,(CBLSIntConst,CBLSIntConst)]
-
-
-  /**
-    * Add a new PickupAndDelivery couple
-    *
-    * @param p the pickup point
-    * @param d the delivery point
-    */
-  private def addPickupDeliveryCouple(p:Int, d:Int): Unit ={
-    pickupNodes += CBLSIntConst(p) -> (CBLSIntConst(d),1)
-    setNodeInformation(p,getNodeInformation(p) + "Pickup node n°" + p + "\n" + "Load value : 1")
-    deliveryNodes += CBLSIntConst(d) -> (CBLSIntConst(p),-1)
-    setNodeInformation(d,getNodeInformation(d) + "Delivery node n°" + d + "\n" + "Load value : -1")
-    strongConstraints.post(LE(positionInRoute(p),positionInRoute(d)))
-    strongConstraints.post(EQ(routeNr(p),routeNr(d)))
-  }
-
-  /**
-    * Add a defined number of random PickupAndDelivery couples.
-    * We use the range of nodes to generate them. If we have more than nodes.length/2 couples to add,
-    * we re-use the range of nodes. Doing that we are sure that all the nodes will be used
-    * (if we have a minimum of nodes.length/2 couples to add)
-    *
-    * @param numberOfCouple the number of couple to add. Default = the number of nodes divide by 2
-    */
-  def addRandomPickupDeliveryCouples(numberOfCouple:Int = (N-V)/2): Unit ={
-    var tempNodes = nodes.toList.drop(V)
-    tempNodes = Random.shuffle(tempNodes)
-    for(i <- 0 until numberOfCouple){
-      val p = tempNodes.head
-      tempNodes = tempNodes.tail
-
-      val d = tempNodes.head
-      tempNodes = tempNodes.tail
-
-      addPickupDeliveryCouple(p,d)
-    }
-  }
-
-  /**
-    * Add defined couples.
-    * The user has to specify two arrays. One containing the pickup points and
-    * another one containing the related delivery points. So pickup(1) is the pickup point of delivery(1).
-    *
-    * @param pickup the pickup points array
-    * @param delivery the delivery points array
-    */
-  def addPickupDeliveryCouples(pickup:Array[Int],delivery:Array[Int]): Unit ={
-    assert(pickup.length == delivery.length,
-      "The pickup array and the delivery array must have the same length.")
-    assert(!pickup.exists(_ >= N) || !delivery.exists(_ >= N),
-      "The pickup and the delivery array may only contain values between 0 and the number of nodes")
-
-    for(i <- pickup.indices){
-      addPickupDeliveryCouple(pickup(i),delivery(i))
-    }
-  }
-
-  def isPickup(index:Int): Boolean = pickupNodes.get(index).isDefined
-
-  def isDelivery(index:Int):Boolean = deliveryNodes.get(index).isDefined
-
-  def getRelatedUnroutedDelivery():Int = {for(d <- deliveryNodes) {
-    if (isRouted(d._2._1.value) && !isRouted(d._1.value)) return d._1.value
-    }
-    assert(false,"Expecting a unrouted delivery or bad use of the method")
-    return 0
-  }
-
-  /**
-    * @param d the index of a delivery node
-    * @return the index of the related pickup node
-    */
-  def getRelatedPickup(d:Int): Int ={
-    assert(deliveryNodes.get(d).isDefined,"The node can't be found in the deliveryNodes map")
-    deliveryNodes.get(d).get._1.value
-  }
-
-  /**
-    * @param p the index of a pickup node
-    * @return the index of the related delivery node
-    */
-  def getRelatedDelivery(p:Int): Int ={
-    assert(pickupNodes.get(p) == None,"The node can't be found in the pickupNodes map")
-    if(pickupNodes.get(p) == None){
-      0
-    }else {
-      pickupNodes.get(p).get._1.value
-    }
-  }
-
-  /**
-    * @param n the index of a node
-    * @return the load value of the node
-    */
-  def getLoadValue(n:Int): CBLSIntConst ={
-    if(pickupNodes.get(n).isEmpty) {
-      if (deliveryNodes.get(n).isEmpty) {
-        assert(false, "The node can't be found")
-        0
-      }else {
-        deliveryNodes.get(n).get._2.value
-      }
-    }else{
-      pickupNodes.get(n).get._2.value
-    }
-  }
-
-  def getPickups: Iterable[Int] = pickupNodes.keys.foldLeft(List[Int]())((a,b) => b.value::a)
-
-  def getRoutedPickups: Iterable[Int] = pickupNodes.keys.foldLeft(List[Int]())((a,b) => if(isRouted(b.value)) b.value::a else a)
-
-  def getRoutedPickupsPredecessors: Iterable[Int] = pickupNodes.keys.foldLeft(List[Int]())((a,b) => if(isRouted(b.value)) preds(b.value).value::a else a)
-
-  def getUnroutedPickups: Iterable[Int] = pickupNodes.keys.foldLeft(List[Int]())((a,b) => if(!isRouted(b.value)) b.value::a else a)
-
-  def getDeliverys: Iterable[Int] = deliveryNodes.keys.foldLeft(List[Int]())((a,b) => b.value::a)
-
-  def getRoutedDeliverys: Iterable[Int] = deliveryNodes.keys.foldLeft(List[Int]())((a,b) => if(isRouted(b.value)) b.value::a else a)
-
-  def getRoutedDeliverysPredecessors: Iterable[Int] = deliveryNodes.keys.foldLeft(List[Int]())((a,b) => if(isRouted(b.value)) preds(b.value).value::a else a)
-
-  def getUnroutedDeliverys: Iterable[Int] = deliveryNodes.keys.foldLeft(List[Int]())((a,b) => if(!isRouted(b.value)) b.value::a else a)
-
-  def getAuthorizedInsertionPositionForPickup()(node: Int): Iterable[Int] = {
-    if(node < V)return Iterable()
-    val routeOfNode = routeNr(node)
-    var resRoute = getRouteOfVehicle(routeOfNode.value)
-    resRoute = resRoute.takeWhile(_ != getRelatedDelivery(node))
-    resRoute
-  }
-
-  def getAuthorizedInsertionPositionForDelivery()(node: Int): Iterable[Int] = {
-    if(node < V)return Iterable()
-    val routeOfNode = routeNr(node)
-    getRelatedDelivery(node)
-    getRelatedPickup(node)
-    var resRoute = getRouteOfVehicle(routeOfNode.value)
-    resRoute = resRoute.dropWhile(_ != getRelatedPickup(node))
-    resRoute.drop(1)
-  }
-
-  def getCompleteSegments(routeNumber:Int): List[(Int,Int)] ={
-    var completeSegmentsMap:HashMap[Int,Set[Int]] = new HashMap[Int,Set[Int]]
-    val route = getRouteOfVehicle(routeNumber)
-
-    for(node <- route){
-      if(isPickup(node)){
-        for(key <- completeSegmentsMap.keys){
-          if(completeSegmentsMap.get(key).get.nonEmpty) {
-            val currentSet = completeSegmentsMap.get(key).get + node
-            completeSegmentsMap += key -> currentSet
-          }
-        }
-        val nodeSet:Set[Int] = Set(node)
-        completeSegmentsMap += node -> nodeSet
-      }
-      else{
-        for(key <- completeSegmentsMap.keys){
-          if(completeSegmentsMap.get(key).get.nonEmpty) {
-            if (!completeSegmentsMap.get(key).get.contains(getRelatedPickup(node))) {
-              completeSegmentsMap -= key
-            }else if(key == getRelatedPickup(node) && completeSegmentsMap.get(key).get.size > 1){
-              completeSegmentsMap -= key
-            }
-            else {
-              val currentSet = completeSegmentsMap.get(key).get - getRelatedPickup(node)
-              completeSegmentsMap += key -> currentSet
-            }
-          }
-        }
-      }
-    }
-
-    if(completeSegmentsMap.keys.nonEmpty) {
-      val sortedKeys = completeSegmentsMap.keys.toList.sortWith(positionInRoute(_) < positionInRoute(_))
-      var completeSegments: List[(Int, Int)] = Nil
-      for (key1 <- sortedKeys.indices) {
-        completeSegments = (sortedKeys(key1), getRelatedDelivery(sortedKeys(key1))) :: completeSegments
-        var tempKey = key1-1
-        var linked = true
-        while(linked && tempKey != -1){
-          if(preds(tempKey+1).value != getRelatedDelivery(sortedKeys(tempKey)))
-            linked = false
-          else {
-            completeSegments = (sortedKeys(tempKey), getRelatedDelivery(sortedKeys(key1))) :: completeSegments
-            tempKey -= 1
-          }
-        }
-      }
-      completeSegments
-    }else{
-      Nil
-    }
-  }
-}
-
-trait PickupAndDeliveryCustomersWithTimeWindow extends TimeWindow with PickupAndDeliveryCustomers {
-
-  def setEndWindow(node:Int, endWindow:Int, startWindow:Int, nodeDuration:Int): Unit ={
-    setNodeInformation(node,getNodeInformation(node) + "\nEnd of time window : " + endWindow)
-    setEndWindow(node,endWindow)
-    super.setNodeDuration(node,nodeDuration,startWindow)
-  }
-
-  def endWindowGenerator(): Unit ={
-    val currentArray:Array[Int] = new Array[Int](N-V)
-    val randomIncValues:List[Int] = 2::3::4::5::Nil
-    val currentSum = (pos:Int) => {
-      var res = 0
-      for(i <- 0 to pos) res += currentArray(i)
-      res
-    }
-    val currentPickup:Array[Int] = new Array[Int](N-V)
-    val currentSumPickup = (pos:Int) => {
-      var res = 0
-      for(i <- 0 to pos) res += currentPickup(i)
-      res
-    }
-    var currentTimeUnit = 1
-    val nodesOrderedByType = getPickups.toArray
-    while(currentSum(currentTimeUnit) < N-V){
-      val current = currentSum(currentTimeUnit)
-      val currentPick = currentSumPickup(currentTimeUnit)
-      val nbOfNodeToAdd = if(N - V - (N-V)/2 - currentPick < V) N-currentPick - (N-V)/2 -V else (Math.random()*(V*currentTimeUnit - current)).toInt
-      for(inc <- 0 until nbOfNodeToAdd){
-        val deliveryInc = randomIncValues(scala.util.Random.nextInt(4))
-        setEndWindow(nodesOrderedByType(currentPick+inc), 500*(currentTimeUnit+1), 500*currentTimeUnit,50)
-        setEndWindow(getRelatedDelivery(nodesOrderedByType(currentPick+inc)),500*(currentTimeUnit+5), 500*(currentTimeUnit+deliveryInc),0)
-        currentArray(currentTimeUnit+deliveryInc) += 1
-      }
-      currentArray(currentTimeUnit) += nbOfNodeToAdd
-      currentPickup(currentTimeUnit) += nbOfNodeToAdd
-      currentTimeUnit += 1
-    }
-  }
-
-  def getRoutedNodesBeforeTime()(node:Int): Iterable[Int] ={
-    val res:BinomialHeap[Int] = new BinomialHeap[Int](a => a,N-V)
-    val time = leaveTime(node).value
-    for(v <- 0 until V){
-      val route = getRouteOfVehicle(v)
-      var index = 0
-      while(index < route.length){
-        if(arrivalTimeToNext(route(index)).value <= time) {
-          res.insert(route(index))
-        }
-        index += 1
-      }
-    }
-    var resList:List[Int] = Nil
-    for(n <- 0 until res.size)resList = res.popFirst() :: resList
-<<<<<<< HEAD
-=======
-    println(resList)
->>>>>>> 3e174cf0
-    resList.toIterable
-  }
-}
+/**
+ * *****************************************************************************
+ * OscaR is free software: you can redistribute it and/or modify
+ * it under the terms of the GNU Lesser General Public License as published by
+ * the Free Software Foundation, either version 2.1 of the License, or
+ * (at your option) any later version.
+ *
+ * OscaR is distributed in the hope that it will be useful,
+ * but WITHOUT ANY WARRANTY; without even the implied warranty of
+ * MERCHANTABILITY or FITNESS FOR A PARTICULAR PURPOSE.  See the
+ * GNU Lesser General Public License  for more details.
+ *
+ * You should have received a copy of the GNU Lesser General Public License along with OscaR.
+ * If not, see http://www.gnu.org/licenses/lgpl-3.0.en.html
+ * ****************************************************************************
+ */
+/**
+ * *****************************************************************************
+ * Contributors:
+ *     This code has been initially developed by De Landtsheer Renaud and Ghilain Florent.
+ * ****************************************************************************
+ */
+
+package oscar.cbls.routing.model
+
+import oscar.cbls.constraints.lib.basic.{NE, EQ, LE}
+import oscar.cbls.invariants.core.algo.heap.BinomialHeap
+import oscar.cbls.invariants.core.computation._
+import oscar.cbls.invariants.lib.logic._
+import oscar.cbls.invariants.lib.numeric.{Sum2, Sum}
+import oscar.cbls.invariants.lib.set.{SetSum, Cardinality}
+import oscar.cbls.modeling.Algebra._
+import oscar.cbls.search.algo.{LazyQuicksort, KSmallest}
+
+import scala.collection.immutable.{HashMap, SortedMap, SortedSet}
+import scala.math.min
+import scala.util.Random
+
+/**
+  * The class constructor models a VRP problem with N points (deposits and customers)
+  * and V vehicles.
+ *
+ * Vehicles are supposed to leave from their depot, and come back to it.
+ * they all have a different depot (but yo ucan put them at the same place if you want)
+ *
+ * Info: after instantiation, each customer point is unrouted, and each vehicle loop on his deposit.
+ *
+ * @param N the number of points (deposits and customers) in the problem.
+ * @param V the number of vehicles.
+ * @param m the model.
+ * @author renaud.delandtsheer@cetic.be
+ * @author Florent Ghilain (UMONS)
+ */
+class VRP(val N: Int, val V: Int, val m: Store) {
+  /**
+   * the data structure array which maintains the successors.
+   * It assumed that the V vehicles are indexed from the point 0 to V-1,
+   * like that each vehicle is considered like a deposit. Other indexes
+   * are used to modelise customers. Finally the value N is used for unrouted node.
+   */
+  val next: Array[CBLSIntVar] = Array.tabulate(N)(i =>
+    if (i < V) CBLSIntVar(m, i, 0 to N - 1, "next" + i)
+    else CBLSIntVar(m, N, 0 to N, "next" + i))
+
+  /**unroutes all points of the VRP*/
+  def unroute() {
+    for (i <- 0 until V) next(i) := i
+    for (i <- V until N) next(i) := N
+  }
+
+  /**
+   * the range of nodes (customers and deposits including) of the problem.
+   */
+  val nodes = 0 until N
+  /**
+   * the range vehicle of the problem.
+   */
+  val vehicles = 0 until V
+
+  /**
+   * Returns if a given point is a depot.
+    *
+    * @param n the point queried.
+   * @return true if the point is a depot, else false.
+   */
+  def isADepot(n: Int): Boolean = { n < V }
+
+  /**
+   * Returns if a given point is still routed.
+    *
+    * @param n the point queried.
+   * @return true if the point is still routed, else false.
+   */
+  def isRouted(n: Int): Boolean = { next(n).getValue(true) != N }
+
+  /**
+   * This function is intended to be used for testing only.
+   * setCircuit(List(1,2,3,4)) produces the following route :
+   * 1 -> 2 -> 3 -> 4 (-> 1)
+   */
+  def setCircuit(nodes: List[Int]): Unit = {
+    def setCircuit(start: Int, nodes: List[Int]): Unit = {
+      nodes match {
+        case Nil => next(start) := start
+        case List(x) => next(x) := start
+        case x :: r => next(x) := r.head; setCircuit(start, r)
+      }
+    }
+
+    nodes match {
+      case Nil => ()
+      case x :: r => next(x) := r.head; setCircuit(x, r)
+    }
+  }
+
+  /**
+   * @return the list of unrouted nodes as a String.
+   */
+  def unroutedToString: String = {
+    "unrouted: " + nodes.filterNot(isRouted(_)).toList + "\n"
+  }
+
+  /**
+   * @return the route of a vehicle as a String.
+   */
+  def routeToString(vehicle: Int): String = {
+    "Vehicle " + vehicle + ": " + getRouteOfVehicle(vehicle).mkString("->")
+  }
+
+  /**
+   * the route of the vehicle, starting at the vehicle node, and not including the last vehicle node
+    *
+    * @param vehicle
+   * @return
+   */
+  def getRouteOfVehicle(vehicle:Int):List[Int] = {
+    var current = next(vehicle).value
+    var acc:List[Int] = List(vehicle)
+    while (current != vehicle) {
+      acc = current :: acc
+      current = next(current).getValue(true) //to avoid unnecessary propagation
+    }
+    acc.reverse
+  }
+
+  /**
+   * Redefine the toString method.
+    *
+    * @return the VRP problem as a String.
+   */
+  override def toString: String = {
+    var toReturn = unroutedToString
+
+    for (v <- 0 to V - 1) {
+      toReturn += routeToString(v)
+      toReturn += "\n"
+    }
+    for (additionalStringFunction <- additionalStrings) {
+      toReturn += additionalStringFunction() + "\n"
+    }
+    toReturn
+  }
+
+  private var additionalStrings: List[() => String] = List.empty
+  def addToStringInfo(a: () => String) {
+    additionalStrings = a :: additionalStrings
+  }
+
+  private val nodeInformations:Array[String] = Array.tabulate(N)(n => "")
+  def setNodeInformation(index:Int, info:String): Unit ={
+    assert(index < nodeInformations.length,"SetNodeInformation index to high")
+    nodeInformations(index) = info
+  }
+
+  def getNodeInformation(index:Int): String ={
+    assert(index < nodeInformations.length,"GetNodeInformation index to high")
+    nodeInformations(index)
+  }
+}
+
+/**
+ * Maintains the set of routed and unrouted nodes.
+ * Info : unrouted nodes are those whose next is N.
+ * This trait is abstract, since unrouted can be implemented either stand alone,
+ * or as a side effect of other traits
+  *
+  * @author renaud.delandtsheer@cetic.be
+ * @author Florent Ghilain (UMONS)
+ * @author yoann.guyot@cetic.be
+ */
+abstract trait RoutedAndUnrouted extends VRP {
+  /**
+   * the data structure set which maintains the routed nodes.
+   */
+  val routed = Filter(next, _ < N)
+  m.registerForPartialPropagation(routed)
+  
+  val routedNotStartingPoint = routed.minus(SortedSet.empty[Int] ++ (0 to V-1))
+  m.registerForPartialPropagation(routedNotStartingPoint)
+
+  /**
+   * the data structure set which maintains the unrouted nodes.
+   */
+  def unrouted: SetValue
+}
+
+/**
+ * Maintains the set of unrouted nodes.
+ * Info : those whose next is N.
+  *
+  * @author renaud.delandtsheer@cetic.be
+ * @author Florent Ghilain (UMONS)
+ * @author yoann.guyot@cetic.be
+ */
+trait UnroutedImpl extends VRP with RoutedAndUnrouted {
+  /**
+   * the data structure set which maintains the unrouted nodes.
+   */
+  final override val unrouted = Filter(next, _ == N)
+  m.registerForPartialPropagation(unrouted)
+}
+
+/**
+ * Maintains and fixes a penalty weight of unrouted nodes.
+  *
+  * @author renaud.delandtsheer@cetic.be
+ * @author Florent Ghilain (UMONS)
+ * @author yoann.guyot@cetic.be
+ */
+abstract trait PenaltyForUnrouted extends VRP with RoutedAndUnrouted {
+  assert(unrouted != null, "you should put the implementation of Unrouted before PenaltyForUnrouted when declaring your model")
+
+  /**
+   * the data structure array which maintains penalty of nodes.
+   * it is not supposed to be modified after model close, neither controlled by an invariant
+   */
+  protected val weightUnroutedPenalty = Array.fill(N)(0)
+  /**
+   * the variable which maintains the sum of penalty of unrouted nodes, thanks to invariant SumElements.
+   */
+  val unroutedPenalty = CBLSIntVar(m,name="TotalPenaltyForUnroutedNodes")
+
+  /**
+   * It allows you to set the penalty of a given point.
+    *
+    * @param n the point.
+   * @param p the penalty.
+   */
+  @deprecated("not deprecated, just, do not forget to call closeUnroutedPenaltyWeight afgter you are done with penalties","")
+  def setUnroutedPenaltyWeight(n: Int, p: Int) { weightUnroutedPenalty(n) = p }
+
+  /**
+   * It allows you to set a specific penalty for all points of the VRP.
+    *
+    * @param p the penalty.
+   */
+  def setUnroutedPenaltyWeight(p: Int) { weightUnroutedPenalty.indices.foreach(i => weightUnroutedPenalty(i) = p) }
+
+  def closeUnroutedPenaltyWeight(){
+    unroutedPenalty <== Sum(weightUnroutedPenalty, unrouted)
+  }
+
+}
+
+/**
+ * @author renaud.delandtsheer@cetic.be
+ */
+trait HopClosestNeighbors extends ClosestNeighbors with HopDistance {
+  final override protected def getDistance(from: Int, to: Int): Int = getHop(from, to)
+}
+
+
+abstract trait ClosestNeighborsWithPenaltyForUnrouted extends VRP with PenaltyForUnrouted with ClosestNeighbors{
+
+  var closestNeighborsWithPenaltyForUnrouted: Array[Iterable[Int]] = null
+
+  override def computeClosestNeighbors(): Unit = {
+    super.computeClosestNeighbors()
+    computeClosestNeighborsWithPenalty()
+  }
+
+  private def computeClosestNeighborsWithPenalty() = {
+    def arrayOfAllNodes = Array.tabulate(N)(node => node)
+    closestNeighborsWithPenaltyForUnrouted = Array.tabulate(N)(node =>
+      KSmallest.lazySort(arrayOfAllNodes,
+        neighbor => (min(getDistance(neighbor, node), getDistance(node, neighbor)) - weightUnroutedPenalty(neighbor))
+      ))
+  }
+
+  /**
+   * Returns the k nearest nodes of a given node.
+   * It allows us to add a filter (optional) on the neighbor.
+   *
+   * Info : it uses the Currying feature.
+    *
+    * @param k the parameter k.
+   * @param filter the filter, should only return unrouted nodes
+   * @param node the given node.
+   * @return the k nearest neighbor as an iterable list of Int.
+   */
+  def kNearestWithPenaltyForUnrouted(k: Int, filter: (Int => Boolean) = (_ => true))(node: Int): Iterable[Int] = {
+    if (k >= N - 1) return nodes.filter(filter)
+
+    def kNearestAccumulator(sortedNeighbors: Iterator[Int], k: Int, kNearestAcc: List[Int]): List[Int] = {
+      require(k >= 0)
+      if(k == 0 || !sortedNeighbors.hasNext){
+        kNearestAcc.reverse
+      }else{
+        val neighbor = sortedNeighbors.next()
+        if (filter(neighbor))
+          kNearestAccumulator(sortedNeighbors, k - 1, neighbor :: kNearestAcc)
+        else
+          kNearestAccumulator(sortedNeighbors, k, kNearestAcc)
+      }
+    }
+
+    kNearestAccumulator(closestNeighbors(node).iterator, k, Nil)
+  }
+}
+
+/**
+ * Computes the nearest neighbors of each point.
+ * Used by some neighborhood searches.
+  *
+  * @author renaud.delandtsheer@cetic.be
+ * @author Florent Ghilain (UMONS)
+ * @author yoann.guyot@cetic.be
+ */
+abstract trait ClosestNeighbors extends VRP {
+
+  protected def getDistance(from: Int, to: Int): Int
+
+  var closestNeighbors: Array[Iterable[Int]] = null
+
+  def computeClosestNeighbors() = {
+    println("computeClosestNeighbors")
+    def arrayOfAllNodes = Array.tabulate(N)(node => node)
+    closestNeighbors = Array.tabulate(N)(node =>
+      KSmallest.lazySort(arrayOfAllNodes,
+        neighbor => min(getDistance(neighbor, node), getDistance(node, neighbor))
+      ))
+  }
+  /**
+   * Filters the node itself and unreachable neighbors.
+   */
+  def reachableNeigbors(node: Int) =
+    nodes.filter((node2: Int) =>
+      node != node2
+        && (getDistance(node, node2) != Int.MaxValue
+          || getDistance(node2, node) != Int.MaxValue)).toList
+
+  /**
+   * Returns the k nearest nodes of a given node.
+   * It allows us to add a filter (optional) on the neighbor.
+   *
+   * Info : it uses the Currying feature.
+    *
+    * @param k the parameter k.
+   * @param filter the filter.
+   * @param node the given node.
+   * @return the k nearest neighbor as an iterable list of Int.
+   */
+  def kNearest(k: Int, filter: (Int => Boolean) = (_ => true))(node: Int): Iterable[Int] = {
+    if (k >= N - 1) return nodes.filter(filter)
+
+    def kNearestAccumulator(sortedNeighbors: Iterator[Int], k: Int, kNearestAcc: List[Int]): List[Int] = {
+      require(k >= 0)
+      if(k == 0 || !sortedNeighbors.hasNext){
+        kNearestAcc.reverse
+      }else{
+        val neighbor = sortedNeighbors.next()
+        if (filter(neighbor))
+          kNearestAccumulator(sortedNeighbors, k - 1, neighbor :: kNearestAcc)
+        else
+          kNearestAccumulator(sortedNeighbors, k, kNearestAcc)
+      }
+    }
+
+    kNearestAccumulator(closestNeighbors(node).iterator, k, Nil)
+  }
+}
+
+/**
+ * Maintains the hop distance in the VRP, based either on a matrix, or on another mechanism.
+ * We consider that a hop distance of Int.MaxVal is unreachable.
+ * HopDistance is only handling simple cost functions such as cost matrices
+  *
+  * @author renaud.delandtsheer@cetic.be
+ * @author Florent Ghilain (UMONS)
+ */
+trait HopDistance extends VRP {
+  /**
+   * the data structure which maintains the current hop distance of each node to reach his successor.
+   * Info : the domain max is (Int.MaxValue / N) to avoid problem with domain. (allow us to use sum invariant without
+   * throw over flow exception to save the distance of all vehicle).
+   */
+  var hopDistance: Array[IntValue] = new Array[IntValue](N)
+
+  /**
+   * maintains the total distance of all vehicle, linked on the actual next hop of each node.
+   */
+  val overallDistance = CBLSIntVar(m, name = "overall distance")
+
+  def assignOverallDistance() {
+    overallDistance <== Sum(hopDistance)
+  }
+  /**
+   * the function which defines the distance between two points of the VRP.
+   */
+  var distanceFunction: ((Int, Int) => Int) = null
+
+  /**
+   * This method sets the function distance with a distance matrix.
+   * If a more complex function is to be used, set a controlling invariant to the hopDistances yourself.
+   * It considers distance from a node to itself as zero.
+    *
+    * @param DistanceMatrix the distance between each point.
+   */
+  def installCostMatrix(DistanceMatrix: Array[Array[Int]]) {
+    distanceFunction = (i: Int, j: Int) => DistanceMatrix(i)(j)
+    for (i <- 0 until N) hopDistance(i) = new Int2Int(next(i), j => { if (j != N) DistanceMatrix(i)(j) else 0 })
+    assignOverallDistance()
+  }
+
+  /**
+   * This method sets the distance to use for the hop between points thanks
+   * to a given function.
+    *
+    * @param fun the function which defines the distance between two points.
+   */
+  def installCostFunction(fun: (Int, Int) => Int) {
+    distanceFunction = fun
+    for (i <- 0 until N) hopDistance(i) = new Int2Int(next(i), j => fun(i, j))
+    assignOverallDistance()
+  }
+
+  def installhopDistance(d: Domain = 0 to Int.MaxValue / N) {
+    hopDistance = Array.tabulate(N) { (i: Int) => CBLSIntVar(m, 0, 0 to Int.MaxValue / N, "hopDistanceForLeaving" + i) }
+    assignOverallDistance()
+  }
+  /**
+   * Returns the distance from a given node (start node) to another given node (end node) of the VRP.
+    *
+    * @param from the start node
+   * @param to the end node
+   * @return the distance between the start and end node as an Int.
+   */
+  def getHop(from: Int, to: Int): Int = distanceFunction(from, to)
+}
+
+
+trait hopDistancePerVehicle extends HopDistance with NodesOfVehicle{
+  var hopDistancePerVehicle:Array[IntValue] = null
+  def installHopDistancePerVehicle(){
+    hopDistancePerVehicle = Array.tabulate(V)(v => Sum(hopDistance,nodesOfVehicle(v)).setName("totalDistance_" + v))
+    addToStringInfo(() => "hopDistancePerVehicle:" + hopDistancePerVehicle.mkString(";"))
+  }
+}
+
+trait hopsPerVehicle extends NodesOfVehicle{
+  var hopsPerVehicle:Array[IntValue] = Array.tabulate(V)(v => Cardinality(nodesOfVehicle(v)).setName("totalHops_" + v))
+  addToStringInfo(() => "hopsPerVehicle:" + hopsPerVehicle.mkString(";"))
+}
+
+/**
+ * Maintains the set of nodes reached by each vehicle
+  *
+  * @author renaud.delandtsheer@cetic.be
+ */
+trait NodesOfVehicle extends PositionInRouteAndRouteNr with RoutedAndUnrouted {
+  val nodesOfVehicle = Cluster.MakeDense(routeNr).clusters
+  final override val unrouted = nodesOfVehicle(V)
+}
+
+/**
+ * Maintains the position of nodes in the routes, the route number of each node,
+ * the length of each route and their last node.
+ * that these output variables are registered for a grouped partial propagation
+ * to ensure some efficiency in the queries proposed by this trait.
+  *
+  * @author renaud.delandtsheer@cetic.be
+ * @author Florent Ghilain (UMONS)
+ */
+trait PositionInRouteAndRouteNr extends VRP {
+  /**
+   * the invariant Routes.
+   */
+  val routes = Routes.buildRoutes(next, V)
+
+  /**
+   * the position in route of each node as an array of IntVar.
+   */
+  val positionInRoute = routes.positionInRoute
+
+  /**
+   * the route number of each node as an array of IntVar.
+   */
+  val routeNr = routes.routeNr
+
+  /**
+   * the route length of each route as an array of IntVar.
+   */
+  val routeLength = routes.routeLength
+
+  {
+    val allvars = positionInRoute.toList ++ routeNr ++ routeLength
+    m.registerForPartialPropagation(allvars: _*)
+  }
+
+  /**
+   * Tells if twos given nodes form a segment of route of n minimum length.
+    *
+    * @param fromNode the start of potential segment.
+   * @param toNode the end of potential segment.
+   * @param n the minimum length of segment.
+   * @return true if "fromNode" to "toNode" forms a segment of route of n minimum length, else false.
+   */
+  def isAtLeastAsFarAs(fromNode: Int, toNode: Int, n: Int): Boolean = {
+    routeNr(fromNode).value == routeNr(toNode).value &&
+      positionInRoute(fromNode).value + n <= positionInRoute(toNode).value
+  }
+
+  /**
+   * Tells if two given nodes form a segment of route of n maximum length.
+    *
+    * @param fromNode the start of potential segment.
+   * @param toNode the end of potential segment.
+   * @param n the maximum length of route.
+   * @return true if "fromNode" to "toNode" forms a segment of route of n maximum length, else false.
+   */
+  def isAtMostAsFarAs(fromNode: Int, toNode: Int, n: Int): Boolean = {
+    routeNr(fromNode).value == routeNr(toNode).value &&
+      positionInRoute(fromNode).value + n >= positionInRoute(toNode).value
+  }
+
+  /**
+   * Tells if two given nodes form a segment of route.
+    *
+    * @param fromNode the start of potential segment.
+   * @param toNode the end of potential segment.
+   * @return true if "fromNode" to "toNode" form a segment of route, else false.
+   */
+  def isASegment(fromNode: Int, toNode: Int): Boolean = {
+    isAtLeastAsFarAs(fromNode, toNode, 1)
+  }
+
+  /**
+   * Tells if a given node is in a segment of route between fromNode and toNode.
+    *
+    * @param node the given node queried.
+   * @param fromNode the start of the segment of route.
+   * @param toNode the end of the segment of route.
+   * @return true if node is in a segment of route between "fromNode" and "toNode", else false.
+   */
+  def isBetween(node: Int, fromNode: Int, toNode: Int): Boolean = {
+    if (isASegment(fromNode, toNode)) {
+      routeNr(fromNode).value == routeNr(node).value &&
+        positionInRoute(fromNode).value <= positionInRoute(node).value &&
+        positionInRoute(node).value < positionInRoute(toNode).value
+    } else false
+  }
+
+  /**
+   * Tells if two given nodes are on the same route.
+   * ( i.e. they have the same route number)
+    *
+    * @param n the first given node.
+   * @param m the second given node.
+   */
+  def onTheSameRoute(n: Int, m: Int): Boolean = {
+    routeNr(n).value == routeNr(m).value
+  }
+
+  def onTheSameRouteAfter(m:Int)(n:Int): Boolean = {
+    routeNr(n).value == routeNr(m).value
+  }
+}
+
+/**
+ * Maintains a penalty weight for routes which do not contain task nodes.
+ * That is: they only contain the vehicle node.
+  *
+  * @author yoann.guyot@cetic.be
+ */
+trait PenaltyForEmptyRoute extends VRP with PositionInRouteAndRouteNr {
+  /**
+   * The data structure array which maintains route penalty.
+   */
+  private val emptyRoutePenaltyWeight: Array[CBLSIntVar] =
+    Array.tabulate(V)(v =>
+      CBLSIntVar(m, 0, FullRange, "penality of vehicule " + v))
+
+  /**
+   * The variable which maintains the set of empty routes.
+   * (that is: routes containing no other node than the vehicle node)
+   */
+  val emptyRoutes = Filter(routeLength, _ <= 1)
+
+  /**
+   * The variable which maintains the sum of route penalties,
+   * thanks to SumElements invariant.
+   */
+  val emptyRoutePenalty = Sum(emptyRoutePenaltyWeight, emptyRoutes)
+
+  /**
+   * Allows client to set the penalty of a given vehicle route.
+    *
+    * @param n the node.
+   * @param p the penalty.
+   */
+  def setEmptyRoutePenaltyWeight(n: Int, p: Int) {
+    emptyRoutePenaltyWeight(n) := p
+  }
+
+  /**
+   * Allows client to set a specific penalty for all the VRP routes.
+    *
+    * @param p the penalty.
+   */
+  def setEmptyRoutePenaltyWeight(p: Int) {
+    emptyRoutePenaltyWeight.foreach(penalty => penalty := p)
+  }
+}
+
+trait PenaltyForEmptyRouteWithException extends VRP with NodesOfVehicle {
+  /**
+   * The data structure array which maintains route penalty.
+   */
+  private val emptyRoutePenaltyWeight: Array[CBLSIntVar] =
+    Array.tabulate(V)(v =>
+      CBLSIntVar(m, name = "penality of vehicule " + v))
+
+  val exceptionNodes: CBLSSetVar = new CBLSSetVar(m, SortedSet.empty, 0 until N, "NodesNotToConsiderForEmptyRoutes")
+
+  private val nodesOfRealVehicles = Array.tabulate(V)(nodesOfVehicle)
+
+  /**
+   * The variable which maintains the set of empty routes.
+   * (that is: routes containing no other node than the vehicle node)
+   */
+  val emptyRoutes = Filter(nodesOfRealVehicles.map(
+    (vehicleNodes: CBLSSetVar) => Cardinality(vehicleNodes minus exceptionNodes)), _ == 1)
+
+  /**
+   * The variable which maintains the sum of route penalties,
+   * thanks to SumElements invariant.
+   */
+  val emptyRoutePenalty = Sum(emptyRoutePenaltyWeight, emptyRoutes)
+
+  /**
+   * Allows client to set the penalty of a given vehicle route.
+    *
+    * @param n the node.
+   * @param p the penalty.
+   */
+  def setEmptyRoutePenaltyWeight(n: Int, p: Int) {
+    emptyRoutePenaltyWeight(n) := p
+  }
+
+  /**
+   * Allows client to set a specific penalty for all the VRP routes.
+    *
+    * @param p the penalty.
+   */
+  def setEmptyRoutePenaltyWeight(p: Int) {
+    emptyRoutePenaltyWeight.foreach(penalty => penalty := p)
+  }
+}
+
+/**
+ * This trait maintains the predecessors of each node of the VRP.
+ * It uses the Predecessor invariant.
+  *
+  * @author renaud.delandtsheer@cetic.be
+ * @author Florent Ghilain (UMONS)
+ */
+trait Predecessors extends VRP {
+  /**
+   * the data structure array which maintains the predecessors of each node.
+   */
+  val preds: Array[IntValue] = Predecessor(next, V).preds
+}
+
+/**
+  * This trait maintains the current carrying capacity of each vehicle of the VRP and all the useful related information
+  */
+trait VehicleWithCapacity extends VRP with PickupAndDeliveryCustomers{
+
+  /**
+    * @return the load of the specified vehicle at the specified point
+    */
+  val currentLoad = (n:Int) => {
+    var current = routeNr(n).value
+    var currentValue = 0
+    if(routeNr(n).value == V)
+      0
+    else {
+      while (next(current).value != n) {
+        current = next(current).value
+        currentValue += getLoadValue(current).value
+      }
+      currentValue
+    }
+  }
+
+  val defaultArrivalLoadValue = new CBLSIntConst(0)
+
+  /**
+    * The variable that maintains the current cargo of each vehicle
+    */
+  //private val vehicleCurrentLoad:Array[CBLSIntVar] = Array.tabulate(V)(v => )
+
+  /**
+    * The variable that maintains the maximum cargo of each vehicle
+    */
+  val vehicleMaxCapacity:Array[CBLSIntVar] = Array.tabulate(V) (v => CBLSIntVar(m, 0, 0 to N, "maximum capacity of vehicle " + v))
+
+  val arrivalLoadValue = Array.tabulate(N){ (n:Int) => CBLSIntVar(m, 0, 0 to N, "Arrival load at node " + n) }
+  var leaveLoadValue:Array[IntValue] = null
+
+  def setArrivalLeaveLoadValue(): Unit ={
+    leaveLoadValue = Array.tabulate(N+1) {
+      (n :Int) =>
+        if(n == N || n < V)
+          defaultArrivalLoadValue
+        else{
+          arrivalLoadValue(n) + getLoadValue(n)
+        }
+    }
+    for(n <- 0 until N){
+      arrivalLoadValue(n) <== leaveLoadValue.element(preds(n))
+    }
+  }
+
+  /**
+    * Allow client to set the max cargo value of a vehicle
+    *
+    * @param max the maximum cargo value
+    * @param v the vehicle
+    */
+  def setVehicleMaxCargo(max:Int, v:Int): Unit ={
+    vehicleMaxCapacity(v) := max
+  }
+
+  /**
+    * Allow client to set a max cargo value to all the vehicle
+    *
+    * @param max the maximum cargo value
+    */
+  def setVehiclesMaxCargo(max:Int): Unit ={
+    for(v <- vehicleMaxCapacity.indices)
+      setVehicleMaxCargo(max,v)
+  }
+
+  def setVehiclesCargoStrongConstraint(): Unit ={
+    for(n <- arrivalLoadValue.indices)
+      strongConstraints.post(LE(arrivalLoadValue(n),vehicleMaxCapacity(0)))
+  }
+}
+
+/**
+  * This trait maintains the
+  */
+trait PickupAndDeliveryCustomers extends VRP with StrongConstraints with PositionInRouteAndRouteNr with Predecessors{
+
+  /**
+    * The variable that contains the pickup nodes.
+    * Each pickup node (the key) grants access to his related delivery node and to his value of load to pickup
+    */
+  private var pickupNodes:HashMap[CBLSIntConst,(CBLSIntConst,CBLSIntConst)] = new HashMap[CBLSIntConst,(CBLSIntConst,CBLSIntConst)]
+  /**
+    * The variable that contains the delivery nodes.
+    * Each delivery node (the key) grants access to his related pickup node and to his value of load to deliver
+    */
+  private var deliveryNodes:HashMap[CBLSIntConst,(CBLSIntConst,CBLSIntConst)] = new HashMap[CBLSIntConst,(CBLSIntConst,CBLSIntConst)]
+
+
+  /**
+    * Add a new PickupAndDelivery couple
+    *
+    * @param p the pickup point
+    * @param d the delivery point
+    */
+  private def addPickupDeliveryCouple(p:Int, d:Int): Unit ={
+    pickupNodes += CBLSIntConst(p) -> (CBLSIntConst(d),1)
+    setNodeInformation(p,getNodeInformation(p) + "Pickup node n°" + p + "\n" + "Load value : 1")
+    deliveryNodes += CBLSIntConst(d) -> (CBLSIntConst(p),-1)
+    setNodeInformation(d,getNodeInformation(d) + "Delivery node n°" + d + "\n" + "Load value : -1")
+    strongConstraints.post(LE(positionInRoute(p),positionInRoute(d)))
+    strongConstraints.post(EQ(routeNr(p),routeNr(d)))
+  }
+
+  /**
+    * Add a defined number of random PickupAndDelivery couples.
+    * We use the range of nodes to generate them. If we have more than nodes.length/2 couples to add,
+    * we re-use the range of nodes. Doing that we are sure that all the nodes will be used
+    * (if we have a minimum of nodes.length/2 couples to add)
+    *
+    * @param numberOfCouple the number of couple to add. Default = the number of nodes divide by 2
+    */
+  def addRandomPickupDeliveryCouples(numberOfCouple:Int = (N-V)/2): Unit ={
+    var tempNodes = nodes.toList.drop(V)
+    tempNodes = Random.shuffle(tempNodes)
+    for(i <- 0 until numberOfCouple){
+      val p = tempNodes.head
+      tempNodes = tempNodes.tail
+
+      val d = tempNodes.head
+      tempNodes = tempNodes.tail
+
+      addPickupDeliveryCouple(p,d)
+    }
+  }
+
+  /**
+    * Add defined couples.
+    * The user has to specify two arrays. One containing the pickup points and
+    * another one containing the related delivery points. So pickup(1) is the pickup point of delivery(1).
+    *
+    * @param pickup the pickup points array
+    * @param delivery the delivery points array
+    */
+  def addPickupDeliveryCouples(pickup:Array[Int],delivery:Array[Int]): Unit ={
+    assert(pickup.length == delivery.length,
+      "The pickup array and the delivery array must have the same length.")
+    assert(!pickup.exists(_ >= N) || !delivery.exists(_ >= N),
+      "The pickup and the delivery array may only contain values between 0 and the number of nodes")
+
+    for(i <- pickup.indices){
+      addPickupDeliveryCouple(pickup(i),delivery(i))
+    }
+  }
+
+  def isPickup(index:Int): Boolean = pickupNodes.get(index).isDefined
+
+  def isDelivery(index:Int):Boolean = deliveryNodes.get(index).isDefined
+
+  def getRelatedUnroutedDelivery():Int = {for(d <- deliveryNodes) {
+    if (isRouted(d._2._1.value) && !isRouted(d._1.value)) return d._1.value
+    }
+    assert(false,"Expecting a unrouted delivery or bad use of the method")
+    return 0
+  }
+
+  /**
+    * @param d the index of a delivery node
+    * @return the index of the related pickup node
+    */
+  def getRelatedPickup(d:Int): Int ={
+    assert(deliveryNodes.get(d).isDefined,"The node can't be found in the deliveryNodes map")
+    deliveryNodes.get(d).get._1.value
+  }
+
+  /**
+    * @param p the index of a pickup node
+    * @return the index of the related delivery node
+    */
+  def getRelatedDelivery(p:Int): Int ={
+    assert(pickupNodes.get(p) == None,"The node can't be found in the pickupNodes map")
+    if(pickupNodes.get(p) == None){
+      0
+    }else {
+      pickupNodes.get(p).get._1.value
+    }
+  }
+
+  /**
+    * @param n the index of a node
+    * @return the load value of the node
+    */
+  def getLoadValue(n:Int): CBLSIntConst ={
+    if(pickupNodes.get(n).isEmpty) {
+      if (deliveryNodes.get(n).isEmpty) {
+        assert(false, "The node can't be found")
+        0
+      }else {
+        deliveryNodes.get(n).get._2.value
+      }
+    }else{
+      pickupNodes.get(n).get._2.value
+    }
+  }
+
+  def getPickups: Iterable[Int] = pickupNodes.keys.foldLeft(List[Int]())((a,b) => b.value::a)
+
+  def getRoutedPickups: Iterable[Int] = pickupNodes.keys.foldLeft(List[Int]())((a,b) => if(isRouted(b.value)) b.value::a else a)
+
+  def getRoutedPickupsPredecessors: Iterable[Int] = pickupNodes.keys.foldLeft(List[Int]())((a,b) => if(isRouted(b.value)) preds(b.value).value::a else a)
+
+  def getUnroutedPickups: Iterable[Int] = pickupNodes.keys.foldLeft(List[Int]())((a,b) => if(!isRouted(b.value)) b.value::a else a)
+
+  def getDeliverys: Iterable[Int] = deliveryNodes.keys.foldLeft(List[Int]())((a,b) => b.value::a)
+
+  def getRoutedDeliverys: Iterable[Int] = deliveryNodes.keys.foldLeft(List[Int]())((a,b) => if(isRouted(b.value)) b.value::a else a)
+
+  def getRoutedDeliverysPredecessors: Iterable[Int] = deliveryNodes.keys.foldLeft(List[Int]())((a,b) => if(isRouted(b.value)) preds(b.value).value::a else a)
+
+  def getUnroutedDeliverys: Iterable[Int] = deliveryNodes.keys.foldLeft(List[Int]())((a,b) => if(!isRouted(b.value)) b.value::a else a)
+
+  def getAuthorizedInsertionPositionForPickup()(node: Int): Iterable[Int] = {
+    if(node < V)return Iterable()
+    val routeOfNode = routeNr(node)
+    var resRoute = getRouteOfVehicle(routeOfNode.value)
+    resRoute = resRoute.takeWhile(_ != getRelatedDelivery(node))
+    resRoute
+  }
+
+  def getAuthorizedInsertionPositionForDelivery()(node: Int): Iterable[Int] = {
+    if(node < V)return Iterable()
+    val routeOfNode = routeNr(node)
+    getRelatedDelivery(node)
+    getRelatedPickup(node)
+    var resRoute = getRouteOfVehicle(routeOfNode.value)
+    resRoute = resRoute.dropWhile(_ != getRelatedPickup(node))
+    resRoute.drop(1)
+  }
+
+  def getCompleteSegments(routeNumber:Int): List[(Int,Int)] ={
+    var completeSegmentsMap:HashMap[Int,Set[Int]] = new HashMap[Int,Set[Int]]
+    val route = getRouteOfVehicle(routeNumber)
+
+    for(node <- route){
+      if(isPickup(node)){
+        for(key <- completeSegmentsMap.keys){
+          if(completeSegmentsMap.get(key).get.nonEmpty) {
+            val currentSet = completeSegmentsMap.get(key).get + node
+            completeSegmentsMap += key -> currentSet
+          }
+        }
+        val nodeSet:Set[Int] = Set(node)
+        completeSegmentsMap += node -> nodeSet
+      }
+      else{
+        for(key <- completeSegmentsMap.keys){
+          if(completeSegmentsMap.get(key).get.nonEmpty) {
+            if (!completeSegmentsMap.get(key).get.contains(getRelatedPickup(node))) {
+              completeSegmentsMap -= key
+            }else if(key == getRelatedPickup(node) && completeSegmentsMap.get(key).get.size > 1){
+              completeSegmentsMap -= key
+            }
+            else {
+              val currentSet = completeSegmentsMap.get(key).get - getRelatedPickup(node)
+              completeSegmentsMap += key -> currentSet
+            }
+          }
+        }
+      }
+    }
+
+    if(completeSegmentsMap.keys.nonEmpty) {
+      val sortedKeys = completeSegmentsMap.keys.toList.sortWith(positionInRoute(_) < positionInRoute(_))
+      var completeSegments: List[(Int, Int)] = Nil
+      for (key1 <- sortedKeys.indices) {
+        completeSegments = (sortedKeys(key1), getRelatedDelivery(sortedKeys(key1))) :: completeSegments
+        var tempKey = key1-1
+        var linked = true
+        while(linked && tempKey != -1){
+          if(preds(tempKey+1).value != getRelatedDelivery(sortedKeys(tempKey)))
+            linked = false
+          else {
+            completeSegments = (sortedKeys(tempKey), getRelatedDelivery(sortedKeys(key1))) :: completeSegments
+            tempKey -= 1
+          }
+        }
+      }
+      completeSegments
+    }else{
+      Nil
+    }
+  }
+}
+
+trait PickupAndDeliveryCustomersWithTimeWindow extends TimeWindow with PickupAndDeliveryCustomers {
+
+  def setEndWindow(node:Int, endWindow:Int, startWindow:Int, nodeDuration:Int): Unit ={
+    setNodeInformation(node,getNodeInformation(node) + "\nEnd of time window : " + endWindow)
+    setEndWindow(node,endWindow)
+    super.setNodeDuration(node,nodeDuration,startWindow)
+  }
+
+  def endWindowGenerator(): Unit ={
+    val currentArray:Array[Int] = new Array[Int](N-V)
+    val randomIncValues:List[Int] = 2::3::4::5::Nil
+    val currentSum = (pos:Int) => {
+      var res = 0
+      for(i <- 0 to pos) res += currentArray(i)
+      res
+    }
+    val currentPickup:Array[Int] = new Array[Int](N-V)
+    val currentSumPickup = (pos:Int) => {
+      var res = 0
+      for(i <- 0 to pos) res += currentPickup(i)
+      res
+    }
+    var currentTimeUnit = 1
+    val nodesOrderedByType = getPickups.toArray
+    while(currentSum(currentTimeUnit) < N-V){
+      val current = currentSum(currentTimeUnit)
+      val currentPick = currentSumPickup(currentTimeUnit)
+      val nbOfNodeToAdd = if(N - V - (N-V)/2 - currentPick < V) N-currentPick - (N-V)/2 -V else (Math.random()*(V*currentTimeUnit - current)).toInt
+      for(inc <- 0 until nbOfNodeToAdd){
+        val deliveryInc = randomIncValues(scala.util.Random.nextInt(4))
+        setEndWindow(nodesOrderedByType(currentPick+inc), 500*(currentTimeUnit+1), 500*currentTimeUnit,50)
+        setEndWindow(getRelatedDelivery(nodesOrderedByType(currentPick+inc)),500*(currentTimeUnit+5), 500*(currentTimeUnit+deliveryInc),0)
+        currentArray(currentTimeUnit+deliveryInc) += 1
+      }
+      currentArray(currentTimeUnit) += nbOfNodeToAdd
+      currentPickup(currentTimeUnit) += nbOfNodeToAdd
+      currentTimeUnit += 1
+    }
+  }
+
+  def getRoutedNodesBeforeTime()(node:Int): Iterable[Int] ={
+    val res:BinomialHeap[Int] = new BinomialHeap[Int](a => a,N-V)
+    val time = leaveTime(node).value
+    for(v <- 0 until V){
+      val route = getRouteOfVehicle(v)
+      var index = 0
+      while(index < route.length){
+        if(arrivalTimeToNext(route(index)).value <= time) {
+          res.insert(route(index))
+        }
+        index += 1
+      }
+    }
+    var resList:List[Int] = Nil
+    for(n <- 0 until res.size)resList = res.popFirst() :: resList
+    println(resList)
+    resList.toIterable
+  }
+}