--- conflicted
+++ resolved
@@ -1,868 +1,859 @@
-/**
- * *****************************************************************************
- * OscaR is free software: you can redistribute it and/or modify
- * it under the terms of the GNU Lesser General Public License as published by
- * the Free Software Foundation, either version 2.1 of the License, or
- * (at your option) any later version.
- *
- * OscaR is distributed in the hope that it will be useful,
- * but WITHOUT ANY WARRANTY; without even the implied warranty of
- * MERCHANTABILITY or FITNESS FOR A PARTICULAR PURPOSE.  See the
- * GNU Lesser General Public License  for more details.
- *
- * You should have received a copy of the GNU Lesser General Public License along with OscaR.
- * If not, see http://www.gnu.org/licenses/lgpl-3.0.en.html
- * ****************************************************************************
- */
-/**
- * *****************************************************************************
- * Contributors:
- *     This code has been initially developed by De Landtsheer Renaud and Ghilain Florent.
- * ****************************************************************************
- */
-
-package oscar.cbls.routing.model
-
-import collection.immutable.SortedMap
-import math._
-import oscar.cbls.constraints.core.ConstraintSystem
-import oscar.cbls.invariants.core.computation._
-import oscar.cbls.invariants.lib.logic._
-import oscar.cbls.invariants.core.algo.heap.BinomialHeap
-import oscar.cbls.invariants.lib.numeric.SumElements
-import oscar.cbls.invariants.lib.numeric.Sum
-import oscar.cbls.invariants.lib.logic.Filter
-import oscar.cbls.invariants.lib.logic.Predecessor
-import oscar.cbls.invariants.lib.set.Diff
-<<<<<<< HEAD
-import oscar.cbls.invariants.core.computation.StorageUtilityManager
-import oscar.cbls.invariants.core.computation.StorageUtilityManager
-import oscar.cbls.modeling.Algebra._
-import scala.collection.SortedSet
-import oscar.cbls.invariants.lib.set.Cardinality
-=======
->>>>>>> 97056786
-
-/**
- * The class constructor models a VRP problem with N points (deposits and customers)
- * and V vehicles.
- *
- * Vehicles are supposed to leave from their depot, and come back to it.
- * they all have a different depot (but yo ucan put them at the same place if you want)
- *
- * Info: after instantiation, each customer point is unrouted, and each vehicle loop on his deposit.
- * @param N the number of points (deposits and customers) in the problem.
- * @param V the number of vehicles.
- * @param m the model.
- * @author renaud.delandtsheer@cetic.be
- * @author Florent Ghilain (UMONS)
- */
-class VRP(val N: Int, val V: Int, val m: Store) {
-  /**
-   * the data structure array which maintains the successors.
-   * It assumed that the V vehicles are indexed from the point 0 to V-1,
-   * like that each vehicle is considered like a deposit. Other indexes
-   * are used to modelise customers. Finally the value N is used for unrouted node.
-   */
-  val next: Array[CBLSIntVar] = Array.tabulate(N)(i =>
-    if (i < V) CBLSIntVar(m, V to N - 1, i, "next" + i)
-    else CBLSIntVar(m, 0, N, N, "next" + i))
-
-  /**unroutes all points of the VRP*/
-  def unroute() {
-    for (i <- 0 until V) next(i) := i
-    for (i <- V until N) next(i) := N
-  }
-
-  /**
-   * the range of nodes (customers and deposits including) of the problem.
-   */
-  val nodes = 0 until N
-  /**
-   * the range vehicle of the problem.
-   */
-  val Vehicles = 0 until V
-
-  /**
-   * Returns if a given point is a depot.
-   * @param n the point queried.
-   * @return true if the point is a depot, else false.
-   */
-  def isADepot(n: Int): Boolean = { n < V }
-
-  /**
-   * Returns if a given point is still routed.
-   * @param n the point queried.
-   * @return true if the point is still routed, else false.
-   */
-  def isRouted(n: Int): Boolean = { next(n).value != N }
-
-  /**
-   * This function is intended to be used for testing only.
-   * setCircuit(List(1,2,3,4)) produces the following route :
-   * 1 -> 2 -> 3 -> 4 (-> 1)
-   */
-  def setCircuit(nodes: List[Int]): Unit = {
-    def setCircuit(start: Int, nodes: List[Int]): Unit = {
-      nodes match {
-        case Nil => next(start) := start
-        case List(x) => next(x) := start
-        case x :: r => next(x) := r.head; setCircuit(start, r)
-      }
-    }
-
-    nodes match {
-      case Nil => ()
-      case x :: r => next(x) := r.head; setCircuit(x, r)
-    }
-  }
-
-  /**
-   * @return the list of unrouted nodes as a String.
-   */
-  def unroutedToString: String = {
-    "unrouted: " + nodes.filterNot(isRouted(_)).toList + "\n"
-  }
-
-  /**
-   * @return the route of a vehicle as a String.
-   */
-  def routeToString(vehicle: Int): String = {
-    var toReturn = "Vehicle " + vehicle + ": " + vehicle
-    var current = next(vehicle).value
-    while (current != vehicle) {
-      toReturn += " -> " + current
-      current = next(current).getValue(true)
-    }
-    toReturn
-  }
-
-  /**
-   * Redefine the toString method.
-   * @return the VRP problem as a String.
-   */
-  override def toString: String = {
-    var toReturn = unroutedToString
-
-    for (v <- 0 to V - 1) {
-      toReturn += routeToString(v)
-      toReturn += "\n"
-    }
-    toReturn
-  }
-}
-
-/**
- * this records touched points when comit with no undo, or when cleaning move*
- * @author renaud.delandtsheer@cetic.be
- * THIS IS EXPERIMENTAL
- */
-trait HotSpotRecording extends VRP with MoveDescription {
-  var hotspotList: List[Int] = List()
-  val hotSpotArray: Array[Int] = Array.fill(N)(0)
-  var hotSpotValue: Int = 1 //the value for being in the hotspot, smller and you are not hotspotted
-
-  override def commit(recordForUndo: Boolean) {
-    if (!recordForUndo) addMoveToHotSpot()
-    super.commit(recordForUndo)
-  }
-
-  override def cleanRecordedMoves() {
-    addMoveToHotSpot()
-    super.cleanRecordedMoves()
-  }
-
-  def addMoveToHotSpot() {
-    for (a: Affect <- affects) {
-      hotSpot(a.node)
-    }
-  }
-
-  def hotSpot(n: Int) {
-    if (hotSpotArray(n) != hotSpotValue) {
-      hotSpotArray(n) = hotSpotValue
-      hotspotList = n :: hotspotList
-    }
-  }
-
-  private def hotSpottedNodes(): Iterable[Int] = hotspotList
-
-  def cleanHotSpot() {
-    hotSpotValue += 1
-    if (hotSpotValue == Int.MaxValue) {
-      for (i <- 0 to N - 1) hotSpotArray(i) = 0
-      hotSpotValue = 1
-    }
-  }
-
-  def getAndCleanHotSpottedNodes(): Iterable[Int] = {
-    val hotSpottedNodes: Iterable[Int] = hotspotList
-    cleanHotSpot()
-    hotSpottedNodes
-  }
-}
-
-/**
- * describes moves in a spart way by use of segments
- * @author renaud.delandtsheer@cetic.be
- */
-trait MoveDescription extends VRP {
-  private var Recording = true //recording ou comitted
-  def isRecording = Recording
-  def noMoveRecorded = affects.isEmpty
-
-  protected var affects: List[Affect] = List.empty
-
-  protected def addMove(affect: Affect) {
-    require(Recording)
-    //println("addMove: " + affect)
-    affects = affect :: affects
-  }
-
-  protected abstract class Affect(variableNode:Int) {
-    def comit(): Affect
-    def node: Int = variableNode
-    def variable =  next(variableNode)
-  }
-
-  case class affectFromVariable(variableNode: Int, takeValueFromNode: Int) extends Affect(variableNode) {
-    def comit(): Affect = {
-      val variable = next(variableNode)
-      val takeValueFrom = next(takeValueFromNode)
-      val oldValue = variable.value
-      assert(isRouted(takeValueFrom.value), "you cannot take the value of an unrouted variable " + variable + " take value from " + takeValueFrom)
-      variable := takeValueFrom.value
-      affectFromConst(variableNode, oldValue)
-    }
-
-  }
-
-  case class affectFromConst(variableNode: Int, takeValue: Int) extends Affect(variableNode) {
-    def comit(): Affect = {
-      val variable = next(variableNode)
-      assert(variable.value != N || takeValue != N, "you cannot unroute a node that is already unrouted " + variable)
-      val oldValue = variable.value
-      variable := takeValue
-      affectFromConst(variableNode, oldValue)
-    }
-  }
-
-  protected case class Segment(start: Int, end: Int)
-
-  def cut(beforeStart: Int, end: Int): Segment = {
-    assert(!this.isInstanceOf[PositionInRouteAndRouteNr]
-      || this.asInstanceOf[PositionInRouteAndRouteNr].onTheSameRoute(beforeStart, end))
-
-    addMove(affectFromVariable(beforeStart, end))
-    Segment(next(beforeStart).value, end)
-  }
-
-  def cutNodeAfter(beforeStart: Int): Segment = {
-    assert(isRouted(beforeStart), "you cannot cut after an unrouted node " + beforeStart)
-    val start = next(beforeStart).value
-    addMove(affectFromVariable(beforeStart, start))
-    Segment(start, start)
-  }
-
-  def segmentFromUnrouted(n: Int): Segment = {
-    assert(!isRouted(n), "you cannot make a segment from unrouted if node is actually routed " + n)
-    Segment(n, n)
-  }
-
-  def reverse(s: Segment): Segment = {
-    //println("reversing " + s)
-    var prev = s.start
-    var current: Int = next(prev).value
-    while (prev != s.end) {
-      addMove(affectFromConst(current, prev))
-      prev = current
-      current = next(current).value
-    }
-    //println("done")
-    Segment(s.end, s.start)
-  }
-
-  /**
-   * Reverse a routed segment in its right place.
-   * segments are handled internally, so nothing is returned
-   */
-  def reverseSegmentInPlace(beforeStart: Int, segEndPoint: Int) {
-    val seg = cut(beforeStart, segEndPoint)
-    val revSeg = reverse(seg)
-    insert(revSeg, beforeStart)
-  }
-
-  def insert(s: Segment, node: Int) {
-    //println("inserting " + s + " after node " + node)
-    addMove(affectFromVariable(s.end, node))
-    addMove(affectFromConst(node, s.start))
-  }
-
-  def append(s: Segment, t: Segment): Segment = {
-    addMove(affectFromConst(s.end, t.start))
-    Segment(s.start, t.end)
-  }
-
-  def unroute(s: Segment) {
-    def unroute(n: Int) {
-      assert(n >= V, "you cannot unroute a depot: (depot=" + n + ")")
-      addMove(affectFromConst(n, N))
-    }
-    var current = s.start
-    unroute(current)
-    while (current != s.end) {
-      current = next(current).value
-      unroute(current)
-    }
-  }
-
-  def commit(recordForUndo: Boolean = false) {
-    require(Recording, "MoveDescription should be recording now")
-    if (recordForUndo) {
-      affects = doAllMovesAndReturnRollBack()
-      Recording = false
-    } else {
-      doAllMoves()
-      affects = List.empty
-    }
-  }
-
-  private def doAllMovesAndReturnRollBack(): List[Affect] = {
-    var undoList: List[Affect] = List.empty
-    def doIt(toDo: List[Affect]) {
-      toDo match {
-        case head :: tail => {
-          doIt(tail)
-          undoList = head.comit() :: undoList
-        }
-        case Nil => ;
-      }
-    }
-    doIt(affects)
-    undoList.reverse //TODO: find a better way to get it.
-  }
-
-  private def doAllMoves() {
-    def doIt(toDo: List[Affect]) {
-      toDo match {
-        case head :: tail =>
-          doIt(tail); head.comit
-        case Nil => ;
-      }
-    }
-    doIt(affects)
-  }
-
-  def undo() {
-    require(!Recording, "MoveDescription should not be recording now")
-    Recording = true
-    commit(false)
-    Recording = true
-  }
-
-  def cleanRecordedMoves() {
-    affects = List.empty
-    Recording = true
-  }
-
-  def touchedVariablesByEncodedMove:List[CBLSIntVar] = affects.map(_.variable)
-}
-
-/**
- * @author renaud.delandtsheer@cetic.be
- */
-trait MoveDescriptionSmarter extends MoveDescription with Predecessors {
-  def cutAt(start: Int, end: Int): Segment = {
-    cut(this.preds(start).value, end)
-  }
-
-  def cutNode(n: Int): Segment = {
-    cut(this.preds(n).value, n)
-  }
-}
-
-/**
- * @author renaud.delandtsheer@cetic.be
- * @author Florent Ghilain (UMONS)
- */
-trait VRPObjective extends VRP {
-
-  val objectiveFunction = CBLSIntVar(m, Int.MinValue, Int.MaxValue, 0, "objective of VRP")
-  m.registerForPartialPropagation(objectiveFunction)
-
-  var objectiveFunctionTerms: List[CBLSIntVar] = List.empty
-
-  /** adds a term top the objective function*/
-  def addObjectiveTerm(o: CBLSIntVar) {
-    objectiveFunctionTerms = o :: objectiveFunctionTerms
-  }
-
-  m.addToCallBeforeClose(() => closeObjectiveFunction)
-
-  /**
-   * This finished the accumulation of terms in the objective unction.
-   * You should not call this, actually.
-   * it is called by the model on close
-   */
-  def closeObjectiveFunction() {
-    if (objectiveFunctionTerms.isEmpty) throw new Error("you have set an Objective function to your VRP, but did not specify any term for it, call vrp.addObjectiveTerm, or add an objective trait to your VRP")
-    objectiveFunction <== Sum(objectiveFunctionTerms)
-  }
-
-  def getObjective(): Int = objectiveFunction.value
-}
-
-/**
- * Maintains the set of routed and unrouted nodes.
- * Info : unrouted nodes are those whose next is N.
- * This trait is abstract, since unrouted can be implemented either stand alone,
- * or as a side effect of other traits
- * @author renaud.delandtsheer@cetic.be
- * @author Florent Ghilain (UMONS)
- * @author yoann.guyot@cetic.be
- */
-abstract trait RoutedAndUnrouted extends VRP {
-  /**
-   * the data structure set which maintains the routed nodes.
-   */
-  val routed: CBLSSetVar = Filter(next, _ < N)
-  m.registerForPartialPropagation(routed)
-
-  /**
-   * the data structure set which maintains the unrouted nodes.
-   */
-  def unrouted: CBLSSetVar
-}
-
-/**
- * Maintains the set of unrouted nodes.
- * Info : those whose next is N.
- * @author renaud.delandtsheer@cetic.be
- * @author Florent Ghilain (UMONS)
- * @author yoann.guyot@cetic.be
- */
-trait UnroutedImpl extends VRP with RoutedAndUnrouted {
-  /**
-   * the data structure set which maintains the unrouted nodes.
-   */
-  final override val unrouted: CBLSSetVar = Filter(next, _ == N)
-  m.registerForPartialPropagation(unrouted)
-}
-
-/**
- * Maintains and fixes a penalty weight of unrouted nodes.
- * @author renaud.delandtsheer@cetic.be
- * @author Florent Ghilain (UMONS)
- * @author yoann.guyot@cetic.be
- */
-abstract trait PenaltyForUnrouted extends VRP with RoutedAndUnrouted {
-  assert(unrouted != null, "you should put the implementation of Unrouted before PenaltyForUnrouted when declaring your model")
-
-  /**
-   * the data structure array which maintains penalty of nodes.
-   */
-  val weightUnroutedPenalty: Array[CBLSIntVar] = Array.tabulate(N)(i => CBLSIntVar(m, Int.MinValue, Int.MaxValue, 0,
-    "penality of node " + i))
-  /**
-   * the variable which maintains the sum of penalty of unrouted nodes, thanks to invariant SumElements.
-   */
-  val unroutedPenalty: CBLSIntVar = Sum(weightUnroutedPenalty, unrouted)
-
-  /**
-   * It allows you to set the penalty of a given point.
-   * @param n the point.
-   * @param p the penalty.
-   */
-  def setUnroutedPenaltyWeight(n: Int, p: Int) { weightUnroutedPenalty(n) := p }
-
-  /**
-   * It allows you to set a specific penalty for all points of the VRP.
-   * @param p the penalty.
-   */
-  def setUnroutedPenaltyWeight(p: Int) { weightUnroutedPenalty.foreach(penalty => penalty := p) }
-}
-
-/**
- * @author renaud.delandtsheer@cetic.be
- */
-trait HopClosestNeighbors extends ClosestNeighbors with HopDistance {
-  final override protected def getDistance(from: Int, to: Int): Int = getHop(from, to)
-}
-
-/**
- * Computes the nearest neighbors of each point.
- * Used by some neighborhood searches.
- * @author renaud.delandtsheer@cetic.be
- * @author Florent Ghilain (UMONS)
- */
-abstract trait ClosestNeighbors extends VRP {
-
-  protected def getDistance(from: Int, to: Int): Int
-  /**
-   * the data structure which maintains the k closest neighbors of each point.
-   */
-  var closestNeighbors: SortedMap[Int, Array[List[Int]]] = SortedMap.empty
-
-  /**
-   * Save the k nearest neighbors of each node of the VRP.
-   * It allows us to add a filter (optional) on the neighbor we want to save.
-   * @param k the parameter k.
-   * @param filter the filter
-   */
-  def saveKNearestPoints(k: Int, filter: (Int => Boolean) = (_ => true)) {
-    if (k < N - 1) {
-      val neighbors = Array.tabulate(N)((node: Int) => computeKNearestNeighbors(node, k, filter))
-      closestNeighbors += ((k, neighbors))
-    }
-  }
-
-  /**
-   * Computes and returns the k nearest neighbor of a given node.
-   * It allows us to add a filter (optional) on the neighbor we want to save.
-   * @param node the given node.
-   * @param k the parameter k.
-   * @param filter the optional filter.
-   * @return the k nearest neighbor of the a node as a list of Int.
-   */
-  def computeKNearestNeighbors(node: Int, k: Int, filter: (Int => Boolean) = (_ => true)): List[Int] = {
-
-    val reachableNeigbors = nodes.filter((next: Int) => node != next && filter(next) && (getDistance(node, next) != Int.MaxValue || getDistance(next, node) != Int.MaxValue))
-
-    val heap = new BinomialHeap[(Int, Int)](-_._2, k + 1)
-
-    for (neigbor <- reachableNeigbors) {
-      heap.insert(neigbor, min(getDistance(neigbor, node), getDistance(node, neigbor)))
-      if (heap.size > k) heap.popFirst()
-    }
-
-    heap.toList.map(_._1)
-  }
-
-  /**
-   * Returns the k nearest nodes of a given node.
-   * It allows us to add a filter (optional) on the neighbor.
-   *
-   * Info : it uses the Currying feature.
-   * @param k the parameter k.
-   * @param filter the filter.
-   * @param node the given node.
-   * @return the k nearest neighbor as an iterable list of Int.
-   */
-  def getKNearest(k: Int, filter: (Int => Boolean) = (_ => true))(node: Int): Iterable[Int] = {
-    if (k >= N - 1) return nodes
-    if (!closestNeighbors.isDefinedAt(k)) {
-      saveKNearestPoints(k: Int, filter)
-    }
-    closestNeighbors(k)(node)
-  }
-}
-
-/**
- * Maintains the hop distance in the VRP, based either on a matrix, or on another mechanism.
- * We consider that a hop distance of Int.MaxVal is unreachable.
- * HopDistance is only handling simple cost functions such as cost matrices
- * @author renaud.delandtsheer@cetic.be
- * @author Florent Ghilain (UMONS)
- */
-trait HopDistance extends VRP {
-  /**
-   * the data structure which maintains the current hop distance of each node to reach his successor.
-   * Info : the domain max is (Int.MaxValue / N) to avoid problem with domain. (allow us to use sum invariant without
-   * throw over flow exception to save the distance of all vehicle).
-   */
-  val hopDistance = Array.tabulate(N) { (i: Int) => CBLSIntVar(m, 0, Int.MaxValue / N, 0, "hopDistanceForLeaving" + i) }
-
-  /**
-   * maintains the total distance of all vehicle, linked on the actual next hop of each node.
-   */
-  val overallDistance: CBLSIntVar = Sum(hopDistance)
-
-  /**
-   * the function which defines the distance between two points of the VRP.
-   */
-  var distanceFunction: ((Int, Int) => Int) = null
-
-  /**
-   * This method sets the function distance with a distance matrix.
-   * If a more complex function is to be used, set a controlling invariant to the hopDistances yourself.
-   * It considers distance from a node to itself as zero.
-   * @param DistanceMatrix the distance between each point.
-   */
-  def installCostMatrix(DistanceMatrix: Array[Array[Int]]) {
-    distanceFunction = (i: Int, j: Int) => DistanceMatrix(i)(j)
-    for (i <- 0 until N) hopDistance(i) <== new Int2Int(next(i), j => { if (j != N) DistanceMatrix(i)(j) else 0 })
-  }
-
-  /**
-   * This method sets the distance to use for the hop between points thanks
-   * to a given function.
-   * @param fun the function which defines the distance between two points.
-   */
-  def installCostFunction(fun: (Int, Int) => Int) {
-    distanceFunction = fun
-    for (i <- 0 until N) hopDistance(i) <== new Int2Int(next(i), j => fun(i, j))
-  }
-
-  /**
-   * Returns the distance from a given node (start node) to another given node (end node) of the VRP.
-   * @param from the start node
-   * @param to the end node
-   * @return the distance between the start and end node as an Int.
-   */
-  def getHop(from: Int, to: Int): Int = distanceFunction(from, to)
-}
-
-/**
- * Declares an objective function, attached to the VRP.
- * It maintains it equal to the hop distance in the VRP,
- * based either on a matrix, or on another mechanism defined by the distance function.
- * @author renaud.delandtsheer@cetic.be
- * @author Florent Ghilain (UMONS)
- */
-trait HopDistanceAsObjectiveTerm extends VRPObjective with HopDistance {
-  addObjectiveTerm(overallDistance)
-}
-
-/**
- * Maintains the set of nodes reached by each vehicle
- * @author renaud.delandtsheer@cetic.be
- */
-trait NodesOfVehicle extends PositionInRouteAndRouteNr with RoutedAndUnrouted {
-  val nodesOfVehicle = Cluster.MakeDense(routeNr).clusters
-  final override val unrouted = nodesOfVehicle(V)
-}
-
-/**
- * Maintains the position of nodes in the routes, the route number of each node,
- * the length of each route and their last node.
- * @author renaud.delandtsheer@cetic.be
- * @author Florent Ghilain (UMONS)
- */
-trait PositionInRouteAndRouteNr extends VRP {
-
-  /**
-   * the invariant Routes.
-   */
-  val routes = Routes.buildRoutes(next, V)
-
-  /**
-   * the position in route of each node as an array of IntVar.
-   */
-  val positionInRoute = routes.positionInRoute
-
-  /**
-   * the route number of each node as an array of IntVar.
-   */
-  val routeNr = routes.routeNr
-
-  /**
-   * the route length of each route as an array of IntVar.
-   */
-  val routeLength = routes.routeLength
-
-  /**
-   * Tells if twos given nodes form a segment of route of n minimum length.
-   * @param fromNode the start of potential segment.
-   * @param toNode the end of potential segment.
-   * @param n the minimum length of segment.
-   * @return true if "fromNode" to "toNode" forms a segment of route of n minimum length, else false.
-   */
-  def isAtLeastAsFarAs(fromNode: Int, toNode: Int, n: Int): Boolean = {
-    routeNr(fromNode).value == routeNr(toNode).value &&
-      positionInRoute(fromNode).value + n <= positionInRoute(toNode).value
-  }
-
-  /**
-   * Tells if two given nodes form a segment of route of n maximum length.
-   * @param fromNode the start of potential segment.
-   * @param toNode the end of potential segment.
-   * @param n the maximum length of route.
-   * @return true if "fromNode" to "toNode" forms a segment of route of n maximum length, else false.
-   */
-  def isAtMostAsFarAs(fromNode: Int, toNode: Int, n: Int): Boolean = {
-    routeNr(fromNode).value == routeNr(toNode).value &&
-      positionInRoute(fromNode).value + n >= positionInRoute(toNode).value
-  }
-
-  /**
-   * Tells if two given nodes form a segment of route.
-   * @param fromNode the start of potential segment.
-   * @param toNode the end of potential segment.
-   * @return true if "fromNode" to "toNode" form a segment of route, else false.
-   */
-  def isASegment(fromNode: Int, toNode: Int): Boolean = {
-    isAtLeastAsFarAs(fromNode, toNode, 1)
-  }
-
-  /**
-   * Tells if a given node is in a segment of route between fromNode and toNode.
-   * @param node the given node queried.
-   * @param fromNode the start of the segment of route.
-   * @param toNode the end of the segment of route.
-   * @return true if node is in a segment of route between "fromNode" and "toNode", else false.
-   */
-  def isBetween(node: Int, fromNode: Int, toNode: Int): Boolean = {
-    if (isASegment(fromNode, toNode)) {
-      routeNr(fromNode).value == routeNr(node).value &&
-        positionInRoute(fromNode).value <= positionInRoute(node).value &&
-        positionInRoute(node).value < positionInRoute(toNode).value
-    } else false
-  }
-
-  /**
-   * Tells if two given nodes are on the same route.
-   * ( i.e. they have the same route number)
-   * @param n the first given node.
-   * @param m the second given node.
-   */
-  def onTheSameRoute(n: Int, m: Int): Boolean = {
-    routeNr(n).value == routeNr(m).value
-  }
-}
-
-/**
- * Maintains a penalty weight for routes which do not contain task nodes.
- * That is: they only contain the vehicle node.
- * @author yoann.guyot@cetic.be
- */
-trait PenaltyForEmptyRoute extends VRP with PositionInRouteAndRouteNr {
-  /**
-   * The data structure array which maintains route penalty.
-   */
-  private val emptyRoutePenaltyWeight: Array[CBLSIntVar] =
-    Array.tabulate(V)(v =>
-      CBLSIntVar(m, Int.MinValue, Int.MaxValue, 0, "penality of vehicule " + v))
-
-  /**
-   * The variable which maintains the set of empty routes.
-   * (that is: routes containing no other node than the vehicle node)
-   */
-  val emptyRoutes: CBLSSetVar = Filter(routeLength, _ <= (1))
-
-  /**
-   * The variable which maintains the sum of route penalties,
-   * thanks to SumElements invariant.
-   */
-  val emptyRoutePenalty: CBLSIntVar = Sum(emptyRoutePenaltyWeight, emptyRoutes)
-
-  /**
-   * Allows client to set the penalty of a given vehicle route.
-   * @param n the node.
-   * @param p the penalty.
-   */
-  def setEmptyRoutePenaltyWeight(n: Int, p: Int) {
-    emptyRoutePenaltyWeight(n) := p
-  }
-
-  /**
-   * Allows client to set a specific penalty for all the VRP routes.
-   * @param p the penalty.
-   */
-  def setEmptyRoutePenaltyWeight(p: Int) {
-    emptyRoutePenaltyWeight.foreach(penalty => penalty := p)
-  }
-}
-
-trait PenaltyForEmptyRouteWithException extends VRP with NodesOfVehicle {
-  /**
-   * The data structure array which maintains route penalty.
-   */
-  private val emptyRoutePenaltyWeight: Array[CBLSIntVar] =
-    Array.tabulate(V)(v =>
-      CBLSIntVar(m, Int.MinValue, Int.MaxValue, 0, "penality of vehicule " + v))
-
-  val exceptionNodes: CBLSSetVar = new CBLSSetVar(m, 0, N - 1, "NodesNotToConsiderForEmptyRoutes")
-
-  private val nodesOfRealVehicles = Array.tabulate(V)(nodesOfVehicle)
-
-  /**
-   * The variable which maintains the set of empty routes.
-   * (that is: routes containing no other node than the vehicle node)
-   */
-  val emptyRoutes: CBLSSetVar = Filter(nodesOfRealVehicles.map(
-    (vehicleNodes: CBLSSetVar) => Cardinality(vehicleNodes minus exceptionNodes).toIntVar), _ == 1)
-    
-  /**
-   * The variable which maintains the sum of route penalties,
-   * thanks to SumElements invariant.
-   */
-  val emptyRoutePenalty: CBLSIntVar = Sum(emptyRoutePenaltyWeight, emptyRoutes)
-
-  /**
-   * Allows client to set the penalty of a given vehicle route.
-   * @param n the node.
-   * @param p the penalty.
-   */
-  def setEmptyRoutePenaltyWeight(n: Int, p: Int) {
-    emptyRoutePenaltyWeight(n) := p
-  }
-
-  /**
-   * Allows client to set a specific penalty for all the VRP routes.
-   * @param p the penalty.
-   */
-  def setEmptyRoutePenaltyWeight(p: Int) {
-    emptyRoutePenaltyWeight.foreach(penalty => penalty := p)
-  }
-}
-
-/**
- * This trait maintains the predecessors of each node of the VRP.
- * It uses the Predecessor invariant.
- * @author renaud.delandtsheer@cetic.be
- * @author Florent Ghilain (UMONS)
- */
-trait Predecessors extends VRP {
-  /**
-   * the data structure array which maintains the predecessors of each node.
-   */
-  val preds: Array[CBLSIntVar] = Predecessor(next, V).preds
-}
-
-/**
- * This trait maintains strong constraints system.
- * @author renaud.delandtsheer@cetic.be
- */
-trait StrongConstraints extends VRPObjective {
-  /**
-   * the strong constraints system.
-   */
-  var strongConstraints = ConstraintSystem(m)
-
-  override def getObjective(): Int =
-    (if (!strongConstraints.isTrue) Int.MaxValue else objectiveFunction.value)
-}
-
-/**
- * This trait maintains an additional strong constraints system.
- * the e purpose is that this constraint system will be tested first for
- * truth value, and the primary one of the StrongConstraints trait will only be queried for truth value
- * if this additonnal constraint system is not violated
- * the proper way to use it in order to get a speedup is to put the constraints
- * that can be checked quickly in the strongConstraintsFast
- * and to keep all the other ones in the strongCon.
- *
- * @author renaud.delandtsheer@cetic.be
- */
-trait StrongConstraintsFast extends StrongConstraints {
-  /**
-   * the strong constraints system.
-   */
-  var strongConstraintsFast = ConstraintSystem(m)
-
-  override def getObjective(): Int =
-    (if (!strongConstraintsFast.isTrue) Int.MaxValue else super.getObjective())
-}
-
-/**
- * This trait maintains weak constraints system.
- * @author renaud.delandtsheer@cetic.be
- */
-trait WeakConstraints extends VRPObjective {
-  /**
-   * the weak constraints system.
-   */
-  val weakConstraints = ConstraintSystem(m)
-
-  this.addObjectiveTerm(weakConstraints)
-}
+/**
+ * *****************************************************************************
+ * OscaR is free software: you can redistribute it and/or modify
+ * it under the terms of the GNU Lesser General Public License as published by
+ * the Free Software Foundation, either version 2.1 of the License, or
+ * (at your option) any later version.
+ *
+ * OscaR is distributed in the hope that it will be useful,
+ * but WITHOUT ANY WARRANTY; without even the implied warranty of
+ * MERCHANTABILITY or FITNESS FOR A PARTICULAR PURPOSE.  See the
+ * GNU Lesser General Public License  for more details.
+ *
+ * You should have received a copy of the GNU Lesser General Public License along with OscaR.
+ * If not, see http://www.gnu.org/licenses/lgpl-3.0.en.html
+ * ****************************************************************************
+ */
+/**
+ * *****************************************************************************
+ * Contributors:
+ *     This code has been initially developed by De Landtsheer Renaud and Ghilain Florent.
+ * ****************************************************************************
+ */
+
+package oscar.cbls.routing.model
+
+import scala.collection.immutable.SortedMap
+import scala.math.min
+
+import oscar.cbls.constraints.core.ConstraintSystem
+import oscar.cbls.invariants.core.algo.heap.BinomialHeap
+import oscar.cbls.invariants.core.computation._
+import oscar.cbls.invariants.lib.logic._
+import oscar.cbls.invariants.lib.numeric.Sum
+import oscar.cbls.invariants.lib.set.Cardinality
+import oscar.cbls.modeling.Algebra.InstrumentIntSetVar
+
+/**
+ * The class constructor models a VRP problem with N points (deposits and customers)
+ * and V vehicles.
+ *
+ * Vehicles are supposed to leave from their depot, and come back to it.
+ * they all have a different depot (but yo ucan put them at the same place if you want)
+ *
+ * Info: after instantiation, each customer point is unrouted, and each vehicle loop on his deposit.
+ * @param N the number of points (deposits and customers) in the problem.
+ * @param V the number of vehicles.
+ * @param m the model.
+ * @author renaud.delandtsheer@cetic.be
+ * @author Florent Ghilain (UMONS)
+ */
+class VRP(val N: Int, val V: Int, val m: Store) {
+  /**
+   * the data structure array which maintains the successors.
+   * It assumed that the V vehicles are indexed from the point 0 to V-1,
+   * like that each vehicle is considered like a deposit. Other indexes
+   * are used to modelise customers. Finally the value N is used for unrouted node.
+   */
+  val next: Array[CBLSIntVar] = Array.tabulate(N)(i =>
+    if (i < V) CBLSIntVar(m, V to N - 1, i, "next" + i)
+    else CBLSIntVar(m, 0, N, N, "next" + i))
+
+  /**unroutes all points of the VRP*/
+  def unroute() {
+    for (i <- 0 until V) next(i) := i
+    for (i <- V until N) next(i) := N
+  }
+
+  /**
+   * the range of nodes (customers and deposits including) of the problem.
+   */
+  val nodes = 0 until N
+  /**
+   * the range vehicle of the problem.
+   */
+  val Vehicles = 0 until V
+
+  /**
+   * Returns if a given point is a depot.
+   * @param n the point queried.
+   * @return true if the point is a depot, else false.
+   */
+  def isADepot(n: Int): Boolean = { n < V }
+
+  /**
+   * Returns if a given point is still routed.
+   * @param n the point queried.
+   * @return true if the point is still routed, else false.
+   */
+  def isRouted(n: Int): Boolean = { next(n).value != N }
+
+  /**
+   * This function is intended to be used for testing only.
+   * setCircuit(List(1,2,3,4)) produces the following route :
+   * 1 -> 2 -> 3 -> 4 (-> 1)
+   */
+  def setCircuit(nodes: List[Int]): Unit = {
+    def setCircuit(start: Int, nodes: List[Int]): Unit = {
+      nodes match {
+        case Nil => next(start) := start
+        case List(x) => next(x) := start
+        case x :: r => next(x) := r.head; setCircuit(start, r)
+      }
+    }
+
+    nodes match {
+      case Nil => ()
+      case x :: r => next(x) := r.head; setCircuit(x, r)
+    }
+  }
+
+  /**
+   * @return the list of unrouted nodes as a String.
+   */
+  def unroutedToString: String = {
+    "unrouted: " + nodes.filterNot(isRouted(_)).toList + "\n"
+  }
+
+  /**
+   * @return the route of a vehicle as a String.
+   */
+  def routeToString(vehicle: Int): String = {
+    var toReturn = "Vehicle " + vehicle + ": " + vehicle
+    var current = next(vehicle).value
+    while (current != vehicle) {
+      toReturn += " -> " + current
+      current = next(current).getValue(true)
+    }
+    toReturn
+  }
+
+  /**
+   * Redefine the toString method.
+   * @return the VRP problem as a String.
+   */
+  override def toString: String = {
+    var toReturn = unroutedToString
+
+    for (v <- 0 to V - 1) {
+      toReturn += routeToString(v)
+      toReturn += "\n"
+    }
+    toReturn
+  }
+}
+
+/**
+ * this records touched points when comit with no undo, or when cleaning move*
+ * @author renaud.delandtsheer@cetic.be
+ * THIS IS EXPERIMENTAL
+ */
+trait HotSpotRecording extends VRP with MoveDescription {
+  var hotspotList: List[Int] = List()
+  val hotSpotArray: Array[Int] = Array.fill(N)(0)
+  var hotSpotValue: Int = 1 //the value for being in the hotspot, smller and you are not hotspotted
+
+  override def commit(recordForUndo: Boolean) {
+    if (!recordForUndo) addMoveToHotSpot()
+    super.commit(recordForUndo)
+  }
+
+  override def cleanRecordedMoves() {
+    addMoveToHotSpot()
+    super.cleanRecordedMoves()
+  }
+
+  def addMoveToHotSpot() {
+    for (a: Affect <- affects) {
+      hotSpot(a.node)
+    }
+  }
+
+  def hotSpot(n: Int) {
+    if (hotSpotArray(n) != hotSpotValue) {
+      hotSpotArray(n) = hotSpotValue
+      hotspotList = n :: hotspotList
+    }
+  }
+
+  private def hotSpottedNodes(): Iterable[Int] = hotspotList
+
+  def cleanHotSpot() {
+    hotSpotValue += 1
+    if (hotSpotValue == Int.MaxValue) {
+      for (i <- 0 to N - 1) hotSpotArray(i) = 0
+      hotSpotValue = 1
+    }
+  }
+
+  def getAndCleanHotSpottedNodes(): Iterable[Int] = {
+    val hotSpottedNodes: Iterable[Int] = hotspotList
+    cleanHotSpot()
+    hotSpottedNodes
+  }
+}
+
+/**
+ * describes moves in a spart way by use of segments
+ * @author renaud.delandtsheer@cetic.be
+ */
+trait MoveDescription extends VRP {
+  private var Recording = true //recording ou comitted
+  def isRecording = Recording
+  def noMoveRecorded = affects.isEmpty
+
+  protected var affects: List[Affect] = List.empty
+
+  protected def addMove(affect: Affect) {
+    require(Recording)
+    //println("addMove: " + affect)
+    affects = affect :: affects
+  }
+
+  protected abstract class Affect(variableNode:Int) {
+    def comit(): Affect
+    def node: Int = variableNode
+    def variable =  next(variableNode)
+  }
+
+  case class affectFromVariable(variableNode: Int, takeValueFromNode: Int) extends Affect(variableNode) {
+    def comit(): Affect = {
+      val variable = next(variableNode)
+      val takeValueFrom = next(takeValueFromNode)
+      val oldValue = variable.value
+      assert(isRouted(takeValueFrom.value), "you cannot take the value of an unrouted variable " + variable + " take value from " + takeValueFrom)
+      variable := takeValueFrom.value
+      affectFromConst(variableNode, oldValue)
+    }
+
+  }
+
+  case class affectFromConst(variableNode: Int, takeValue: Int) extends Affect(variableNode) {
+    def comit(): Affect = {
+      val variable = next(variableNode)
+      assert(variable.value != N || takeValue != N, "you cannot unroute a node that is already unrouted " + variable)
+      val oldValue = variable.value
+      variable := takeValue
+      affectFromConst(variableNode, oldValue)
+    }
+  }
+
+  protected case class Segment(start: Int, end: Int)
+
+  def cut(beforeStart: Int, end: Int): Segment = {
+    assert(!this.isInstanceOf[PositionInRouteAndRouteNr]
+      || this.asInstanceOf[PositionInRouteAndRouteNr].onTheSameRoute(beforeStart, end))
+
+    addMove(affectFromVariable(beforeStart, end))
+    Segment(next(beforeStart).value, end)
+  }
+
+  def cutNodeAfter(beforeStart: Int): Segment = {
+    assert(isRouted(beforeStart), "you cannot cut after an unrouted node " + beforeStart)
+    val start = next(beforeStart).value
+    addMove(affectFromVariable(beforeStart, start))
+    Segment(start, start)
+  }
+
+  def segmentFromUnrouted(n: Int): Segment = {
+    assert(!isRouted(n), "you cannot make a segment from unrouted if node is actually routed " + n)
+    Segment(n, n)
+  }
+
+  def reverse(s: Segment): Segment = {
+    //println("reversing " + s)
+    var prev = s.start
+    var current: Int = next(prev).value
+    while (prev != s.end) {
+      addMove(affectFromConst(current, prev))
+      prev = current
+      current = next(current).value
+    }
+    //println("done")
+    Segment(s.end, s.start)
+  }
+
+  /**
+   * Reverse a routed segment in its right place.
+   * segments are handled internally, so nothing is returned
+   */
+  def reverseSegmentInPlace(beforeStart: Int, segEndPoint: Int) {
+    val seg = cut(beforeStart, segEndPoint)
+    val revSeg = reverse(seg)
+    insert(revSeg, beforeStart)
+  }
+
+  def insert(s: Segment, node: Int) {
+    //println("inserting " + s + " after node " + node)
+    addMove(affectFromVariable(s.end, node))
+    addMove(affectFromConst(node, s.start))
+  }
+
+  def append(s: Segment, t: Segment): Segment = {
+    addMove(affectFromConst(s.end, t.start))
+    Segment(s.start, t.end)
+  }
+
+  def unroute(s: Segment) {
+    def unroute(n: Int) {
+      assert(n >= V, "you cannot unroute a depot: (depot=" + n + ")")
+      addMove(affectFromConst(n, N))
+    }
+    var current = s.start
+    unroute(current)
+    while (current != s.end) {
+      current = next(current).value
+      unroute(current)
+    }
+  }
+
+  def commit(recordForUndo: Boolean = false) {
+    require(Recording, "MoveDescription should be recording now")
+    if (recordForUndo) {
+      affects = doAllMovesAndReturnRollBack()
+      Recording = false
+    } else {
+      doAllMoves()
+      affects = List.empty
+    }
+  }
+
+  private def doAllMovesAndReturnRollBack(): List[Affect] = {
+    var undoList: List[Affect] = List.empty
+    def doIt(toDo: List[Affect]) {
+      toDo match {
+        case head :: tail => {
+          doIt(tail)
+          undoList = head.comit() :: undoList
+        }
+        case Nil => ;
+      }
+    }
+    doIt(affects)
+    undoList.reverse //TODO: find a better way to get it.
+  }
+
+  private def doAllMoves() {
+    def doIt(toDo: List[Affect]) {
+      toDo match {
+        case head :: tail =>
+          doIt(tail); head.comit
+        case Nil => ;
+      }
+    }
+    doIt(affects)
+  }
+
+  def undo() {
+    require(!Recording, "MoveDescription should not be recording now")
+    Recording = true
+    commit(false)
+    Recording = true
+  }
+
+  def cleanRecordedMoves() {
+    affects = List.empty
+    Recording = true
+  }
+
+  def touchedVariablesByEncodedMove:List[CBLSIntVar] = affects.map(_.variable)
+}
+
+/**
+ * @author renaud.delandtsheer@cetic.be
+ */
+trait MoveDescriptionSmarter extends MoveDescription with Predecessors {
+  def cutAt(start: Int, end: Int): Segment = {
+    cut(this.preds(start).value, end)
+  }
+
+  def cutNode(n: Int): Segment = {
+    cut(this.preds(n).value, n)
+  }
+}
+
+/**
+ * @author renaud.delandtsheer@cetic.be
+ * @author Florent Ghilain (UMONS)
+ */
+trait VRPObjective extends VRP {
+
+  val objectiveFunction = CBLSIntVar(m, Int.MinValue, Int.MaxValue, 0, "objective of VRP")
+  m.registerForPartialPropagation(objectiveFunction)
+
+  var objectiveFunctionTerms: List[CBLSIntVar] = List.empty
+
+  /** adds a term top the objective function*/
+  def addObjectiveTerm(o: CBLSIntVar) {
+    objectiveFunctionTerms = o :: objectiveFunctionTerms
+  }
+
+  m.addToCallBeforeClose(() => closeObjectiveFunction)
+
+  /**
+   * This finished the accumulation of terms in the objective unction.
+   * You should not call this, actually.
+   * it is called by the model on close
+   */
+  def closeObjectiveFunction() {
+    if (objectiveFunctionTerms.isEmpty) throw new Error("you have set an Objective function to your VRP, but did not specify any term for it, call vrp.addObjectiveTerm, or add an objective trait to your VRP")
+    objectiveFunction <== Sum(objectiveFunctionTerms)
+  }
+
+  def getObjective(): Int = objectiveFunction.value
+}
+
+/**
+ * Maintains the set of routed and unrouted nodes.
+ * Info : unrouted nodes are those whose next is N.
+ * This trait is abstract, since unrouted can be implemented either stand alone,
+ * or as a side effect of other traits
+ * @author renaud.delandtsheer@cetic.be
+ * @author Florent Ghilain (UMONS)
+ * @author yoann.guyot@cetic.be
+ */
+abstract trait RoutedAndUnrouted extends VRP {
+  /**
+   * the data structure set which maintains the routed nodes.
+   */
+  val routed: CBLSSetVar = Filter(next, _ < N)
+  m.registerForPartialPropagation(routed)
+
+  /**
+   * the data structure set which maintains the unrouted nodes.
+   */
+  def unrouted: CBLSSetVar
+}
+
+/**
+ * Maintains the set of unrouted nodes.
+ * Info : those whose next is N.
+ * @author renaud.delandtsheer@cetic.be
+ * @author Florent Ghilain (UMONS)
+ * @author yoann.guyot@cetic.be
+ */
+trait UnroutedImpl extends VRP with RoutedAndUnrouted {
+  /**
+   * the data structure set which maintains the unrouted nodes.
+   */
+  final override val unrouted: CBLSSetVar = Filter(next, _ == N)
+  m.registerForPartialPropagation(unrouted)
+}
+
+/**
+ * Maintains and fixes a penalty weight of unrouted nodes.
+ * @author renaud.delandtsheer@cetic.be
+ * @author Florent Ghilain (UMONS)
+ * @author yoann.guyot@cetic.be
+ */
+abstract trait PenaltyForUnrouted extends VRP with RoutedAndUnrouted {
+  assert(unrouted != null, "you should put the implementation of Unrouted before PenaltyForUnrouted when declaring your model")
+
+  /**
+   * the data structure array which maintains penalty of nodes.
+   */
+  val weightUnroutedPenalty: Array[CBLSIntVar] = Array.tabulate(N)(i => CBLSIntVar(m, Int.MinValue, Int.MaxValue, 0,
+    "penality of node " + i))
+  /**
+   * the variable which maintains the sum of penalty of unrouted nodes, thanks to invariant SumElements.
+   */
+  val unroutedPenalty: CBLSIntVar = Sum(weightUnroutedPenalty, unrouted)
+
+  /**
+   * It allows you to set the penalty of a given point.
+   * @param n the point.
+   * @param p the penalty.
+   */
+  def setUnroutedPenaltyWeight(n: Int, p: Int) { weightUnroutedPenalty(n) := p }
+
+  /**
+   * It allows you to set a specific penalty for all points of the VRP.
+   * @param p the penalty.
+   */
+  def setUnroutedPenaltyWeight(p: Int) { weightUnroutedPenalty.foreach(penalty => penalty := p) }
+}
+
+/**
+ * @author renaud.delandtsheer@cetic.be
+ */
+trait HopClosestNeighbors extends ClosestNeighbors with HopDistance {
+  final override protected def getDistance(from: Int, to: Int): Int = getHop(from, to)
+}
+
+/**
+ * Computes the nearest neighbors of each point.
+ * Used by some neighborhood searches.
+ * @author renaud.delandtsheer@cetic.be
+ * @author Florent Ghilain (UMONS)
+ */
+abstract trait ClosestNeighbors extends VRP {
+
+  protected def getDistance(from: Int, to: Int): Int
+  /**
+   * the data structure which maintains the k closest neighbors of each point.
+   */
+  var closestNeighbors: SortedMap[Int, Array[List[Int]]] = SortedMap.empty
+
+  /**
+   * Save the k nearest neighbors of each node of the VRP.
+   * It allows us to add a filter (optional) on the neighbor we want to save.
+   * @param k the parameter k.
+   * @param filter the filter
+   */
+  def saveKNearestPoints(k: Int, filter: (Int => Boolean) = (_ => true)) {
+    if (k < N - 1) {
+      val neighbors = Array.tabulate(N)((node: Int) => computeKNearestNeighbors(node, k, filter))
+      closestNeighbors += ((k, neighbors))
+    }
+  }
+
+  /**
+   * Computes and returns the k nearest neighbor of a given node.
+   * It allows us to add a filter (optional) on the neighbor we want to save.
+   * @param node the given node.
+   * @param k the parameter k.
+   * @param filter the optional filter.
+   * @return the k nearest neighbor of the a node as a list of Int.
+   */
+  def computeKNearestNeighbors(node: Int, k: Int, filter: (Int => Boolean) = (_ => true)): List[Int] = {
+
+    val reachableNeigbors = nodes.filter((next: Int) => node != next && filter(next) && (getDistance(node, next) != Int.MaxValue || getDistance(next, node) != Int.MaxValue))
+
+    val heap = new BinomialHeap[(Int, Int)](-_._2, k + 1)
+
+    for (neigbor <- reachableNeigbors) {
+      heap.insert(neigbor, min(getDistance(neigbor, node), getDistance(node, neigbor)))
+      if (heap.size > k) heap.popFirst()
+    }
+
+    heap.toList.map(_._1)
+  }
+
+  /**
+   * Returns the k nearest nodes of a given node.
+   * It allows us to add a filter (optional) on the neighbor.
+   *
+   * Info : it uses the Currying feature.
+   * @param k the parameter k.
+   * @param filter the filter.
+   * @param node the given node.
+   * @return the k nearest neighbor as an iterable list of Int.
+   */
+  def getKNearest(k: Int, filter: (Int => Boolean) = (_ => true))(node: Int): Iterable[Int] = {
+    if (k >= N - 1) return nodes
+    if (!closestNeighbors.isDefinedAt(k)) {
+      saveKNearestPoints(k: Int, filter)
+    }
+    closestNeighbors(k)(node)
+  }
+}
+
+/**
+ * Maintains the hop distance in the VRP, based either on a matrix, or on another mechanism.
+ * We consider that a hop distance of Int.MaxVal is unreachable.
+ * HopDistance is only handling simple cost functions such as cost matrices
+ * @author renaud.delandtsheer@cetic.be
+ * @author Florent Ghilain (UMONS)
+ */
+trait HopDistance extends VRP {
+  /**
+   * the data structure which maintains the current hop distance of each node to reach his successor.
+   * Info : the domain max is (Int.MaxValue / N) to avoid problem with domain. (allow us to use sum invariant without
+   * throw over flow exception to save the distance of all vehicle).
+   */
+  val hopDistance = Array.tabulate(N) { (i: Int) => CBLSIntVar(m, 0, Int.MaxValue / N, 0, "hopDistanceForLeaving" + i) }
+
+  /**
+   * maintains the total distance of all vehicle, linked on the actual next hop of each node.
+   */
+  val overallDistance: CBLSIntVar = Sum(hopDistance)
+
+  /**
+   * the function which defines the distance between two points of the VRP.
+   */
+  var distanceFunction: ((Int, Int) => Int) = null
+
+  /**
+   * This method sets the function distance with a distance matrix.
+   * If a more complex function is to be used, set a controlling invariant to the hopDistances yourself.
+   * It considers distance from a node to itself as zero.
+   * @param DistanceMatrix the distance between each point.
+   */
+  def installCostMatrix(DistanceMatrix: Array[Array[Int]]) {
+    distanceFunction = (i: Int, j: Int) => DistanceMatrix(i)(j)
+    for (i <- 0 until N) hopDistance(i) <== new Int2Int(next(i), j => { if (j != N) DistanceMatrix(i)(j) else 0 })
+  }
+
+  /**
+   * This method sets the distance to use for the hop between points thanks
+   * to a given function.
+   * @param fun the function which defines the distance between two points.
+   */
+  def installCostFunction(fun: (Int, Int) => Int) {
+    distanceFunction = fun
+    for (i <- 0 until N) hopDistance(i) <== new Int2Int(next(i), j => fun(i, j))
+  }
+
+  /**
+   * Returns the distance from a given node (start node) to another given node (end node) of the VRP.
+   * @param from the start node
+   * @param to the end node
+   * @return the distance between the start and end node as an Int.
+   */
+  def getHop(from: Int, to: Int): Int = distanceFunction(from, to)
+}
+
+/**
+ * Declares an objective function, attached to the VRP.
+ * It maintains it equal to the hop distance in the VRP,
+ * based either on a matrix, or on another mechanism defined by the distance function.
+ * @author renaud.delandtsheer@cetic.be
+ * @author Florent Ghilain (UMONS)
+ */
+trait HopDistanceAsObjectiveTerm extends VRPObjective with HopDistance {
+  addObjectiveTerm(overallDistance)
+}
+
+/**
+ * Maintains the set of nodes reached by each vehicle
+ * @author renaud.delandtsheer@cetic.be
+ */
+trait NodesOfVehicle extends PositionInRouteAndRouteNr with RoutedAndUnrouted {
+  val nodesOfVehicle = Cluster.MakeDense(routeNr).clusters
+  final override val unrouted = nodesOfVehicle(V)
+}
+
+/**
+ * Maintains the position of nodes in the routes, the route number of each node,
+ * the length of each route and their last node.
+ * @author renaud.delandtsheer@cetic.be
+ * @author Florent Ghilain (UMONS)
+ */
+trait PositionInRouteAndRouteNr extends VRP {
+
+  /**
+   * the invariant Routes.
+   */
+  val routes = Routes.buildRoutes(next, V)
+
+  /**
+   * the position in route of each node as an array of IntVar.
+   */
+  val positionInRoute = routes.positionInRoute
+
+  /**
+   * the route number of each node as an array of IntVar.
+   */
+  val routeNr = routes.routeNr
+
+  /**
+   * the route length of each route as an array of IntVar.
+   */
+  val routeLength = routes.routeLength
+
+  /**
+   * Tells if twos given nodes form a segment of route of n minimum length.
+   * @param fromNode the start of potential segment.
+   * @param toNode the end of potential segment.
+   * @param n the minimum length of segment.
+   * @return true if "fromNode" to "toNode" forms a segment of route of n minimum length, else false.
+   */
+  def isAtLeastAsFarAs(fromNode: Int, toNode: Int, n: Int): Boolean = {
+    routeNr(fromNode).value == routeNr(toNode).value &&
+      positionInRoute(fromNode).value + n <= positionInRoute(toNode).value
+  }
+
+  /**
+   * Tells if two given nodes form a segment of route of n maximum length.
+   * @param fromNode the start of potential segment.
+   * @param toNode the end of potential segment.
+   * @param n the maximum length of route.
+   * @return true if "fromNode" to "toNode" forms a segment of route of n maximum length, else false.
+   */
+  def isAtMostAsFarAs(fromNode: Int, toNode: Int, n: Int): Boolean = {
+    routeNr(fromNode).value == routeNr(toNode).value &&
+      positionInRoute(fromNode).value + n >= positionInRoute(toNode).value
+  }
+
+  /**
+   * Tells if two given nodes form a segment of route.
+   * @param fromNode the start of potential segment.
+   * @param toNode the end of potential segment.
+   * @return true if "fromNode" to "toNode" form a segment of route, else false.
+   */
+  def isASegment(fromNode: Int, toNode: Int): Boolean = {
+    isAtLeastAsFarAs(fromNode, toNode, 1)
+  }
+
+  /**
+   * Tells if a given node is in a segment of route between fromNode and toNode.
+   * @param node the given node queried.
+   * @param fromNode the start of the segment of route.
+   * @param toNode the end of the segment of route.
+   * @return true if node is in a segment of route between "fromNode" and "toNode", else false.
+   */
+  def isBetween(node: Int, fromNode: Int, toNode: Int): Boolean = {
+    if (isASegment(fromNode, toNode)) {
+      routeNr(fromNode).value == routeNr(node).value &&
+        positionInRoute(fromNode).value <= positionInRoute(node).value &&
+        positionInRoute(node).value < positionInRoute(toNode).value
+    } else false
+  }
+
+  /**
+   * Tells if two given nodes are on the same route.
+   * ( i.e. they have the same route number)
+   * @param n the first given node.
+   * @param m the second given node.
+   */
+  def onTheSameRoute(n: Int, m: Int): Boolean = {
+    routeNr(n).value == routeNr(m).value
+  }
+}
+
+/**
+ * Maintains a penalty weight for routes which do not contain task nodes.
+ * That is: they only contain the vehicle node.
+ * @author yoann.guyot@cetic.be
+ */
+trait PenaltyForEmptyRoute extends VRP with PositionInRouteAndRouteNr {
+  /**
+   * The data structure array which maintains route penalty.
+   */
+  private val emptyRoutePenaltyWeight: Array[CBLSIntVar] =
+    Array.tabulate(V)(v =>
+      CBLSIntVar(m, Int.MinValue, Int.MaxValue, 0, "penality of vehicule " + v))
+
+  /**
+   * The variable which maintains the set of empty routes.
+   * (that is: routes containing no other node than the vehicle node)
+   */
+  val emptyRoutes: CBLSSetVar = Filter(routeLength, _ <= (1))
+
+  /**
+   * The variable which maintains the sum of route penalties,
+   * thanks to SumElements invariant.
+   */
+  val emptyRoutePenalty: CBLSIntVar = Sum(emptyRoutePenaltyWeight, emptyRoutes)
+
+  /**
+   * Allows client to set the penalty of a given vehicle route.
+   * @param n the node.
+   * @param p the penalty.
+   */
+  def setEmptyRoutePenaltyWeight(n: Int, p: Int) {
+    emptyRoutePenaltyWeight(n) := p
+  }
+
+  /**
+   * Allows client to set a specific penalty for all the VRP routes.
+   * @param p the penalty.
+   */
+  def setEmptyRoutePenaltyWeight(p: Int) {
+    emptyRoutePenaltyWeight.foreach(penalty => penalty := p)
+  }
+}
+
+trait PenaltyForEmptyRouteWithException extends VRP with NodesOfVehicle {
+  /**
+   * The data structure array which maintains route penalty.
+   */
+  private val emptyRoutePenaltyWeight: Array[CBLSIntVar] =
+    Array.tabulate(V)(v =>
+      CBLSIntVar(m, Int.MinValue, Int.MaxValue, 0, "penality of vehicule " + v))
+
+  val exceptionNodes: CBLSSetVar = new CBLSSetVar(m, 0, N - 1, "NodesNotToConsiderForEmptyRoutes")
+
+  private val nodesOfRealVehicles = Array.tabulate(V)(nodesOfVehicle)
+
+  /**
+   * The variable which maintains the set of empty routes.
+   * (that is: routes containing no other node than the vehicle node)
+   */
+  val emptyRoutes: CBLSSetVar = Filter(nodesOfRealVehicles.map(
+    (vehicleNodes: CBLSSetVar) => Cardinality(vehicleNodes minus exceptionNodes).toIntVar), _ == 1)
+    
+  /**
+   * The variable which maintains the sum of route penalties,
+   * thanks to SumElements invariant.
+   */
+  val emptyRoutePenalty: CBLSIntVar = Sum(emptyRoutePenaltyWeight, emptyRoutes)
+
+  /**
+   * Allows client to set the penalty of a given vehicle route.
+   * @param n the node.
+   * @param p the penalty.
+   */
+  def setEmptyRoutePenaltyWeight(n: Int, p: Int) {
+    emptyRoutePenaltyWeight(n) := p
+  }
+
+  /**
+   * Allows client to set a specific penalty for all the VRP routes.
+   * @param p the penalty.
+   */
+  def setEmptyRoutePenaltyWeight(p: Int) {
+    emptyRoutePenaltyWeight.foreach(penalty => penalty := p)
+  }
+}
+
+/**
+ * This trait maintains the predecessors of each node of the VRP.
+ * It uses the Predecessor invariant.
+ * @author renaud.delandtsheer@cetic.be
+ * @author Florent Ghilain (UMONS)
+ */
+trait Predecessors extends VRP {
+  /**
+   * the data structure array which maintains the predecessors of each node.
+   */
+  val preds: Array[CBLSIntVar] = Predecessor(next, V).preds
+}
+
+/**
+ * This trait maintains strong constraints system.
+ * @author renaud.delandtsheer@cetic.be
+ */
+trait StrongConstraints extends VRPObjective {
+  /**
+   * the strong constraints system.
+   */
+  var strongConstraints = ConstraintSystem(m)
+
+  override def getObjective(): Int =
+    (if (!strongConstraints.isTrue) Int.MaxValue else objectiveFunction.value)
+}
+
+/**
+ * This trait maintains an additional strong constraints system.
+ * the e purpose is that this constraint system will be tested first for
+ * truth value, and the primary one of the StrongConstraints trait will only be queried for truth value
+ * if this additonnal constraint system is not violated
+ * the proper way to use it in order to get a speedup is to put the constraints
+ * that can be checked quickly in the strongConstraintsFast
+ * and to keep all the other ones in the strongCon.
+ *
+ * @author renaud.delandtsheer@cetic.be
+ */
+trait StrongConstraintsFast extends StrongConstraints {
+  /**
+   * the strong constraints system.
+   */
+  var strongConstraintsFast = ConstraintSystem(m)
+
+  override def getObjective(): Int =
+    (if (!strongConstraintsFast.isTrue) Int.MaxValue else super.getObjective())
+}
+
+/**
+ * This trait maintains weak constraints system.
+ * @author renaud.delandtsheer@cetic.be
+ */
+trait WeakConstraints extends VRPObjective {
+  /**
+   * the weak constraints system.
+   */
+  val weakConstraints = ConstraintSystem(m)
+
+  this.addObjectiveTerm(weakConstraints)
+}