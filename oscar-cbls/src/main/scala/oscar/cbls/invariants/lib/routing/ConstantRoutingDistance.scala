--- conflicted
+++ resolved
@@ -112,15 +112,9 @@
   //TODO: handle inactive checkpoints
   private val savedValues:Array[Int] = computeValueFromScratch(routes.value)
   protected var checkpoint = routes.value
-<<<<<<< HEAD
-
-  //TODO: use magic array here.
-  private val touchedRoutesSinceCheckpointArray:Array[Boolean] = Array.fill(v)(false)
-  protected var touchedRoutesSinceCheckpointList:QList[Int] = null
-=======
+  //TODO: use magic array here?
   protected[this] val isVehicleChangedSinceCheckpoint:Array[Boolean] = Array.fill(v)(false)
   protected var changedVehiclesSinceCheckpoint:QList[Int] = null
->>>>>>> b03d95bd
 
   /*
    * stacked checkpoint will use a pre-set maximal stack depth
