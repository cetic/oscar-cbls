package oscar.cbls.invariants.lib.routing

/*******************************************************************************
  * OscaR is free software: you can redistribute it and/or modify
  * it under the terms of the GNU Lesser General Public License as published by
  * the Free Software Foundation, either version 2.1 of the License, or
  * (at your option) any later version.
  *
  * OscaR is distributed in the hope that it will be useful,
  * but WITHOUT ANY WARRANTY; without even the implied warranty of
  * MERCHANTABILITY or FITNESS FOR A PARTICULAR PURPOSE.  See the
  * GNU Lesser General Public License  for more details.
  *
  * You should have received a copy of the GNU Lesser General Public License along with OscaR.
  * If not, see http://www.gnu.org/licenses/lgpl-3.0.en.html
  ******************************************************************************/

import oscar.cbls.algo.quick.QList
import oscar.cbls.algo.seq.functional.IntSequence
import oscar.cbls.invariants.core.computation._
import oscar.cbls.invariants.core.propagation.Checker

object ConstantRoutingDistance {

  def apply(routes : ChangingSeqValue,
            v : Int,
            perVehicle:Boolean,
            distanceMatrix : Array[Array[Int]],
            distanceIsSymmetric : Boolean,
            precomputeFW:Boolean = false,
            precomputeBW:Boolean = false):Array[CBLSIntVar] = {

    val distance:Array[CBLSIntVar] =
      if(perVehicle) Array.tabulate(v)(v => CBLSIntVar(routes.model,name="distanceOfVehicle" + v))
      else Array.fill(1)(CBLSIntVar(routes.model,name="overallDistance"))

    if(precomputeFW || precomputeBW){
      new ConstantRoutingDistancePrecompute(routes,
        v,
        distanceMatrix,
        distance,
        distanceIsSymmetric,
        precomputeFW,precomputeBW)
    }else{
      new ConstantRoutingDistance(routes,
        v,
        distanceMatrix,
        distance,
        distanceIsSymmetric)
    }
    distance
  }

  def isDistanceSymmetric(distanceMatrix : Array[Array[Int]]):Boolean = {
    val n = distanceMatrix.length
    var i = 0
    while(i < n){
      var j = 0
      while(j <= i){
        if (distanceMatrix(i)(j) != distanceMatrix(j)(i))
          return false
        j += 1
      }
      i += 1
    }
    true
  }
}

/**
 * @param routes the routes of all the vehicles
 * @param v the number of vehicles in the model
 * @param distanceMatrix the matrix of distance, which is expected to be symmetric
 * @param distance it is either an array of one value, in which case it is the total distance run by all vehicle
 *                 or it can also be an array of size v. in this case it is the distance run by each vehicle, respectively.
 *                 the second option is computationally more expensive
 * @param distanceIsSymmetric true if you swear that the distance matrix is symmetric, false and it will be considered as asymmetric (slower!)
 *
 * The distance computed by this invariant considers the values o the diagonal as part of the cost (node cost are added to the distance)
 *
 * This invariant relies on the vehicle model assumption:
 * there are v vehicles
 * They are supposed to start from point of values 0 to v-1
 * These values must always be present in the sequence in increasing order
 * they cannot be included within a moved segment
 */
class ConstantRoutingDistance(routes:ChangingSeqValue,
                              v:Int,
                              distanceMatrix:Array[Array[Int]],
                              distance:Array[CBLSIntVar],
                              distanceIsSymmetric:Boolean)
  extends Invariant() with SeqNotificationTarget{

  val perVehicle:Boolean = distance.length >1
  require(distance.length == 1 || distance.length == v)

  registerStaticAndDynamicDependency(routes)
  finishInitialization()
  for(i <- distance) i.setDefiningInvariant(this)

  //TODO: handle inactive checkpoints
  private val savedValues:Array[Int] = computeValueFromScratch(routes.value)
  protected var checkpoint = routes.value
  private val touchedRoutesSinceCheckpointArray:Array[Boolean] = Array.fill(v)(false)
  protected var touchedRoutesSinceCheckpointList:QList[Int] = null

  protected var vehicleSearcher:((IntSequence,Int)=>Int) = if(v == 1) ((_,_) => 0) else
    RoutingConventionMethods.cachedVehicleReachingPosition(routes.value, v)

  affect(savedValues)

  override def notifySeqChanges(v: ChangingSeqValue, d: Int, changes: SeqUpdate) {
    if(!digestUpdates(changes,false)) {
      for(v <- 0 until this.v) recordTouchedVehicle(v)
      affect(computeValueFromScratch(changes.newValue))
    }
  }

  private def digestUpdates(changes:SeqUpdate,skipNewCheckpoints:Boolean):Boolean = {
    changes match {
      case SeqUpdateDefineCheckpoint(prev:SeqUpdate,isActive:Boolean) =>
        if(!digestUpdates(prev,true)){
          affect(computeValueFromScratch(changes.newValue))
        }
        saveCurrentCheckpoint(changes.newValue)
        true
      case SeqUpdateRollBackToCheckpoint(checkpoint:IntSequence) =>
        require (checkpoint quickEquals this.checkpoint)
        restoreCheckpoint()
        true
      case SeqUpdateInsert(value : Int, pos : Int, prev : SeqUpdate) =>
        //on which vehicle did we insert?
        if(!digestUpdates(prev,skipNewCheckpoints)) return false
        val newSeq = changes.newValue

        val oldPrev = prev.newValue.valueAtPosition(pos-1).head

        val oldSucc =prev.newValue.valueAtPosition(pos) match{
          case None => v-1 //at the end
          case Some(oldSuccIfNoLoop) =>  if(oldSuccIfNoLoop < v) oldSuccIfNoLoop-1 else oldSuccIfNoLoop
        }

        val oldDistance = distanceMatrix(oldPrev)(oldSucc)
        val newDistance = distanceMatrix(oldPrev)(value) + distanceMatrix(value)(oldSucc)
        val nodeCost = distanceMatrix(value)(value)


        if(perVehicle) {
          val vehicle = vehicleSearcher(newSeq, pos)
          recordTouchedVehicle(vehicle)
          distance(vehicle) :+= (newDistance + nodeCost - oldDistance)
        }else{
          distance(0) :+= (newDistance + nodeCost - oldDistance)
        }
        true
      case x@SeqUpdateMove(fromIncluded : Int, toIncluded : Int, after : Int, flip : Boolean, prev : SeqUpdate) =>
        //on which vehicle did we move?
        //also from --> to cannot include a vehicle start.
        if(!digestUpdates(prev,skipNewCheckpoints)) false
        else if(x.isNop) true
        else if(x.isSimpleFlip){
          //this is a simple flip

          val oldPrevFromValue = prev.newValue.valueAtPosition(fromIncluded - 1).head
          val oldSuccToValue = RoutingConventionMethods.routingSuccPos2Val(toIncluded,prev.newValue,v)

          val fromValue = x.fromValue
          val toValue = x.toValue

          val oldHopBeforeMovedSegment = distanceMatrix(oldPrevFromValue)(fromValue)
          val oldHopAfterMovedSegment = distanceMatrix(toValue)(oldSuccToValue)
          val newHopBeforeMovedSegment = distanceMatrix(oldPrevFromValue)(toValue)
          val newHopAfterMovedSegment = distanceMatrix(fromValue)(oldSuccToValue)

          //for simple flip, there is no node cost to consider
          if(perVehicle) {
            val vehicleOfMovedSegment = vehicleSearcher(prev.newValue, fromIncluded)
            val deltaDistance = if(distanceIsSymmetric) 0 else {
              //there is a flip and distance is asymmetric
<<<<<<< HEAD
              (computeValueBetween(prev.newValue,vehicleOfMovedSegment, toIncluded, toValue, fromIncluded, fromValue)
              - computeValueBetween(prev.newValue, vehicleOfMovedSegment, fromIncluded, fromValue, toIncluded, toValue))
=======
              computeValueBetween(prev.newValue,
                vehicleOfMovedSegment,
                toIncluded, toValue,
                fromIncluded, fromValue) -
                computeValueBetween(prev.newValue,
                vehicleOfMovedSegment,
                fromIncluded, fromValue,
                toIncluded, toValue)
>>>>>>> d0eeb4f2
            }
            recordTouchedVehicle(vehicleOfMovedSegment)
            distance(vehicleOfMovedSegment) :+= (newHopBeforeMovedSegment + newHopAfterMovedSegment
              - (oldHopBeforeMovedSegment + oldHopAfterMovedSegment) + deltaDistance)
          }else{//not per vehicle
          val deltaDistance = if(distanceIsSymmetric) 0 else {
              val vehicleOfMovedSegment = vehicleSearcher(prev.newValue, fromIncluded)
              //there is a flip and distance is asymmetric
              (computeValueBetween(prev.newValue,
                vehicleOfMovedSegment,
                toIncluded, toValue,
                fromIncluded, fromValue) -
                computeValueBetween(prev.newValue,
                vehicleOfMovedSegment,
                fromIncluded, fromValue,
                toIncluded, toValue))
            }
            distance(0) :+= (newHopBeforeMovedSegment + newHopAfterMovedSegment
              - (oldHopBeforeMovedSegment + oldHopAfterMovedSegment) + deltaDistance)
          }
          true
        }else {
          //actually moving, not simple flip
          val oldPrevFromValue = prev.newValue.valueAtPosition(fromIncluded - 1).head
          val oldSuccToIfNoLoopOpt = prev.newValue.valueAtPosition(toIncluded + 1)
          val oldSuccToValue = oldSuccToIfNoLoopOpt match {
            case None => v - 1
            case Some(value) => if (value < v) value - 1 else value
          }

          val fromValue = x.fromValue
          val toValue = x.toValue
          val afterValue = x.afterValue

          val oldSuccAfterValue = RoutingConventionMethods.routingSuccPos2Val(after, prev.newValue, v)

          val oldHopBeforeMovedSegment = distanceMatrix(oldPrevFromValue)(fromValue)
          val oldHopAfterMovedSegment = distanceMatrix(toValue)(oldSuccToValue)
          val oldHopAfterAfter = distanceMatrix(afterValue)(oldSuccAfterValue)

          val newHopBeforeMovedSegment = distanceMatrix(afterValue)(if(flip) toValue else fromValue)
          val newHopAfterMovedSegment = distanceMatrix(if(flip) fromValue else toValue)(oldSuccAfterValue)
          val newHopReplacingSegment = distanceMatrix(oldPrevFromValue)(oldSuccToValue)

          if(!perVehicle){
            //not per vehicle, so no node cost to consider
            val deltaDistance = if(distanceIsSymmetric || !flip) 0 //no delta on distance
            else { //there is a flip and distance is asymmetric
            val vehicleOfMovedSegment = vehicleSearcher(prev.newValue, fromIncluded)
              (computeValueBetween(prev.newValue,
                vehicleOfMovedSegment,
                toIncluded, toValue,
                fromIncluded, fromValue) -
                computeValueBetween(prev.newValue,
                vehicleOfMovedSegment,
                fromIncluded, fromValue,
                toIncluded, toValue))

            }
            distance(0) :+= (
              newHopReplacingSegment + newHopBeforeMovedSegment + newHopAfterMovedSegment
                - (oldHopBeforeMovedSegment + oldHopAfterMovedSegment + oldHopAfterAfter) + deltaDistance)

          }else {
            //per vehicle, there might be some node cost to consider
            val vehicleOfMovedSegment = vehicleSearcher(prev.newValue, fromIncluded)
            val targetVehicleOfMove = vehicleSearcher(prev.newValue, after)
            assert(vehicleOfMovedSegment == vehicleSearcher(prev.newValue,toIncluded))

            if (vehicleOfMovedSegment == targetVehicleOfMove) {
              //the segment is moved to the same vehicle, so we do not consider node cost here

              val (deltaDistance) = if(distanceIsSymmetric || !flip) 0 else {
                //there is a flip and distance is asymmetric
                (computeValueBetween(prev.newValue,
                  vehicleOfMovedSegment,
                  toIncluded, toValue,
                  fromIncluded, fromValue) -
                computeValueBetween(prev.newValue,
                  vehicleOfMovedSegment,
                  fromIncluded, fromValue,
                  toIncluded, toValue))
              }

              recordTouchedVehicle(vehicleOfMovedSegment)
              distance(vehicleOfMovedSegment) :+= (
                newHopReplacingSegment + newHopBeforeMovedSegment + newHopAfterMovedSegment
                  - (oldHopBeforeMovedSegment + oldHopAfterMovedSegment + oldHopAfterAfter) + deltaDistance)

            } else {
              //moving a segment to another vehicle, and per vehicle required.

              //summing the moved segment (this is slow, but it is requested to compute the cost per vehicle)
              val oldCostInSegment = computeValueBetween(prev.newValue,
                vehicleOfMovedSegment,
                fromIncluded, fromValue,
                toIncluded,toValue)
              val newCostInSegment = if(distanceIsSymmetric || !flip) oldCostInSegment else{
                //there is a flip and distance is asymmetric
                computeValueBetween(prev.newValue,
                  vehicleOfMovedSegment,
                  toIncluded,toValue,
                  fromIncluded, fromValue)
              }

              recordTouchedVehicle(vehicleOfMovedSegment)
              distance(vehicleOfMovedSegment) :+= (
                newHopReplacingSegment - (oldHopBeforeMovedSegment + oldHopAfterMovedSegment + oldCostInSegment))

              recordTouchedVehicle(targetVehicleOfMove)
              distance(targetVehicleOfMove) :+= (
                newHopBeforeMovedSegment + newCostInSegment + newHopAfterMovedSegment - oldHopAfterAfter)
            }
          }
          true
        }

      case x@SeqUpdateRemove(position : Int, prev : SeqUpdate) =>
        //on which vehicle did we remove?
        //on which vehicle did we insert?
        val removedValue = x.removedValue
        //node cost to be considered
        if(!digestUpdates(prev,skipNewCheckpoints)) return false

        val positionOfDelete = x.position

        val oldPrevValue = prev.newValue.valueAtPosition(positionOfDelete-1).head //vehicles are never deleted
      val oldSuccValue = RoutingConventionMethods.routingSuccPos2Val(positionOfDelete, prev.newValue,v)
        val newDistance = distanceMatrix(oldPrevValue)(oldSuccValue)
        val oldDistanceBefore = distanceMatrix(oldPrevValue)(removedValue)
        val oldDistanceAfter = distanceMatrix(removedValue)(oldSuccValue)
        val nodeCost = distanceMatrix(removedValue)(removedValue)

        if(perVehicle){
          val vehicle = vehicleSearcher(prev.newValue,positionOfDelete)
          recordTouchedVehicle(vehicle)
          distance(vehicle) :+= (newDistance - (oldDistanceBefore + oldDistanceAfter + nodeCost))
        }else{
          distance(0) :+= (newDistance - (oldDistanceBefore + oldDistanceAfter + nodeCost))
        }
        true

      case SeqUpdateLastNotified(value:IntSequence) =>
        require(value quickEquals routes.value)
        true //we are starting from the previous value
      case SeqUpdateAssign(value : IntSequence) =>
        false //impossible to go incremental
    }
  }

  protected def saveCurrentCheckpoint(s:IntSequence){
    checkpoint = s
    if(perVehicle) {
      while (touchedRoutesSinceCheckpointList != null) {
        touchedRoutesSinceCheckpointArray(touchedRoutesSinceCheckpointList.head) = false
        touchedRoutesSinceCheckpointList = touchedRoutesSinceCheckpointList.tail
      }
    }else{
      savedValues(0) = distance(0).newValue
    }

    //TODO: find stronger condition
    if(v > 1) vehicleSearcher = RoutingConventionMethods.cachedVehicleReachingPosition(checkpoint,v)
  }

  private def restoreCheckpoint(){
    if(perVehicle) {
      while (touchedRoutesSinceCheckpointList != null) {
        val v = touchedRoutesSinceCheckpointList.head
        distance(v) := savedValues(v)
        touchedRoutesSinceCheckpointArray(v) = false
        touchedRoutesSinceCheckpointList = touchedRoutesSinceCheckpointList.tail
      }
    }else{
      distance(0) := savedValues(0)
    }
  }

  private def recordTouchedVehicle(v:Int){
    if(perVehicle){
      if(checkpoint!= null && !touchedRoutesSinceCheckpointArray(v)){
        savedValues(v) = distance(v).newValue
        touchedRoutesSinceCheckpointArray(v) = true
        touchedRoutesSinceCheckpointList = QList(v,touchedRoutesSinceCheckpointList)
      }
    }
  }

  private def affect(value:Array[Int]){
    var currentV = distance.length
    while(currentV >0){
      currentV -= 1
      distance(currentV) := value(currentV)
    }
  }

  // labeled forward and backward nodes with their cumulated distance
  // use invalidation per vehicle in case more than one move is performed
  // just one thing: backtrack is only performed through checkpoint; star mode will lead to recomputation of the vehicles from scratch
  //datastruct for checkpoint: forward et bw labeling per vehicle. labeling: node -> (forward,backward) in a redBlack
  protected def computeValueBetween(s:IntSequence, vehicle:Int, fromPosIncluded:Int, fromValueIncluded:Int, toPosIncluded:Int, toValueIncluded:Int):Int = {
    if(fromPosIncluded <= toPosIncluded) {
      var e = s.explorerAtPosition(fromPosIncluded).head
      var toReturn = distanceMatrix(e.value)(e.value)

      while (e.position < toPosIncluded) {
        val nextPos = e.next.head
        toReturn += distanceMatrix(e.value)(nextPos.value) + distanceMatrix(nextPos.value)(nextPos.value)
        e = nextPos
      }
      toReturn
    }else{
      var e = s.explorerAtPosition(fromPosIncluded).head
      var toReturn = distanceMatrix(e.value)(e.value)

      while (e.position > toPosIncluded) {
        val prevPos = e.prev.head
        toReturn += distanceMatrix(e.value)(prevPos.value) + distanceMatrix(prevPos.value)(prevPos.value)
        e = prevPos
      }
      toReturn
    }
  }

  private def computeValueFromScratch(s:IntSequence):Array[Int] = {
    val toReturn = Array.tabulate(v)(v => distanceMatrix(v)(v))
    val it = s.iterator

    var prevNode:Int = it.next()
    var currentVehicle:Int = prevNode

    while(it.hasNext){
      val node = it.next()
      if(node < v){
        //reaching a new vehicle start
        //finishing the circle (cost of vehicle node already added)
        toReturn(currentVehicle) = toReturn(currentVehicle) + distanceMatrix(prevNode)(currentVehicle)
        currentVehicle = node
      }else{
        //continuing on the same vehicle
        toReturn(currentVehicle) = toReturn(currentVehicle) + distanceMatrix(prevNode)(node) +  distanceMatrix(node)(node)
      }
      prevNode = node
    }
    //for the last vehicle, the finishing operation in the loop will not be executed, so we have to add one here
    toReturn(currentVehicle) = toReturn(currentVehicle) + distanceMatrix(prevNode)(currentVehicle)

    if(perVehicle) toReturn
    else Array.fill(1)(toReturn.sum)
  }

  override def checkInternals(c : Checker) : Unit = {
    c.check(!distanceIsSymmetric || ConstantRoutingDistance.isDistanceSymmetric(distanceMatrix),Some("distance matrix should be symmetric if invariant told so"))

    if(perVehicle){
      val values = computeValueFromScratch(routes.value)
      for (vehicle <- 0 to v-1){
        c.check(distance(vehicle).value == values(vehicle),Some("distance("+vehicle+").value=" + distance(vehicle).newValue + " should== computeValueFromScratch(routes.value)(0)" + values(vehicle)))
      }

      if(checkpoint != null) {
        val values = computeValueFromScratch(checkpoint)
        for (vehicle <- 0 to v - 1) {
          if(touchedRoutesSinceCheckpointArray(vehicle))
            c.check(savedValues(vehicle) == values(vehicle))
        }
      }

    }else{
      c.check(distance(0).newValue == computeValueFromScratch(routes.value)(0),Some("distance(0).value=" + distance(0).newValue + " should== computeValueFromScratch(routes.value)(0)" + computeValueFromScratch(routes.value)(0)))
      if(checkpoint != null){
        c.check(savedValues(0) == computeValueFromScratch(checkpoint)(0))
      }
    }
  }
}


/**
 * @param routes the routes of all the vehicles
 * @param v the number of vehicles in the model
 * @param distanceMatrix the matrix of distance, which is expected to be symmetric
 * @param distance it is either an array of one value, in which case it is the total distance run by all vehicle
 *                 or it can also be an array of size v. in this case it is the distance run by each vehicle, respectively.
 *                 the second option is computationally more expensive
 * @param distanceIsSymmetric true if you swear that the distance matrix is symmetric, false and it will be considered as asymmetric (slower!)
 *
 * The distance computed by this invariant considers the values o the diagonal as part of the cost (node cost are added to the distance)
 *
 * This invariant relies on the vehicle model assumption:
 * there are v vehicles
 * They are supposed to start from point of values 0 to v-1
 * These values must always be present in the sequence in increasing order
 * they cannot be included within a moved segment
 */
class ConstantRoutingDistancePrecompute(routes:ChangingSeqValue,
                                        v:Int,
                                        distanceMatrix:Array[Array[Int]],
                                        distance:Array[CBLSIntVar],
                                        distanceIsSymmetric:Boolean,
                                        precomputeFW:Boolean,
                                        precomputeBW:Boolean)
  extends ConstantRoutingDistance(routes:ChangingSeqValue,
    v:Int,
    distanceMatrix:Array[Array[Int]],
    distance:Array[CBLSIntVar],
    distanceIsSymmetric:Boolean) {

  val n = routes.maxValue + 1

  val isFWPrecomputeUpToDate:Array[Boolean] = Array.fill(v)(false)
  val isBWPrecomputeUpToDate:Array[Boolean] = Array.fill(v)(false)
  private val precomputedForwardCumulatedCostAtCheckpoint : Array[Int] = if(precomputeFW) Array.fill(n)(0) else null
  private val precomputedBackwardCumulatedCostAtCheckpont : Array[Int] = if(precomputeBW) Array.fill(n)(0) else null

  def computePrecomputedForwardCumulatedCostAtCheckpoint(vehicle : Int, seq : IntSequence) {
    var explorerOPt = seq.explorerAtAnyOccurrence(vehicle).head.next
    var prevValue = vehicle
    while(explorerOPt match{
      case None => false //we finished the last vehicle
      case Some(explorer) =>
        val value = explorer.value
        if(value != vehicle+1){
          precomputedForwardCumulatedCostAtCheckpoint(value) =
            precomputedForwardCumulatedCostAtCheckpoint(prevValue) +
              distanceMatrix(prevValue)(value) +
              distanceMatrix(prevValue)(prevValue)
          explorerOPt = explorer.next
          prevValue = value
          true
        } else false
    }){}
  }

  def computePrecomputedBackwardCumulatedCostAtCheckpoint(vehicle : Int, seq : IntSequence) {
    var explorerOPt = seq.explorerAtAnyOccurrence(vehicle).head.next
    var prevValue = vehicle
    while(explorerOPt match{
      case None => throw new Error("end of sequence reached before toValueIncluded?!")
      case Some(explorer) =>
        val value = explorer.value
        if(value != vehicle+1) {
          precomputedBackwardCumulatedCostAtCheckpont(value) =
            precomputedBackwardCumulatedCostAtCheckpont(prevValue) +
              distanceMatrix(value)(prevValue) +
              distanceMatrix(value)(value)
          explorerOPt = explorer.next
          prevValue = value
          true
        } else false
    }){}
  }

  override protected def computeValueBetween(s : IntSequence, vehicle:Int,
                                             fromPosIncluded : Int, fromValueIncluded:Int,
                                             toPosIncluded : Int, toValueIncluded:Int) : Int = {
    val atCheckpoint = s quickEquals checkpoint
    val forwardRequired = fromPosIncluded < toPosIncluded

    if(fromPosIncluded == toPosIncluded) {
      distanceMatrix(fromValueIncluded)(fromValueIncluded)
    } else if(atCheckpoint && precomputeFW && forwardRequired){
      //Forward
      doFWPrecomputeForVehicle(vehicle)
      val toReturn = (precomputedForwardCumulatedCostAtCheckpoint(toValueIncluded)
        + distanceMatrix(fromValueIncluded)(fromValueIncluded)
        - precomputedForwardCumulatedCostAtCheckpoint(fromValueIncluded))
      assert(toReturn == super.computeValueBetween(s, vehicle, fromPosIncluded, fromValueIncluded,toPosIncluded,toValueIncluded))
      toReturn
    }else if(atCheckpoint && precomputeBW && !forwardRequired) {
      //backward
      doBWPrecomputeForVehicle(vehicle)
      val toReturn = (precomputedBackwardCumulatedCostAtCheckpont(fromValueIncluded)
        + distanceMatrix(toValueIncluded)(toValueIncluded)
        - precomputedBackwardCumulatedCostAtCheckpont(toValueIncluded))
      assert(toReturn == super.computeValueBetween(s, vehicle, fromPosIncluded, fromValueIncluded, toPosIncluded, toValueIncluded))
      toReturn
    }else if(atCheckpoint && (precomputeFW || precomputeBW) && distanceIsSymmetric){
      //gt the other distance from the available pre-compute
      if(precomputeFW){
        //getting a BW distance from a FW precompute
        doFWPrecomputeForVehicle(vehicle)
        val toReturn = (precomputedForwardCumulatedCostAtCheckpoint(fromValueIncluded)
          + distanceMatrix(toValueIncluded)(toValueIncluded)
          - precomputedForwardCumulatedCostAtCheckpoint(toValueIncluded))
        assert(toReturn == super.computeValueBetween(s, vehicle, fromPosIncluded, fromValueIncluded,toPosIncluded,toValueIncluded))
        toReturn
      }else{
        //getting a FW distance from a BW precompute
        doBWPrecomputeForVehicle(vehicle)
        val toReturn = (precomputedBackwardCumulatedCostAtCheckpont(toValueIncluded)
          + distanceMatrix(fromValueIncluded)(fromValueIncluded)
          - precomputedBackwardCumulatedCostAtCheckpont(fromValueIncluded))
        assert(toReturn == super.computeValueBetween(s, vehicle, fromPosIncluded, fromValueIncluded, toPosIncluded, toValueIncluded))
        toReturn
      }
    }else{
      super.computeValueBetween(s, vehicle:Int, fromPosIncluded, fromValueIncluded,toPosIncluded,toValueIncluded)
    }
  }

  def doFWPrecomputeForVehicle(vehicle:Int){
    if(isFWPrecomputeUpToDate(vehicle)) return
    computePrecomputedForwardCumulatedCostAtCheckpoint(vehicle,checkpoint)
    isFWPrecomputeUpToDate(vehicle) = true
  }

  def doBWPrecomputeForVehicle(vehicle:Int){
    if(isBWPrecomputeUpToDate(vehicle)) return
    computePrecomputedBackwardCumulatedCostAtCheckpoint(vehicle,checkpoint)
    isBWPrecomputeUpToDate(vehicle) = true
  }

  override protected def saveCurrentCheckpoint(s : IntSequence) : Unit = {
    //records what has changed since last checkpoint, to update only these pre-computations, lazily

    var routesToPrecompute = touchedRoutesSinceCheckpointList
    while(routesToPrecompute != null){
      val currentRoute=routesToPrecompute.head
      routesToPrecompute = routesToPrecompute.tail
      isFWPrecomputeUpToDate(currentRoute) = false
      isBWPrecomputeUpToDate(currentRoute) = false
    }

    super.saveCurrentCheckpoint(s)
  }
}<|MERGE_RESOLUTION|>--- conflicted
+++ resolved
@@ -177,10 +177,6 @@
             val vehicleOfMovedSegment = vehicleSearcher(prev.newValue, fromIncluded)
             val deltaDistance = if(distanceIsSymmetric) 0 else {
               //there is a flip and distance is asymmetric
-<<<<<<< HEAD
-              (computeValueBetween(prev.newValue,vehicleOfMovedSegment, toIncluded, toValue, fromIncluded, fromValue)
-              - computeValueBetween(prev.newValue, vehicleOfMovedSegment, fromIncluded, fromValue, toIncluded, toValue))
-=======
               computeValueBetween(prev.newValue,
                 vehicleOfMovedSegment,
                 toIncluded, toValue,
@@ -189,7 +185,6 @@
                 vehicleOfMovedSegment,
                 fromIncluded, fromValue,
                 toIncluded, toValue)
->>>>>>> d0eeb4f2
             }
             recordTouchedVehicle(vehicleOfMovedSegment)
             distance(vehicleOfMovedSegment) :+= (newHopBeforeMovedSegment + newHopAfterMovedSegment
@@ -198,14 +193,14 @@
           val deltaDistance = if(distanceIsSymmetric) 0 else {
               val vehicleOfMovedSegment = vehicleSearcher(prev.newValue, fromIncluded)
               //there is a flip and distance is asymmetric
-              (computeValueBetween(prev.newValue,
+              computeValueBetween(prev.newValue,
                 vehicleOfMovedSegment,
                 toIncluded, toValue,
                 fromIncluded, fromValue) -
                 computeValueBetween(prev.newValue,
                 vehicleOfMovedSegment,
                 fromIncluded, fromValue,
-                toIncluded, toValue))
+                toIncluded, toValue)
             }
             distance(0) :+= (newHopBeforeMovedSegment + newHopAfterMovedSegment
               - (oldHopBeforeMovedSegment + oldHopAfterMovedSegment) + deltaDistance)
@@ -239,14 +234,14 @@
             val deltaDistance = if(distanceIsSymmetric || !flip) 0 //no delta on distance
             else { //there is a flip and distance is asymmetric
             val vehicleOfMovedSegment = vehicleSearcher(prev.newValue, fromIncluded)
-              (computeValueBetween(prev.newValue,
+              computeValueBetween(prev.newValue,
                 vehicleOfMovedSegment,
                 toIncluded, toValue,
                 fromIncluded, fromValue) -
                 computeValueBetween(prev.newValue,
                 vehicleOfMovedSegment,
                 fromIncluded, fromValue,
-                toIncluded, toValue))
+                toIncluded, toValue)
 
             }
             distance(0) :+= (
@@ -264,14 +259,14 @@
 
               val (deltaDistance) = if(distanceIsSymmetric || !flip) 0 else {
                 //there is a flip and distance is asymmetric
-                (computeValueBetween(prev.newValue,
+                computeValueBetween(prev.newValue,
                   vehicleOfMovedSegment,
                   toIncluded, toValue,
                   fromIncluded, fromValue) -
                 computeValueBetween(prev.newValue,
                   vehicleOfMovedSegment,
                   fromIncluded, fromValue,
-                  toIncluded, toValue))
+                  toIncluded, toValue)
               }
 
               recordTouchedVehicle(vehicleOfMovedSegment)
@@ -317,7 +312,7 @@
         val positionOfDelete = x.position
 
         val oldPrevValue = prev.newValue.valueAtPosition(positionOfDelete-1).head //vehicles are never deleted
-      val oldSuccValue = RoutingConventionMethods.routingSuccPos2Val(positionOfDelete, prev.newValue,v)
+        val oldSuccValue = RoutingConventionMethods.routingSuccPos2Val(positionOfDelete, prev.newValue,v)
         val newDistance = distanceMatrix(oldPrevValue)(oldSuccValue)
         val oldDistanceBefore = distanceMatrix(oldPrevValue)(removedValue)
         val oldDistanceAfter = distanceMatrix(removedValue)(oldSuccValue)
