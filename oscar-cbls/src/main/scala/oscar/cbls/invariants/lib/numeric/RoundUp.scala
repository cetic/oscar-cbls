--- conflicted
+++ resolved
@@ -94,7 +94,6 @@
   }
 }
 
-<<<<<<< HEAD
 /**
  * Maintains output to the smallest value such that
  * output >= from
@@ -102,15 +101,6 @@
  *
  * Warning: the duration should never be zero.
  *
-=======
-//TODO: proposer une approche en O(1)
-/**Maintains output to the smallest value such that
-  * output >= from
-  * the interval [output ; output + length] does not overlap with the intervals given in FobiddenZones
-  *
-  *Warning: the duration should never be zero.
-  *
->>>>>>> 13b913a3
  * @param from
  * @param duration
  * @param ForbiddenZones
@@ -230,17 +220,11 @@
   }
 }
 
-<<<<<<< HEAD
+
 object TestRoundUpCustom extends App {
 
   def n2day(n: Int): String =
     n % 7 match {
-=======
-object testRoundUpCustom extends App{
-
-  def n2day(n:Int):String =
-    n % 7 match{
->>>>>>> 13b913a3
       case 0 => "lu"
       case 1 => "ma"
       case 2 => "me"
