package oscar.cbls.invariants.lib.seq

/*******************************************************************************
  * OscaR is free software: you can redistribute it and/or modify
  * it under the terms of the GNU Lesser General Public License as published by
  * the Free Software Foundation, either version 2.1 of the License, or
  * (at your option) any later version.
  *
  * OscaR is distributed in the hope that it will be useful,
  * but WITHOUT ANY WARRANTY; without even the implied warranty of
  * MERCHANTABILITY or FITNESS FOR A PARTICULAR PURPOSE.  See the
  * GNU Lesser General Public License  for more details.
  *
  * You should have received a copy of the GNU Lesser General Public License along with OscaR.
  * If not, see http://www.gnu.org/licenses/lgpl-3.0.en.html
  ******************************************************************************/

import oscar.cbls.algo.quick.QList
import oscar.cbls.algo.seq.functional.IntSequence
import oscar.cbls.invariants.core.computation._
import oscar.cbls.invariants.core.propagation.Checker

import scala.collection.immutable.SortedSet

/**
 * content of v
 * @param v is a SeqValue, the values appearing in the sequence
 * @author renaud.delandtsheer@cetic.be
 */
case class Content(v:SeqValue)
  extends SetInvariant(SortedSet.empty[Int] ++ v.value.unorderedContentNoDuplicate,v.domain)
  with SeqNotificationTarget{

  registerStaticAndDynamicDependency(v)
  finishInitialization()

  //TODO: handle inactive checkpoints as well.
  //note sure that such checkpoint actually help...
  var savedCheckpoint:IntSequence = v.value
  var updatesFromThisCheckpointInReverseOrder:QList[(Int,Boolean)]=null

  private def saveNewCheckpoint(u:IntSequence){
    savedCheckpoint = u
    updatesFromThisCheckpointInReverseOrder = null
  }

  override def notifySeqChanges(v: ChangingSeqValue, d: Int, changes: SeqUpdate) : Unit = {

    if(!digestUpdates(changes,false)) {
      updateFromScratch(changes.newValue)
      savedCheckpoint = null
      updatesFromThisCheckpointInReverseOrder = null
    }
  }

  private def updateFromScratch(u:IntSequence){
    this := (SortedSet.empty[Int] ++ u.unorderedContentNoDuplicate)
  }

  //true if could be incremental, false otherwise
  def digestUpdates(changes : SeqUpdate, skipNewCheckpoints:Boolean):Boolean = {
    changes match {
      case SeqUpdateInsert(value : Int, pos : Int, prev : SeqUpdate) =>
        if (!digestUpdates(prev, skipNewCheckpoints)) return false
        updatesFromThisCheckpointInReverseOrder = QList((value, true), updatesFromThisCheckpointInReverseOrder)
        this :+= value
        true
      case SeqUpdateMove(fromIncluded : Int, toIncluded : Int, after : Int, flip : Boolean, prev : SeqUpdate) =>
        digestUpdates(prev, skipNewCheckpoints)
      case r@SeqUpdateRemove(position : Int, prev : SeqUpdate) =>
        if (!digestUpdates(prev, skipNewCheckpoints)) return false
        val value = r.removedValue
        if (changes.newValue.nbOccurrence(value) == 0){
          this :-= value
          updatesFromThisCheckpointInReverseOrder = QList((value, false), updatesFromThisCheckpointInReverseOrder)
        }
        true
      case SeqUpdateRollBackToCheckpoint(checkpoint:IntSequence) =>
        require(checkpoint quickEquals savedCheckpoint)
        comeBackToSavedCheckPoint()
        true
      case SeqUpdateLastNotified(value) =>
        require(value quickEquals v.value)
        //start at the previous value; easy game.
        true
      case SeqUpdateSet(value:IntSequence) =>
        //raw assign, no incremental possible
        false
      case SeqUpdateDefineCheckpoint(prev:SeqUpdate,isActive:Boolean) =>
        if(skipNewCheckpoints || !isActive) {
          digestUpdates(prev,true)
        } else {
          if(!digestUpdates(prev,true)){
            //update was not incremental, do the computation now
            updateFromScratch(prev.newValue)
          }
          saveNewCheckpoint(prev.newValue)
          true
        }
    }
  }

  private def comeBackToSavedCheckPoint(){
    while(updatesFromThisCheckpointInReverseOrder!= null){
      val (valueToUndo,wasInserted) = updatesFromThisCheckpointInReverseOrder.head
      updatesFromThisCheckpointInReverseOrder = updatesFromThisCheckpointInReverseOrder.tail
      if(wasInserted){
        this :-= valueToUndo
      }else{
        this :+= valueToUndo
      }
    }
  }

  override def checkInternals(c: Checker) {
<<<<<<< HEAD
    c.check(this.newValue.toList.sorted equals v.value.unorderedContentNoDuplicate.sorted,
      Some("this.value:" + this.value + " == v.value.content:" + v.value.unorderedContentNoDuplicate.sorted + " too much in output:" + this.value.diff(SortedSet.empty[Int] ++ v.value.unorderedContentNoDuplicate.sorted) + " missing in output:" + (SortedSet.empty[Int] ++ v.value.unorderedContentNoDuplicate.sorted).diff(this.value)+ " v:" + v))
=======
    println(this.value.toList.sorted)
    println(v.value.unorderedContentNoDuplicate.sorted)
    c.check(this.value.toList.sorted equals v.value.unorderedContentNoDuplicate.sorted,
      Some("this.value:" + this.value + " == v.value.content:" + v.value.unorderedContentNoDuplicate + " v:" + v))
>>>>>>> 8ebf24b0
  }
}<|MERGE_RESOLUTION|>--- conflicted
+++ resolved
@@ -113,14 +113,7 @@
   }
 
   override def checkInternals(c: Checker) {
-<<<<<<< HEAD
-    c.check(this.newValue.toList.sorted equals v.value.unorderedContentNoDuplicate.sorted,
-      Some("this.value:" + this.value + " == v.value.content:" + v.value.unorderedContentNoDuplicate.sorted + " too much in output:" + this.value.diff(SortedSet.empty[Int] ++ v.value.unorderedContentNoDuplicate.sorted) + " missing in output:" + (SortedSet.empty[Int] ++ v.value.unorderedContentNoDuplicate.sorted).diff(this.value)+ " v:" + v))
-=======
-    println(this.value.toList.sorted)
-    println(v.value.unorderedContentNoDuplicate.sorted)
     c.check(this.value.toList.sorted equals v.value.unorderedContentNoDuplicate.sorted,
       Some("this.value:" + this.value + " == v.value.content:" + v.value.unorderedContentNoDuplicate + " v:" + v))
->>>>>>> 8ebf24b0
   }
 }