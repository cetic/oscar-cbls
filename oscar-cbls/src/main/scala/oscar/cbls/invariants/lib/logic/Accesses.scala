/*******************************************************************************
  * OscaR is free software: you can redistribute it and/or modify
  * it under the terms of the GNU Lesser General Public License as published by
  * the Free Software Foundation, either version 2.1 of the License, or
  * (at your option) any later version.
  *
  * OscaR is distributed in the hope that it will be useful,
  * but WITHOUT ANY WARRANTY; without even the implied warranty of
  * MERCHANTABILITY or FITNESS FOR A PARTICULAR PURPOSE.  See the
  * GNU Lesser General Public License  for more details.
  *
  * You should have received a copy of the GNU Lesser General Public License along with OscaR.
  * If not, see http://www.gnu.org/licenses/lgpl-3.0.en.html
  ******************************************************************************/
/*******************************************************************************
  * Contributors:
  *     This code has been initially developed by CETIC www.cetic.be
  *         by Renaud De Landtsheer
  *            Yoann Guyot
  * ****************************************************************************
  */

package oscar.cbls.invariants.lib.logic

import oscar.cbls.invariants.core.computation._
import oscar.cbls.invariants.core.propagation.{Checker, KeyForElementRemoval}

/**
 * if (ifVar > pivot) then thenVar else elveVar
 * @param ifVar the condition (IntVar)
 * @param thenVar the returned value if ifVar > pivot
 * @param elseVar the returned value if ifVar <= pivot
 * @author renaud.delandtsheer@cetic.be
 * */
<<<<<<< HEAD
case class IntITE(ifVar: CBLSIntVar, thenVar: CBLSIntVar, elseVar: CBLSIntVar, pivot: Int = 0) extends IntInvariant {
=======
case class IntITE(ifVar: IntValue, thenVar: IntValue, elseVar: IntValue, pivot: Int = 0)
  extends IntInvariant(if(ifVar.value > pivot) thenVar.value else elseVar.value, thenVar.domain union elseVar.domain)
  with VaryingDependencies {
>>>>>>> cdd80219

  var KeyToCurrentVar: KeyForElementRemoval = null

  registerStaticDependencies(ifVar, thenVar, elseVar)
  registerDeterminingDependency(ifVar)
<<<<<<< HEAD
  KeyToCurrentVar = registerDynamicDependency((if (ifVar.value > pivot) thenVar else elseVar))
  finishInitialization()

  def myMax = thenVar.maxVal.max(elseVar.maxVal)
  def myMin = thenVar.minVal.min(elseVar.minVal)

  override def setOutputVar(v: CBLSIntVar) {
    output = v
    output.setDefiningInvariant(this)
    output := (if (ifVar.value > pivot) thenVar else elseVar).value
  }

=======
  KeyToCurrentVar = registerDynamicDependency(if (ifVar.value > pivot) thenVar else elseVar)
  finishInitialization()

>>>>>>> cdd80219
  @inline
  override def notifyIntChanged(v: ChangingIntValue, OldVal: Int, NewVal: Int) {
    if (v == ifVar) {
      if (NewVal > pivot && OldVal <= pivot) {
        //modifier le graphe de dependances
        KeyToCurrentVar.performRemove()
        KeyToCurrentVar = registerDynamicDependency(thenVar)
        this := thenVar.value
      } else if (NewVal <= pivot && OldVal > pivot) {
        //modifier le graphe de dependances
        KeyToCurrentVar.performRemove()
        KeyToCurrentVar = registerDynamicDependency(elseVar)
        this := elseVar.value
      }
    } else { //si c'est justement celui qui est affiche.
      this := NewVal
    }
  }

  override def toString: String = {
    "ITE(" + ifVar + ',' + thenVar + "," + elseVar + ")"
  }

  override def checkInternals(c: Checker) {
    c.check(this.value == (if (ifVar.value <= pivot) elseVar.value else thenVar.value),
      Some("output.value (" + this.value
        + ") == (if (ifVar.value (" + ifVar.value + ") <= " + pivot + ") elseVar.value (" + elseVar.value
        + ") else thenVar.value (" + thenVar.value + "))"))
  }
}

case class ConstantIntElement(index: IntValue, inputArray: Array[Int])
  extends Int2Int(index, inputArray(_), InvariantHelper.getMinMaxRangeInt(inputArray))

/**
 * inputarray[index]
 * @param inputarray is an array of IntVar
 * @param index is the index accessing the array
 * @author renaud.delandtsheer@cetic.be
 * */
case class IntElement(index: IntValue, inputarray: Array[IntValue])
  extends IntInvariant(initialValue = inputarray(index.value).value)
  with Bulked[IntValue, Domain]
  with VaryingDependencies {

  registerStaticDependency(index)
  registerDeterminingDependency(index)

  restrictDomain(bulkRegister(inputarray))

  var KeyToCurrentVar = registerDynamicDependency(inputarray(index.value))

  finishInitialization()

<<<<<<< HEAD
  override def performBulkComputation(bulkedVar: Array[CBLSIntVar]): (Int, Int) = {
    InvariantHelper.getMinMaxBounds(bulkedVar)
  }

  override def setOutputVar(v: CBLSIntVar) {
    v.minVal = myMin;
    v.maxVal = myMax;
    output = v
    output.setDefiningInvariant(this)
    output := inputarray.apply(index.value).value
=======
  override def performBulkComputation(bulkedVar: Array[IntValue]): Domain = {
    InvariantHelper.getMinMaxRange(bulkedVar)
>>>>>>> cdd80219
  }

  @inline
  override def notifyIntChanged(v: ChangingIntValue, OldVal: Int, NewVal: Int) {
    if (v == index) {
      //modifier le graphe de dependances
      KeyToCurrentVar.performRemove()
      KeyToCurrentVar = registerDynamicDependency(inputarray(NewVal))
      this := inputarray(NewVal).value
    } else { //si c'est justement celui qui est affiche.
      assert(v == inputarray.apply(index.value), "access notified for non listened var")
      this := NewVal
    }
  }

  override def checkInternals(c: Checker) {
    c.check(this.value == inputarray(index.value).value,
      Some("output.value (" + this.value + ") == inputarray(index.value ("
        + index.value + ")).value (" + inputarray(index.value).value + ")"))
  }

  override def toString: String = {
    val inputs = inputarray.toList
    if(inputs.length > 4){
      "Array(" +inputs.take(4).map(_.toString).mkString(",") + ", ...)"+ "[" + index.toString + "]"
    }else{
      "Array(" +inputs.map(_.toString).mkString(",") + ", ...)"+ "[" + index.toString + "]"
    }
  }
}

/**
 * Union(i in index) (array[i])
 * @param index is an IntSetVar denoting the set of positions in the array to consider
 * @param inputarray is the array of intvar that can be selected by the index
 * @author renaud.delandtsheer@cetic.be
 * */
case class Elements[T <:IntValue](index: SetValue, inputarray: Array[T])
  extends SetInvariant
  with Bulked[T, Domain]
  with VaryingDependencies {

  val KeysToInputArray: Array[KeyForElementRemoval] = new Array(inputarray.length)

  registerStaticDependency(index)
  registerDeterminingDependency(index)

  restrictDomain(bulkRegister(inputarray))

  for (v <- index.value) KeysToInputArray(v) = registerDynamicDependency(inputarray(v), v)

  finishInitialization()

  //this array is the number of elements with value i-myMin
  var ValueCount: Array[Int] = Array.tabulate(max-min+1)(_ => 0)

  for (arrayPosition <- index.value) {
    val value = inputarray(arrayPosition).value
    internalInsert(value)
  }

  override def performBulkComputation(bulkedVar: Array[T]): Domain =
    InvariantHelper.getMinMaxRange(bulkedVar)

  @inline
  override def notifyIntChanged(v: ChangingIntValue, OldVal: Int, NewVal: Int) {
    internalDelete(OldVal)
    internalInsert(NewVal)
  }

  @inline
  override def notifyInsertOn(v: ChangingSetValue, value: Int) {
    assert(index == v)
    KeysToInputArray(value) = registerDynamicDependency(inputarray(value))
    val NewVal: Int = inputarray(value).value

    internalInsert(NewVal)
  }

  @inline
  override def notifyDeleteOn(v: ChangingSetValue, value: Int) {
    assert(index == v)
    assert(KeysToInputArray(value) != null)

    KeysToInputArray(value).performRemove()
    KeysToInputArray(value) = null

    val OldVal:Int = inputarray(value).value
    internalDelete(OldVal)

  }

  private def internalInsert(value:Int){
    if (ValueCount(value - min) == 0){
      ValueCount(value - min) = 1
      this :+= value
    }else{
      ValueCount(value - min) += 1
    }
    assert(ValueCount(value - min) > 0)
  }

  private def internalDelete(value:Int){
    assert(ValueCount(value - min) > 0)
    if (ValueCount(value - min) == 1){
      ValueCount(value - min) = 0
      this :-= value
    }else{
      ValueCount(value - min) -= 1
    }
  }

  override def checkInternals(c: Checker) {
    c.check(KeysToInputArray.indices.forall(i => (KeysToInputArray(i) != null) == index.value.contains(i)),
      Some("KeysToInputArray.indices.forall(i => ((KeysToInputArray(i) != null) == index.value.contains(i)))"))
    c.check(index.value.forall((i: Int) =>
      this.value.contains(inputarray(i).value)),
      Some("index.value.forall((i: Int) => output.value.contains(inputarray(i).value))"))
    c.check(this.value.size <= index.value.size,
      Some("output.value.size (" + this.value.size + ") <= index.value.size (" + index.value.size + ")"))
  }

  override def toString: String = {
    val inputs = inputarray.toList
    if(inputs.length > 4){
      "Array(" +inputs.take(4).map(_.toString).mkString(",") + ", ...)"+ "[" + index.toString + "]"
    }else{
      "Array(" +inputs.map(_.toString).mkString(",") + ", ...)"+ "[" + index.toString + "]"
    }
  }
}

/**
 * inputarray[index] on an array of IntSetVar
 * @param inputarray is the array of intsetvar
 * @param index is the index of the array access
 * @author renaud.delandtsheer@cetic.be
 * */
case class SetElement(index: IntValue, inputarray: Array[SetValue])
  extends SetInvariant(inputarray.apply(index.value).value) with Bulked[SetValue, Domain] with VaryingDependencies {

  var KeyToCurrentVar: KeyForElementRemoval = null

  registerStaticDependency(index)
  registerDeterminingDependency(index)

  restrictDomain(bulkRegister(inputarray))

  KeyToCurrentVar = registerDynamicDependency(inputarray(index.value))

  finishInitialization()

  override def performBulkComputation(bulkedVar: Array[SetValue]): Domain =
    InvariantHelper.getMinMaxBoundsSet(bulkedVar)

  @inline
  override def notifyIntChanged(v: ChangingIntValue, OldVal: Int, NewVal: Int) {
    assert(v == index)
    //modifier le graphe de dependances
    KeyToCurrentVar.performRemove()
    KeyToCurrentVar = registerDynamicDependency(inputarray(NewVal))
    this := inputarray(NewVal).value
  }

  @inline
  override def notifyDeleteOn(v: ChangingSetValue, value: Int) {
    assert(v == inputarray.apply(index.value))
    this.deleteValue(value)
  }

  @inline
  override def notifyInsertOn(v: ChangingSetValue, value: Int) {
    assert(v == inputarray.apply(index.value))
    this.insertValue(value)
  }

  override def checkInternals(c: Checker) {
    c.check(this.value.intersect(inputarray(index.value).value).size == this.value.size,
      Some("output.value.intersect(inputarray(index.value (" + index.value + ")).value ("
        + inputarray(index.value).value + ")).size ("
        + this.value.intersect(inputarray(index.value).value).size
        + ") == output.value.size (" + this.value.size + ")"))
  }

  override def toString: String = {
    val inputs = inputarray.toList
    if(inputs.length > 4){
      "Array(" +inputs.take(4).map(_.toString).mkString(",") + ", ...)"+ "[" + index.toString + "]"
    }else{
      "Array(" +inputs.map(_.toString).mkString(",") + ", ...)"+ "[" + index.toString + "]"
    }
  }
}<|MERGE_RESOLUTION|>--- conflicted
+++ resolved
@@ -32,36 +32,17 @@
  * @param elseVar the returned value if ifVar <= pivot
  * @author renaud.delandtsheer@cetic.be
  * */
-<<<<<<< HEAD
-case class IntITE(ifVar: CBLSIntVar, thenVar: CBLSIntVar, elseVar: CBLSIntVar, pivot: Int = 0) extends IntInvariant {
-=======
 case class IntITE(ifVar: IntValue, thenVar: IntValue, elseVar: IntValue, pivot: Int = 0)
   extends IntInvariant(if(ifVar.value > pivot) thenVar.value else elseVar.value, thenVar.domain union elseVar.domain)
   with VaryingDependencies {
->>>>>>> cdd80219
 
   var KeyToCurrentVar: KeyForElementRemoval = null
 
   registerStaticDependencies(ifVar, thenVar, elseVar)
   registerDeterminingDependency(ifVar)
-<<<<<<< HEAD
-  KeyToCurrentVar = registerDynamicDependency((if (ifVar.value > pivot) thenVar else elseVar))
-  finishInitialization()
-
-  def myMax = thenVar.maxVal.max(elseVar.maxVal)
-  def myMin = thenVar.minVal.min(elseVar.minVal)
-
-  override def setOutputVar(v: CBLSIntVar) {
-    output = v
-    output.setDefiningInvariant(this)
-    output := (if (ifVar.value > pivot) thenVar else elseVar).value
-  }
-
-=======
   KeyToCurrentVar = registerDynamicDependency(if (ifVar.value > pivot) thenVar else elseVar)
   finishInitialization()
 
->>>>>>> cdd80219
   @inline
   override def notifyIntChanged(v: ChangingIntValue, OldVal: Int, NewVal: Int) {
     if (v == ifVar) {
@@ -116,21 +97,8 @@
 
   finishInitialization()
 
-<<<<<<< HEAD
-  override def performBulkComputation(bulkedVar: Array[CBLSIntVar]): (Int, Int) = {
-    InvariantHelper.getMinMaxBounds(bulkedVar)
-  }
-
-  override def setOutputVar(v: CBLSIntVar) {
-    v.minVal = myMin;
-    v.maxVal = myMax;
-    output = v
-    output.setDefiningInvariant(this)
-    output := inputarray.apply(index.value).value
-=======
   override def performBulkComputation(bulkedVar: Array[IntValue]): Domain = {
     InvariantHelper.getMinMaxRange(bulkedVar)
->>>>>>> cdd80219
   }
 
   @inline
