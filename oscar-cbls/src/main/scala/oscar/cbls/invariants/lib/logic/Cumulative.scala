/******************************************************************************
  * OscaR is free software: you can redistribute it and/or modify
  * it under the terms of the GNU Lesser General Public License as published by
  * the Free Software Foundation, either version 2.1 of the License, or
  * (at your option) any later version.
  *   
  * OscaR is distributed in the hope that it will be useful,
  * but WITHOUT ANY WARRANTY; without even the implied warranty of
  * MERCHANTABILITY or FITNESS FOR A PARTICULAR PURPOSE.  See the
  * GNU Lesser General Public License  for more details.
  *   
  * You should have received a copy of the GNU Lesser General Public License along with OscaR.
  * If not, see http://www.gnu.org/licenses/lgpl-3.0.en.html
 ******************************************************************************/

/**
 * *****************************************************************************
  * Contributors:
  *     This code has been initially developed by CETIC www.cetic.be
  *         by Renaud De Landtsheer
 ******************************************************************************/
 */

package oscar.cbls.invariants.lib.logic

import oscar.cbls.invariants.core.computation.{ Invariant, CBLSSetVar, CBLSIntVar }
import collection.immutable.SortedSet

/**
 * Maintains a resource usage profile.
 * @param indices the indices of tasks
 * @param start the start time of tasks
 * @param duration the duration of tasks
 * @param amount the amount that tasks use of this resource
 * @param profile the usage profile of the resource maintained to profile(time) <== sum(task.amount | task.start <= time <= t.start+t.duration)
 * @param active the tasks that are active maintained to active(time) <== (task.indices | task.start <= time <= t.start+t.duration)
 * @author renaud.delandtsheer@cetic.be
 */
case class Cumulative(indices: Array[Int],
                      start: Array[CBLSIntVar],
                      duration: Array[CBLSIntVar],
                      amount: Array[CBLSIntVar],
                      profile: Array[CBLSIntVar],
                      active: Array[CBLSSetVar]) extends Invariant {

  //horizon is the uppermost indice of the profile, which is supposed to be the same as active
  val horizonPlus1 = profile.length
  assert(active.length == horizonPlus1)

  //horizon is the uppermost indice of the profile, which is supposed to be the same as active
  val horizon = profile.length-1
  assert(active.length == horizon +1)

  for (v <- start.indices) registerStaticAndDynamicDependency(start(v), v)
  for (v <- duration.indices) registerStaticAndDynamicDependency(duration(v), v)
  for (v <- amount.indices) registerStaticAndDynamicDependency(amount(v), v)

  finishInitialization()

  for (v <- profile) { v.setDefiningInvariant(this); v := 0 }
  for (v <- active) { v.setDefiningInvariant(this); v := SortedSet.empty }

  for (i <- start.indices) insert(start(i).value, duration(i).value, amount(i).value, i)

  def remove(start: Int, duration: Int, amount: Int, index: Int) {
<<<<<<< HEAD
    if(start <= horizon){
      for (t <- start until (horizon min (start + duration))){
=======
    if (start < horizonPlus1) {
      for (t <- start until (horizonPlus1 min (start + duration))) {
>>>>>>> 563a983c
        profile(t) :-= amount
        active(t).deleteValue(indices(index))
      }
    }
  }

  def insert(start: Int, duration: Int, amount: Int, index: Int) {
<<<<<<< HEAD
    if(start <= horizon){
      for (t <- start until (horizon min (start + duration))){
=======
    if (start < horizonPlus1) {
      for (t <- start until (horizonPlus1 min (start + duration))) {
>>>>>>> 563a983c
        //sprintln(s"insert($start, $duration, $amount, $index) t=$t")
        profile(t) :+= amount
        active(t).insertValue(indices(index))
      }
    }
  }

  @inline
  override def notifyIntChanged(v: CBLSIntVar, index: Int, OldVal: Int, NewVal: Int) {
    if (start(index) == v) {
      //start
      remove(OldVal, duration(index).value, amount(index).value, index)
      insert(NewVal, duration(index).value, amount(index).value, index)
    } else if (duration(index) == v) {
      //duration
      if (OldVal > NewVal) {
        remove(NewVal + start(index).value, OldVal - NewVal, amount(index).value, index)
      } else {
        insert(OldVal + start(index).value, NewVal - OldVal, amount(index).value, index)
      }
    } else {
      //amount
<<<<<<< HEAD
      if(start(index).value <= horizon){
        val Delta = NewVal - OldVal
        for (t <- start(index).value until (horizon min (start(index).value + duration(index).value))){
=======
      if (start(index).value < horizonPlus1) {
        val Delta = NewVal - OldVal
        for (t <- start(index).value until (horizonPlus1 min (start(index).value + duration(index).value))) {
>>>>>>> 563a983c
          profile(t) :+= Delta
        }
      }
    }
  }
  //TODO: be more efficient if amount gets to zero.

  //TODO: checkInternals.
}<|MERGE_RESOLUTION|>--- conflicted
+++ resolved
@@ -1,18 +1,19 @@
-/******************************************************************************
-  * OscaR is free software: you can redistribute it and/or modify
-  * it under the terms of the GNU Lesser General Public License as published by
-  * the Free Software Foundation, either version 2.1 of the License, or
-  * (at your option) any later version.
-  *   
-  * OscaR is distributed in the hope that it will be useful,
-  * but WITHOUT ANY WARRANTY; without even the implied warranty of
-  * MERCHANTABILITY or FITNESS FOR A PARTICULAR PURPOSE.  See the
-  * GNU Lesser General Public License  for more details.
-  *   
-  * You should have received a copy of the GNU Lesser General Public License along with OscaR.
-  * If not, see http://www.gnu.org/licenses/lgpl-3.0.en.html
- ******************************************************************************/
-
+/**
+ * *****************************************************************************
+ * OscaR is free software: you can redistribute it and/or modify
+ * it under the terms of the GNU Lesser General Public License as published by
+ * the Free Software Foundation, either version 2.1 of the License, or
+ * (at your option) any later version.
+ *
+ * OscaR is distributed in the hope that it will be useful,
+ * but WITHOUT ANY WARRANTY; without even the implied warranty of
+ * MERCHANTABILITY or FITNESS FOR A PARTICULAR PURPOSE.  See the
+ * GNU Lesser General Public License  for more details.
+ *
+ * You should have received a copy of the GNU Lesser General Public License along with OscaR.
+ * If not, see http://www.gnu.org/licenses/lgpl-3.0.en.html
+ * ****************************************************************************
+ */
 /**
  * *****************************************************************************
   * Contributors:
@@ -63,13 +64,8 @@
   for (i <- start.indices) insert(start(i).value, duration(i).value, amount(i).value, i)
 
   def remove(start: Int, duration: Int, amount: Int, index: Int) {
-<<<<<<< HEAD
-    if(start <= horizon){
-      for (t <- start until (horizon min (start + duration))){
-=======
     if (start < horizonPlus1) {
       for (t <- start until (horizonPlus1 min (start + duration))) {
->>>>>>> 563a983c
         profile(t) :-= amount
         active(t).deleteValue(indices(index))
       }
@@ -77,13 +73,8 @@
   }
 
   def insert(start: Int, duration: Int, amount: Int, index: Int) {
-<<<<<<< HEAD
-    if(start <= horizon){
-      for (t <- start until (horizon min (start + duration))){
-=======
     if (start < horizonPlus1) {
       for (t <- start until (horizonPlus1 min (start + duration))) {
->>>>>>> 563a983c
         //sprintln(s"insert($start, $duration, $amount, $index) t=$t")
         profile(t) :+= amount
         active(t).insertValue(indices(index))
@@ -106,15 +97,9 @@
       }
     } else {
       //amount
-<<<<<<< HEAD
-      if(start(index).value <= horizon){
-        val Delta = NewVal - OldVal
-        for (t <- start(index).value until (horizon min (start(index).value + duration(index).value))){
-=======
       if (start(index).value < horizonPlus1) {
         val Delta = NewVal - OldVal
         for (t <- start(index).value until (horizonPlus1 min (start(index).value + duration(index).value))) {
->>>>>>> 563a983c
           profile(t) :+= Delta
         }
       }
