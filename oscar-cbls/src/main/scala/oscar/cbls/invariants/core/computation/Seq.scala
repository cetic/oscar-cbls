package oscar.cbls.invariants.core.computation

/*******************************************************************************
  * OscaR is free software: you can redistribute it and/or modify
  * it under the terms of the GNU Lesser General Public License as published by
  * the Free Software Foundation, either version 2.1 of the License, or
  * (at your option) any later version.
  *
  * OscaR is distributed in the hope that it will be useful,
  * but WITHOUT ANY WARRANTY; without even the implied warranty of
  * MERCHANTABILITY or FITNESS FOR A PARTICULAR PURPOSE.  See the
  * GNU Lesser General Public License  for more details.
  *
  * You should have received a copy of the GNU Lesser General Public License along with OscaR.
  * If not, see http://www.gnu.org/licenses/lgpl-3.0.en.html
  ******************************************************************************/

import oscar.cbls.algo.fun.PiecewiseLinearBijectionNaive
import oscar.cbls.algo.seq.functional._
import oscar.cbls.invariants.core.propagation.Checker

import scala.language.implicitConversions

sealed trait SeqValue extends Value{
  def value:IntSequence
  def domain:Domain
  def min = domain.min
  def max = domain.max
  def name:String
  override final def valueString: String = value.toString
}

object SeqValue{
  implicit def tist2IntSeqVar(a:List[Int]):SeqValue = CBLSSeqConst(IntSequence(a))
}


//TODO: when instantiating moves, we must always check that they cannot be anihilated.
//basically, move instantiation should proceed through obects that perfor such anihilation automatically, and based on move features, not on quichEquals.

sealed abstract class SeqUpdate(val newValue:IntSequence){
  protected[computation] def reverse(target:IntSequence, from:SeqUpdate):SeqUpdate
  protected[computation] def regularize(maxPivot:Int):SeqUpdate
  protected[computation] def prepend(u:SeqUpdate):SeqUpdate
  protected[computation] def pruneTo(target:IntSequence):SeqUpdate
  def depth:Int
}

sealed abstract class SeqUpdateWithPrev(val prev:SeqUpdate,newValue:IntSequence) extends SeqUpdate(newValue) {
  def oldPosToNewPos(oldPos:Int):Option[Int]
  def newPos2OldPos(newPos:Int):Option[Int]
  override val depth:Int = {
    val pd = prev.depth
    if(pd >=0) pd+1 else pd-1
  }

  override protected[computation] def pruneTo(target : IntSequence) : SeqUpdate = {
    val newPrev = prev.pruneTo(target)
    if(newPrev != null) newPrev
    else if (target quickEquals this.newValue) this
    else null
  }
}

object SeqUpdateInsert {
  def apply(value : Int, pos : Int, prev : SeqUpdate, seq : IntSequence) : SeqUpdate = {
    prev match {
      //we compare the seq here because seq equality is used for checkpointing stuff to anihilate the moves
      case x@SeqUpdateRemove(removedPosition : Int, prevOfDelete : SeqUpdate)
        if prevOfDelete.newValue quickEquals seq => prevOfDelete
      case _ => new SeqUpdateInsert(value,pos,prev,seq)
    }
  }

  /**
   *
   * @param value
   * @param pos the position of the insert, what comes upwards ad at this position is moved by one pos upwards
   * @param prev
   * @return
   */
  def apply(value : Int, pos : Int, prev : SeqUpdate) : SeqUpdate = {
    prev match {
      //here, since there is no seq given, we compare on the move itself to anihilate the moves
      case x@SeqUpdateRemove(removedPosition : Int, prevOfDelete : SeqUpdate)
        if pos == removedPosition && value == x.removedValue => prevOfDelete
      case _ => new SeqUpdateInsert(value,pos,prev,prev.newValue.insertAtPosition(value, pos, fast = true))
    }
  }

  /**
   *
   * @param i
   * @return value, position, prev
   */
  def unapply(i:SeqUpdateInsert):Option[(Int,Int,SeqUpdate)] = Some(i.value,i.pos,i.prev)
}


//after is -1 for start position
class SeqUpdateInsert(val value:Int,val pos:Int,prev:SeqUpdate, seq:IntSequence)
  extends SeqUpdateWithPrev(prev:SeqUpdate, seq){
  assert(seq equals prev.newValue.insertAtPosition(value,pos,fast=true))




  override protected[computation] def reverse(target:IntSequence, newPrev:SeqUpdate) : SeqUpdate = {
    if(newPrev.newValue quickEquals target) newPrev
    else prev.reverse(target,SeqUpdateRemove(pos,newPrev,prev.newValue))
  }

  override def oldPosToNewPos(oldPos : Int) : Option[Int] = {
    if (oldPos < pos) Some(oldPos)
    else Some(oldPos + 1)
  }

  override def newPos2OldPos(newPos : Int) : Option[Int] = {
    if(newPos == pos) None
    else if (newPos < pos) Some(newPos)
    else Some(newPos-1)
  }

  override protected[computation] def regularize(maxPivot:Int) : SeqUpdate =
    SeqUpdateInsert(value,pos,prev,seq.regularizeToMaxPivot(maxPivot))

  override protected[computation] def prepend(u : SeqUpdate) : SeqUpdate =
    SeqUpdateInsert(value, pos, prev.prepend(u), seq)

  override def toString : String = "SeqUpdateInsert(value:" + value + " pos:" + pos + " prev:" + prev + ")"
}

object SeqUpdateMove{
  def apply(fromIncluded:Int,toIncluded:Int,after:Int,flip:Boolean,prev:SeqUpdate):SeqUpdateMove =
    new SeqUpdateMove(fromIncluded,toIncluded,after,flip,prev,prev.newValue.moveAfter(fromIncluded,toIncluded,after,flip,fast=true))

  def apply(fromIncluded:Int,toIncluded:Int,after:Int,flip:Boolean,prev:SeqUpdate,seq:IntSequence):SeqUpdate = {
    assert(seq equals prev.newValue.moveAfter(fromIncluded,toIncluded,after,flip,fast=true), "found bug :)")
    prev match{
      case u:SeqUpdateMove if u.prev.newValue quickEquals seq => u.prev
      case _ => new SeqUpdateMove(fromIncluded,toIncluded,after, flip, prev, seq)
    }
  }

  /**
   *
   * @param move
   * @return fromIncluded,toIncluded,after,flip,prev
   */
  def unapply(move:SeqUpdateMove):Option[(Int,Int,Int,Boolean,SeqUpdate)] = Some(move.fromIncluded,move.toIncluded,move.after,move.flip,move.prev)
}


class SeqUpdateMove(val fromIncluded:Int,val toIncluded:Int,val after:Int, val flip:Boolean, prev:SeqUpdate, seq:IntSequence)
  extends SeqUpdateWithPrev(prev,seq){

  assert(seq equals prev.newValue.moveAfter(fromIncluded,toIncluded,after,flip,fast=true), "given seq=" + seq + " should be " +  prev.newValue.moveAfter(fromIncluded,toIncluded,after,flip,fast=true))
  def isSimpleFlip:Boolean = after+1 == fromIncluded && flip
  def isNop = after+1 == fromIncluded && !flip
  def fromValue:Int = prev.newValue.valueAtPosition(fromIncluded).head
  def toValue:Int = prev.newValue.valueAtPosition(toIncluded).head
  def afterValue:Int = prev.newValue.valueAtPosition(after).head
  def moveDownwards:Boolean = fromIncluded > after
  def moveUpwards:Boolean = fromIncluded < after

  def movedValues = prev.newValue.valuesBetweenPositions(fromIncluded,toIncluded)

  override protected[computation] def reverse(target:IntSequence, newPrev:SeqUpdate) : SeqUpdate = {
    val (intFromIncluded,intToIncluded) = if(flip) (toIncluded,fromIncluded) else (fromIncluded,toIncluded)
    prev.reverse(target,new SeqUpdateMove(oldPosToNewPos(intFromIncluded).head, oldPosToNewPos(intToIncluded).head, oldPosToNewPos(fromIncluded-1).head, flip, newPrev,prev.newValue))
  }

  assert({seq match{case m:MovedIntSequence => m.localBijection.checkBijection() case _ => ;};true})

  //TODO: find O(1) solution
  private var localBijection:PiecewiseLinearBijectionNaive = null
  private def ensureBijection(){
    if(localBijection == null) localBijection = MovedIntSequence.bijectionForMove(fromIncluded, toIncluded, after, flip)
  }

  override def oldPosToNewPos(oldPos : Int) : Option[Int] = {
    ensureBijection()
    Some(localBijection.backward(oldPos))
  }
  override def newPos2OldPos(newPos : Int) : Option[Int] = {
    ensureBijection()
    Some(localBijection.forward(newPos))
  }

  override protected[computation] def regularize(maxPivot:Int) : SeqUpdate = SeqUpdateMove(fromIncluded,toIncluded,after,flip,prev,seq.regularizeToMaxPivot(maxPivot))

  override protected[computation] def prepend(u : SeqUpdate) : SeqUpdate =
    SeqUpdateMove(fromIncluded,toIncluded,after,flip,prev.prepend(u),seq)

  override def toString : String = "SeqUpdateMove(fromIncluded:" + fromIncluded + " toIncluded:" + toIncluded+ " after:" + after+ " flip:" + flip + " prev:" + prev + ")"
}

object SeqUpdateRemove {

  def apply(position : Int, prev : SeqUpdate):SeqUpdate = {
    apply(position,prev,prev.newValue.delete(position, fast = true))
  }

  def apply(position : Int, prev : SeqUpdate, seq:IntSequence):SeqUpdate = {
    prev match {
      case SeqUpdateInsert(insertedValue:Int,insertPos:Int,insertPrev:SeqUpdate)
        if insertPos == position
        //NB: must check first for pos to avoid error on .head
      => insertPrev
      case _ => new SeqUpdateRemove(position,prev,seq)
    }
  }

  /**
   *
   * @param r
   * @return position,prev
   */
  def unapply(r:SeqUpdateRemove):Option[(Int,SeqUpdate)] = Some(r.position,r.prev)
}

class SeqUpdateRemove(val position:Int,prev:SeqUpdate,seq:IntSequence)
  extends SeqUpdateWithPrev(prev,seq){

  assert(seq equals prev.newValue.delete(position,fast=true))

  val removedValue:Int = seq match{case d:RemovedIntSequence => d.removedValue case _ => prev.newValue.valueAtPosition(position).head}

  override protected[computation] def reverse(target:IntSequence, newPrev:SeqUpdate) : SeqUpdate = {
    if(newPrev.newValue quickEquals target) newPrev
    else prev.reverse(target,SeqUpdateInsert(removedValue, position, newPrev, prev.newValue))
  }

  override def oldPosToNewPos(oldPos : Int) : Option[Int] = {
    if (oldPos == position) None
    else if (oldPos < position) Some(oldPos)
    else Some(oldPos-1)
  }

  override def newPos2OldPos(newPos : Int) : Option[Int] = {
    if(newPos <= position) Some(newPos)
    else Some(newPos +1)
  }

  override protected[computation] def regularize(maxPivot:Int) : SeqUpdate = SeqUpdateRemove(position,prev,seq.regularizeToMaxPivot(maxPivot))

  override protected[computation] def prepend(u : SeqUpdate) : SeqUpdate =
    SeqUpdateRemove(position,prev.prepend(u),seq)

  override def toString : String =  "SeqUpdateRemove(value:" + removedValue + " position:" + position + " prev:" + prev + ")"
}

case class SeqUpdateAssign(value:IntSequence) extends SeqUpdate(value){
  override protected[computation] def reverse(target : IntSequence, newPrev:SeqUpdate) : SeqUpdate = {
    if (target quickEquals this.newValue) newPrev
    else SeqUpdateAssign (target)
  }

  override protected[computation] def regularize(maxPivot:Int) : SeqUpdate = SeqUpdateAssign(value.regularizeToMaxPivot(maxPivot))

  override protected[computation] def prepend(u : SeqUpdate) : SeqUpdate = this

  override def depth : Int = -1

  override protected[computation] def pruneTo(target : IntSequence) : SeqUpdate = if(target quickEquals this.newValue) this else null
}

case class SeqUpdateLastNotified(value:IntSequence) extends SeqUpdate(value){
  override protected[computation] def reverse(target : IntSequence, newPrev:SeqUpdate) : SeqUpdate = {
<<<<<<< HEAD
    if (target quickEquals this.newValue) newPrev
    else SeqUpdateAssign (target)
=======
    require(target quickEquals this.newValue,"not proper reverse target on " + this + " target:" + target)
    newPrev
>>>>>>> d201b829
  }

  override protected[computation] def regularize(maxPivot:Int) : SeqUpdate = SeqUpdateLastNotified(value.regularizeToMaxPivot(maxPivot))

  override protected[computation] def prepend(u : SeqUpdate) : SeqUpdate = {
    require(u.newValue quickEquals value)
    u
  }

  override def depth : Int = 0

  override protected[computation] def pruneTo(target : IntSequence) : SeqUpdate = if (this.value quickEquals target) this else null
}
object SeqUpdateDefineCheckpoint{

  def apply(prev:SeqUpdate,activeCheckpoint:Boolean, maxPivotPerValuePercent:Int,doRegularize:Boolean):SeqUpdateDefineCheckpoint = {
    new SeqUpdateDefineCheckpoint(prev,activeCheckpoint, maxPivotPerValuePercent,doRegularize)
  }

  def unapply(u:SeqUpdateDefineCheckpoint):Option[(SeqUpdate,Boolean)] = Some(u.prev,u.activeCheckpoint)
}

class SeqUpdateDefineCheckpoint(mprev:SeqUpdate,val activeCheckpoint:Boolean, maxPivotPerValuePercent:Int,val doRegularize:Boolean)
  extends SeqUpdateWithPrev(mprev,if(doRegularize) mprev.newValue.regularizeToMaxPivot(maxPivotPerValuePercent) else mprev.newValue){
  protected[computation]  def reverse(target : IntSequence, from : SeqUpdate) : SeqUpdate = prev.reverse(target,from)

  protected[computation] def regularize(maxPivot:Int) : SeqUpdate = this

  def oldPosToNewPos(oldPos : Int) : Option[Int] = throw new Error("SeqUpdateDefineCheckpoint should not be queried for delta on moves")

  def newPos2OldPos(newPos : Int) : Option[Int] = throw new Error("SeqUpdateDefineCheckpoint should not be queried for delta on moves")

  protected[computation] def prepend(u : SeqUpdate) : SeqUpdate = {
    SeqUpdateDefineCheckpoint(prev.prepend(u), activeCheckpoint, maxPivotPerValuePercent, doRegularize)
  }

  override def toString : String = "SeqUpdateDefineCheckpoint(prev:" + prev + ")"
}

object SeqUpdateRollBackToCheckpoint{
  def apply(checkpointValue:IntSequence,howToRollBackfct:()=>SeqUpdate):SeqUpdateRollBackToCheckpoint = {
    new SeqUpdateRollBackToCheckpoint(checkpointValue, howToRollBackfct)
  }

  def unapply(u:SeqUpdateRollBackToCheckpoint):Option[IntSequence] = Some(u.checkpointValue)
}

class SeqUpdateRollBackToCheckpoint(val checkpointValue:IntSequence,howToRollBackFct:()=>SeqUpdate)
  extends SeqUpdate(checkpointValue){
  override protected[computation] def regularize(maxPivot:Int) : SeqUpdate = this

  override protected[computation] def reverse(target : IntSequence, newPrev:SeqUpdate) : SeqUpdate = {
    if (target quickEquals this.newValue) newPrev
    else SeqUpdateAssign (target)
  }

  override protected[computation] def prepend(u : SeqUpdate) : SeqUpdate = {
    this
  }

  private var reversedInstructions:SeqUpdate = null
  def howToRollBack:SeqUpdate = {
    if (reversedInstructions != null) reversedInstructions
    else {
      reversedInstructions = howToRollBackFct()
      reversedInstructions
    }
  }

  override def toString : String =
    "SeqUpdateRollBackToCheckpoint(checkpoint:" + checkpointValue + ")" //+ " howTo:" +  howToRollBack + ")"

  override def depth : Int = 0

  override protected[computation] def pruneTo(target : IntSequence) : SeqUpdate = if(target quickEquals this.newValue) this else null
}

/**
 * this is the thing you must implement to listen to any ChangingSeqValue.
 * you will be notified about seqChanges through this interface
 * notice that you will always be notified of checkpoint-related changes.
 * Invariants must only consider one hcackpoint, since they are never notified about checkpoint release,
 * only about newly defined checkpoints.
 * if you decide not to handle checkpoint, you will anyway be notified about rollbacks, but the rollback actualy
 * includes incremental changes info, so you can go for incremental changes in this way.
 *
 * notice that checkpoint definition is sent as any other update (although it is identity operator)
 */
trait SeqNotificationTarget {
  def notifySeqChanges(v: ChangingSeqValue, d: Int, changes: SeqUpdate)
}

class CBLSSeqConst(override val value:ConcreteIntSequence) extends SeqValue{
  override def domain : Domain = value.largestValue match{case None => Domain.empty case Some(v) => 0 to v}
  override def name : String = value.toString
}

object CBLSSeqConst{
  implicit def seq2SeqValue(seq: IntSequence): CBLSSeqConst = new CBLSSeqConst(seq.regularize())
  implicit def seq2SeqConst(seq: IntSequence): CBLSSeqConst = new CBLSSeqConst(seq.regularize())

  def apply(seq:IntSequence):CBLSSeqConst = new CBLSSeqConst(seq.regularize())
}

class CBLSSeqVar(givenModel:Store, initialValue:IntSequence, val maxVal:Int = Int.MaxValue, n: String = null, maxPivotPerValuePercent:Int = 4, maxHistorySize:Int = 50)
  extends ChangingSeqValue(initialValue, maxVal, maxPivotPerValuePercent, maxHistorySize) with Variable{
  require(domain.min == 0)
  require(givenModel != null)

  model = givenModel

  override def name: String = if (n == null) defaultName else n

  //-1 for first position
  override def insertAtPosition(value:Int,pos:Int){
    super.insertAtPosition(value,pos)
  }

  //-1 for first position
  override def insertAtPosition(value:Int,pos:Int,seqAfter:IntSequence){
    super.insertAtPosition(value,pos,seqAfter)
  }


  override  def remove(position:Int){
    super.remove(position)
  }


  override  def remove(position:Int,seqAfter:IntSequence){
    super.remove(position,seqAfter)
  }

  //-1 for first position
  override  def move(fromIncludedPosition:Int,toIncludedPosition:Int,afterPosition:Int,flip:Boolean){
    super.move(fromIncludedPosition,toIncludedPosition,afterPosition,flip)
  }

  override  def move(fromIncludedPosition:Int,toIncludedPosition:Int,afterPosition:Int,flip:Boolean,seqAfter:IntSequence){
    super.move(fromIncludedPosition,toIncludedPosition,afterPosition,flip,seqAfter)
  }

  override def flip(fromIncludedPosition:Int,toIncludedPosition:Int){
    super.flip(fromIncludedPosition,toIncludedPosition)
  }

  override def swapSegments(firstSegmentStartPosition : Int, firstSegmentEndPosition : Int, flipFirstSegment : Boolean,
                            secondSegmentStartPosition : Int, secondSegmentEndPosition : Int, flipSecondSegment : Boolean) : Unit =
    super.swapSegments(
      firstSegmentStartPosition, firstSegmentEndPosition, flipFirstSegment,
      secondSegmentStartPosition, secondSegmentEndPosition, flipSecondSegment)

  override  def setValue(seq:IntSequence) {super.setValue(seq)}

  override  def :=(seq:IntSequence) {super.setValue(seq)}

  override def defineCurrentValueAsCheckpoint(checkPointIsActive:Boolean):IntSequence = {
    super.defineCurrentValueAsCheckpoint(checkPointIsActive:Boolean)
  }

  override def rollbackToCurrentCheckpoint(checkpoint:IntSequence) {
    super.rollbackToCurrentCheckpoint(checkpoint)
  }

  override def releaseCurrentCheckpointAtCheckpoint(){
    super.releaseCurrentCheckpointAtCheckpoint()
  }

  def <==(i: SeqValue) {IdentitySeq(i,this)}

  def createClone(maxDepth:Int=50):CBLSSeqVar = {
    val clone = new CBLSSeqVar(model,this.value,this.maxValue,"clone_of_" + this.name,maxPivotPerValuePercent,maxDepth)
    IdentitySeq(this,clone)
    clone
  }

  override def performPropagation(){performSeqPropagation()}
}

object CBLSSeqVar{
  implicit val ord:Ordering[CBLSSetVar] = new Ordering[CBLSSetVar]{
    def compare(o1: CBLSSetVar, o2: CBLSSetVar) = o1.compare(o2)
  }
}

class ChangingSeqValueSnapShot(val variable:ChangingSeqValue,val savedValue:IntSequence) extends AbstractVariableSnapShot(variable){
  override protected def doRestore() : Unit = {variable.asInstanceOf[CBLSSeqVar] := savedValue}
}

abstract class ChangingSeqValue(initialValue: Iterable[Int], val maxValue: Int, val maxPivotPerValuePercent: Int, val maxHistorySize:Int)
  extends AbstractVariable with SeqValue{

  override def snapshot : ChangingSeqValueSnapShot = new ChangingSeqValueSnapShot(this,this.value)

  def valueAtSnapShot(s:Snapshot):IntSequence = s(this) match{case s:ChangingSeqValueSnapShot => s.savedValue case _ => throw new Error("cannot find value of " + this + " in snapshot")}

  //This section of code is for maintining the checkpoint stack.
  //stack does not include top checkpoint
  private var checkpointStackNotTop:List[(IntSequence,SeqUpdate,Boolean)] = List.empty
  private var topCheckpointIsActive:Boolean = false
  private var topCheckpointIsActiveDeactivated:Boolean = false
  private var topCheckpoint:IntSequence = null //can be null if no checkpoint
<<<<<<< HEAD
  private var notifiedSinceTopCheckpoint:SeqUpdate = null //what has been done after the current checkpoint (not maintained if checkpoint is not active)

  private def recordNotifiedChangesForCheckpoint(toNotify:SeqUpdate){
    //includes checkpoint declaration, so we have to browse through them when concatenating the sequences
    toNotify match{
      case SeqUpdateLastNotified(value:IntSequence) =>
        //nothing to do :-)
        if(notifiedSinceTopCheckpoint != null)
          require(notifiedSinceTopCheckpoint.newValue quickEquals value, "differing quickEquals on lastNotified: notifiedSinceTopCheckpoint.newValue=" + notifiedSinceTopCheckpoint.newValue   + "(" + notifiedSinceTopCheckpoint.newValue.uniqueID + ") got " + value + "(" + value.uniqueID + ")" + this.getClass.getSimpleName)
      case c@SeqUpdateDefineCheckpoint(prev:SeqUpdate,isActive:Boolean) =>
        //we have to push the current checkpoint, and create a new one
        recordNotifiedChangesForCheckpoint(prev)
        val checkpoint = toNotify.newValue
        if(topCheckpoint != null){
          checkpointStackNotTop = (topCheckpoint,notifiedSinceTopCheckpoint,topCheckpointIsActive) :: checkpointStackNotTop
        }
        topCheckpointIsActive = isActive
        topCheckpointIsActiveDeactivated = false
        topCheckpoint = checkpoint
        notifiedSinceTopCheckpoint = SeqUpdateLastNotified(checkpoint)

      case SeqUpdateInsert(value,pos,prev:SeqUpdate) =>
        recordNotifiedChangesForCheckpoint(prev)
        if(notifiedSinceTopCheckpoint != null) notifiedSinceTopCheckpoint = SeqUpdateInsert(value,pos,notifiedSinceTopCheckpoint,toNotify.newValue)
      case SeqUpdateMove(fromIncluded:Int,toIncluded:Int,after:Int,flip:Boolean,prev:SeqUpdate) =>
        recordNotifiedChangesForCheckpoint(prev)
        if(notifiedSinceTopCheckpoint != null) notifiedSinceTopCheckpoint = SeqUpdateMove(fromIncluded,toIncluded,after,flip,notifiedSinceTopCheckpoint,toNotify.newValue)
      case SeqUpdateRemove(position:Int,prev:SeqUpdate) =>
        recordNotifiedChangesForCheckpoint(prev)
        if(notifiedSinceTopCheckpoint != null) notifiedSinceTopCheckpoint = SeqUpdateRemove(position,notifiedSinceTopCheckpoint,toNotify.newValue)
      case SeqUpdateRollBackToCheckpoint(checkpoint:IntSequence) =>
        if(notifiedSinceTopCheckpoint != null) notifiedSinceTopCheckpoint = SeqUpdateLastNotified(checkpoint)
      case SeqUpdateAssign(value:IntSequence) =>
        if(notifiedSinceTopCheckpoint != null) notifiedSinceTopCheckpoint = SeqUpdateAssign(value)
      case _ => throw new Error("unexpected change?")
    }
  }

  private def popTopCheckpoint(checkpoint:IntSequence){
    assert(toNotify.newValue equals topCheckpoint)
    require(!topCheckpointIsActive || topCheckpointIsActiveDeactivated || (toNotify.newValue quickEquals topCheckpoint))

    checkpointStackNotTop match{
      case top :: tail =>
        checkpointStackNotTop = tail
        topCheckpoint = top._1
        topCheckpointIsActive = top._3
        notifiedSinceTopCheckpoint = if(topCheckpointIsActive) notifiedSinceTopCheckpoint.prepend(top._2) else null
        topCheckpointIsActiveDeactivated = topCheckpointIsActive
      case Nil =>
        //there is no upper checkpoint
        topCheckpoint = null
        notifiedSinceTopCheckpoint = null
        topCheckpointIsActive = false
        topCheckpointIsActiveDeactivated = false
    }
  }

  private def instructionsToRollBackToTopCheckpoint(checkpoint:IntSequence, startingFrom:SeqUpdate):SeqUpdate = {
    require(topCheckpoint!=null)
    require(startingFrom.newValue quickEquals notifiedSinceTopCheckpoint.newValue)
    require(startingFrom.newValue quickEquals notifiedSinceTopCheckpoint.newValue)
    notifiedSinceTopCheckpoint.reverse(checkpoint).prepend(startingFrom)
  }
=======
  private var performedSinceTopCheckpoint:SeqUpdate = null //what has been done on the newValue after the current checkpoint (not maintained if checkpoint is not active)
>>>>>>> d201b829

  //end of the checkpoint stack stuff

  private var mOldValue:IntSequence = IntSequence(initialValue)
  protected[computation] var toNotify:SeqUpdate = SeqUpdateLastNotified(mOldValue)

  override def domain : Domain = 0 to maxValue
  override def max : Int = maxValue
  override def min : Int = 0

  override def value: IntSequence = {
    if (model == null) return mOldValue
    val propagating = model.propagating
    if (definingInvariant == null && !propagating) return toNotify.newValue
    model.propagate(this)
    mOldValue
  }

  def newValue:IntSequence = {
    assert(model.checkExecutingInvariantOK(definingInvariant),"variable [" + this
      + "] queried for latest val by non-controlling invariant")
    toNotify.newValue
  }

  override def toString:String = name + ":=" + (if(model.propagateOnToString) value else toNotify.newValue)

  def toStringNoPropagate: String = name + ":=" + toNotify.newValue.toString()

  private def trimUpdatesCheckpointDefinitionsForbidden(updates:SeqUpdate,maxDepth:Int):SeqUpdate = {
    if(updates.depth < -1 || updates.depth > maxDepth){
      //there is a set, and one or more incremental updates afterwards
      //or simply exceeding the max depth
      SeqUpdateSet(updates.newValue.regularizeToMaxPivot(maxPivotPerValuePercent))
    }else{
      updates
    }
  }
<<<<<<< HEAD

  def trimToLatestCheckpoint(updates:SeqUpdate):SeqUpdate = {
    updates match {
      case SeqUpdateInsert(value : Int, pos : Int, prev : SeqUpdate) =>
        SeqUpdateInsert(value, pos, trimToLatestCheckpoint(prev), updates.newValue)
      case SeqUpdateMove(fromIncluded : Int, toIncluded : Int, after : Int, flip : Boolean, prev : SeqUpdate) =>
        SeqUpdateMove(fromIncluded, toIncluded, after, flip, trimToLatestCheckpoint(prev), updates.newValue)
      case SeqUpdateRemove(position : Int, prev : SeqUpdate) =>
        SeqUpdateRemove(position, trimToLatestCheckpoint(prev), updates.newValue)
      case SeqUpdateDefineCheckpoint(prev : SeqUpdate, isActiveCheckpoint : Boolean) =>
        SeqUpdateDefineCheckpoint(SeqUpdateAssign(updates.newValue), isActiveCheckpoint, maxPivotPerValuePercent,false)
      case SeqUpdateRollBackToCheckpoint(checkpointValue : IntSequence) => updates
      case SeqUpdateAssign(value : IntSequence) => updates
      case SeqUpdateLastNotified(value : IntSequence) => updates
    }
  }

=======
  
>>>>>>> d201b829
  protected def insertAtPosition(value:Int,pos:Int){
    assert(pos <= toNotify.newValue.size)
    assert(pos >= 0)
    toNotify = SeqUpdateInsert(value,pos,toNotify)
<<<<<<< HEAD
    // println(" notify insert " + toNotify)
    trimToNotifyIfNeeded()
=======
    if(performedSinceTopCheckpoint != null)
      performedSinceTopCheckpoint = trimUpdatesCheckpointDefinitionsForbidden(SeqUpdateInsert(value,pos,performedSinceTopCheckpoint,toNotify.newValue),maxHistorySize)
    // println(" notify insert " + toNotify)
>>>>>>> d201b829
    notifyChanged()
  }

  protected def insertAtPosition(value:Int,pos:Int,seqAfter:IntSequence){
    assert(pos <= toNotify.newValue.size)
    assert(pos >= 0)
    toNotify = SeqUpdateInsert(value,pos,toNotify,seqAfter)
    if(performedSinceTopCheckpoint != null)
      performedSinceTopCheckpoint = trimUpdatesCheckpointDefinitionsForbidden(SeqUpdateInsert(value,pos,performedSinceTopCheckpoint,seqAfter),maxHistorySize)
    // println(" notify insert " + toNotify)
    notifyChanged()
  }

  protected def remove(position:Int){
    require(toNotify.newValue.size > position && position >=0,
      "removing at position " + position + " size is " + newValue.size)
    toNotify = SeqUpdateRemove(position, toNotify)
    if(performedSinceTopCheckpoint != null)
      performedSinceTopCheckpoint = trimUpdatesCheckpointDefinitionsForbidden(SeqUpdateRemove(position, performedSinceTopCheckpoint, toNotify.newValue),maxHistorySize)
    //println(" notify remove " + toNotify)
    notifyChanged()
  }

  protected def remove(position:Int,seqAfter:IntSequence){
    require(toNotify.newValue.size > position && position >=0, "removing at position " + position + " size is " + newValue.size)
    toNotify = SeqUpdateRemove(position,toNotify,seqAfter)
    if(performedSinceTopCheckpoint != null)
      performedSinceTopCheckpoint = trimUpdatesCheckpointDefinitionsForbidden(SeqUpdateRemove(position,performedSinceTopCheckpoint,seqAfter),maxHistorySize)
    //println(" notify remove " + toNotify)
    notifyChanged()
  }

  protected def flip(fromIncludedPosition:Int,toIncludedPosition:Int){
    move(fromIncludedPosition,toIncludedPosition,fromIncludedPosition-1,true)
  }

  //-1 for first position
  protected def move(fromIncludedPosition:Int,toIncludedPosition:Int,afterPosition:Int,flip:Boolean){

    require(toNotify.newValue.size > toIncludedPosition)
    require(toNotify.newValue.size > afterPosition)
    require(0 <= fromIncludedPosition)
    require(-1<=afterPosition)
<<<<<<< HEAD
    require(fromIncludedPosition <= toIncludedPosition, "fromIncludedPosition=" + fromIncludedPosition + "should <= toIncludedPosition=" + toIncludedPosition)
    toNotify  = SeqUpdateMove(fromIncludedPosition,toIncludedPosition,afterPosition,flip,toNotify)
=======
    require(fromIncludedPosition <= toIncludedPosition)
    toNotify = SeqUpdateMove(fromIncludedPosition,toIncludedPosition,afterPosition,flip,toNotify)
    if(performedSinceTopCheckpoint != null)
      performedSinceTopCheckpoint = trimUpdatesCheckpointDefinitionsForbidden(SeqUpdateMove(fromIncludedPosition,toIncludedPosition,afterPosition,flip,performedSinceTopCheckpoint,toNotify.newValue),maxHistorySize)
>>>>>>> d201b829
    //println("notified move " + toNotify)
    notifyChanged()
  }

  //-1 for first position
  protected def move(fromIncludedPosition:Int,toIncludedPosition:Int,afterPosition:Int,flip:Boolean,seqAfter:IntSequence){

    require(toNotify.newValue.size > fromIncludedPosition)
    require(toNotify.newValue.size > toIncludedPosition)
    require(toNotify.newValue.size > afterPosition)
    require(0 <= fromIncludedPosition)
    require(0<=toIncludedPosition)
    require(-1<=afterPosition)
    require(fromIncludedPosition <= toIncludedPosition)
    toNotify = SeqUpdateMove(fromIncludedPosition,toIncludedPosition,afterPosition,flip,toNotify,seqAfter)
    if(performedSinceTopCheckpoint != null)
      performedSinceTopCheckpoint = trimUpdatesCheckpointDefinitionsForbidden(SeqUpdateMove(fromIncludedPosition,toIncludedPosition,afterPosition,flip,performedSinceTopCheckpoint,seqAfter),maxHistorySize)
    //println("notified move " + toNotify)

    notifyChanged()
  }

  protected def swapSegments(firstSegmentStartPosition:Int,
                             firstSegmentEndPosition:Int,
                             flipFirstSegment:Boolean,
                             secondSegmentStartPosition:Int,
                             secondSegmentEndPosition:Int,
                             flipSecondSegment:Boolean){

    require(firstSegmentStartPosition <= firstSegmentEndPosition)
    require(secondSegmentStartPosition <= secondSegmentEndPosition)

    if(firstSegmentEndPosition < secondSegmentStartPosition){
      //do it

      //move lowest segment upward just before the second one (so that its indices do not change)
      move(firstSegmentStartPosition,firstSegmentEndPosition,secondSegmentStartPosition-1,flipFirstSegment)

      //them bring the upward one lower
      move(secondSegmentStartPosition,secondSegmentEndPosition,firstSegmentStartPosition-1,flipSecondSegment)

    }else{
      require(secondSegmentEndPosition < firstSegmentStartPosition)
      //swap them
      swapSegments(
        secondSegmentStartPosition, secondSegmentEndPosition, flipSecondSegment,
        firstSegmentStartPosition, firstSegmentEndPosition, flipFirstSegment)
    }
  }



  protected [computation] def setValue(seq:IntSequence){
    // println("setValue:" + seq)
<<<<<<< HEAD
    //since we will override and lose the content of the toNotify, we have to ensure that there is no checkpoint delcared in this before
    pushCheckPoints(toNotify,false)
    toNotify = SeqUpdateAssign(seq)
    trimToNotifyIfNeeded()
    notifyChanged()
  }

  //returns the update since the last defined checkpoint
  private def pushCheckPoints(updates:SeqUpdate,outputNeeded:Boolean):SeqUpdate = {
    updates match{
      case x@SeqUpdateInsert(value:Int,pos:Int,prev:SeqUpdate) =>
        if(outputNeeded) SeqUpdateInsert(value,pos,pushCheckPoints(prev,true),x.newValue)
        else pushCheckPoints(prev,false)
      case x@SeqUpdateMove(fromIncluded:Int,toIncluded:Int,after:Int,flip:Boolean,prev:SeqUpdate) =>
        if(outputNeeded) SeqUpdateMove(fromIncluded,toIncluded,after,flip,pushCheckPoints(prev,true),x.newValue)
        else pushCheckPoints(prev,false)
      case x@SeqUpdateRemove(position:Int,prev:SeqUpdate) =>
        if(outputNeeded) SeqUpdateRemove(position,pushCheckPoints(prev,true),x.newValue)
        else pushCheckPoints(prev,false)
      case SeqUpdateAssign(value:IntSequence) =>
        updates
      case SeqUpdateLastNotified(value:IntSequence) =>
        updates
      case x@SeqUpdateDefineCheckpoint(prev:SeqUpdate,isActiveCheckpoint:Boolean) =>
        //We have to push a checkpoint here!
        val updatesSincePrevCheckpoint = pushCheckPoints(prev,true)

        recordNotifiedChangesForCheckpoint(updatesSincePrevCheckpoint)
        recordNotifiedChangesForCheckpoint(
          SeqUpdateDefineCheckpoint(
            SeqUpdateLastNotified(updatesSincePrevCheckpoint.newValue),
            isActiveCheckpoint,
            maxPivotPerValuePercent,
            false))

        require(updates.newValue quickEquals updatesSincePrevCheckpoint.newValue)
        SeqUpdateLastNotified(updates.newValue)
      case SeqUpdateRollBackToCheckpoint(checkpointValue:IntSequence) =>
        //must be the top checkpoint of the stack!
        require(checkpointValue quickEquals topCheckpoint)
        SeqUpdateLastNotified(checkpointValue)
    }
  }

=======
    toNotify = SeqUpdateSet(seq)
    if(performedSinceTopCheckpoint != null)
      performedSinceTopCheckpoint = SeqUpdateSet(seq)
    notifyChanged()
  }

>>>>>>> d201b829
  protected def defineCurrentValueAsCheckpoint(checkPointIsActive:Boolean):IntSequence = {
    //println("notify define checkpoint " + this.toNotify.newValue)

    val toNotifyWithLatestCheckpointRemovedInCase = if(topCheckpoint != null) {
      removeLatestCheckpointDeclaration(toNotify, topCheckpoint) match{
        case s:SimplificationPerformed => s.cleaned
        case NoSimplificationPerformed => toNotify
      }
    }else toNotify

    toNotify = SeqUpdateDefineCheckpoint(trimUpdatesCheckpointDefinitionsForbidden(toNotifyWithLatestCheckpointRemovedInCase,maxHistorySize),checkPointIsActive,maxPivotPerValuePercent,doRegularize = true)


    if(topCheckpoint != null){
      checkpointStackNotTop = (topCheckpoint,performedSinceTopCheckpoint,topCheckpointIsActive) :: checkpointStackNotTop
    }
    topCheckpointIsActive = checkPointIsActive
    topCheckpointIsActiveDeactivated = false
    topCheckpoint = toNotify.newValue
    performedSinceTopCheckpoint = SeqUpdateLastNotified(topCheckpoint)

    notifyChanged()
    toNotify.newValue
  }

  protected def rollbackToCurrentCheckpoint(checkpoint:IntSequence) = {
    //check that the checkpoint is declared in the toNotify, actually.

    //println("notified of rollBack toNotify before:" + toNotify + " currentCheckpoint:" + topCheckpoint + " notifiedSinceTopCheckpoint:" + notifiedSinceTopCheckpoint)

    require(checkpoint quickEquals topCheckpoint)

    popToNotifyUntilCheckpointDeclaration(toNotify,checkpoint,removeDeclaration = false) match{
      case CheckpointDeclarationReachedAndRemoved(newToNotify:SeqUpdate) =>
        //we could wipe out this checkpoint from history
        throw new Error("unexpected result")
      case CheckpointDeclarationNotRemovedAndSequencePoppedToDeclare(newToNotify:SeqUpdate) =>
        //checkpoint value could be found in toNotify, so we don't have to do anything
        require(newToNotify.newValue quickEquals checkpoint,newToNotify.newValue + "not quickEquals " + checkpoint)
        toNotify = newToNotify
        toNotify match{
          case u:SeqUpdateLastNotified => ;
          case _ => notifyChanged()
        }
      case NoSimplificationPerformed =>
        //checkpoint value could not be found in sequence, we have to add rollBack instructions

        if(topCheckpointIsActive) {
          //we must do it incrementally, or through rollBack update
          if (topCheckpointIsActiveDeactivated) {

            //it has been deactivated, so it must be performed by inverting the instructions "performedSinceCheckpoint, and appending them to the toNotify
            toNotify = performedSinceTopCheckpoint.reverse(checkpoint,toNotify)

            require(toNotify.newValue quickEquals checkpoint, "erroneous rollback instructions") //TODO remove this!
          } else {
            //we specify a roll back and give the instructions that must be undone, just in case.

            val stillToNotify = toNotify
            val performedSinceCheckpointAndToReverse = performedSinceTopCheckpoint

            require(performedSinceCheckpointAndToReverse.reverse(topCheckpoint,stillToNotify).newValue equals checkpoint)

            toNotify = SeqUpdateRollBackToCheckpoint(checkpoint,() => {
              performedSinceCheckpointAndToReverse.reverse(checkpoint,stillToNotify)
            })
          }
        }else{
          //Asking for rollback on an inactive checkpoint, we go for a set...
          toNotify = SeqUpdateAssign(checkpoint)
        }
        notifyChanged()
    }

    //in all case, we are at the checkpoint, so set it to LastNotified if active
    if(performedSinceTopCheckpoint != null)
      performedSinceTopCheckpoint = SeqUpdateLastNotified(topCheckpoint)

    require(toNotify.newValue quickEquals checkpoint,toNotify.newValue + "not quickEquals " + checkpoint)
    //println("notified of rollBack toNotify after:" + toNotify + " currentCheckpoint:" + topCheckpoint + " notifiedSinceTopCheckpoint:" + notifiedSinceTopCheckpoint)
  }


  /**
   * @param updates
   * @return CleaningResult according to the performed cleaning
   */
  private def removeLatestCheckpointDeclaration(updates:SeqUpdate,searchedCheckpoint:IntSequence):CleaningResult = {
    updates match{
      case SeqUpdateInsert(value:Int,pos:Int,prev:SeqUpdate) =>
        removeLatestCheckpointDeclaration(prev,searchedCheckpoint) match{
          case NoSimplificationPerformed => NoSimplificationPerformed
          case x:SimplificationPerformed =>
            new SimplificationPerformed(SeqUpdateInsert(value:Int,pos:Int,prev=x.cleaned,updates.newValue))
        }

      case SeqUpdateMove(fromIncluded:Int,toIncluded:Int,after:Int,flip:Boolean,prev:SeqUpdate) =>
        removeLatestCheckpointDeclaration(prev,searchedCheckpoint) match{
          case NoSimplificationPerformed => NoSimplificationPerformed
          case x:SimplificationPerformed =>
            new SimplificationPerformed(
              SeqUpdateMove(fromIncluded:Int,toIncluded:Int,
                after:Int,flip:Boolean,prev=x.cleaned,updates.newValue))
        }

      case SeqUpdateRemove(position:Int,prev:SeqUpdate) =>
        removeLatestCheckpointDeclaration(prev,searchedCheckpoint) match{
          case NoSimplificationPerformed => NoSimplificationPerformed
          case x:SimplificationPerformed =>
            new SimplificationPerformed(SeqUpdateRemove(position:Int,prev=x.cleaned,updates.newValue))
        }

      case SeqUpdateSet(value:IntSequence) => NoSimplificationPerformed

      case SeqUpdateLastNotified(value:IntSequence) =>
        //check for equality
        NoSimplificationPerformed

      case SeqUpdateDefineCheckpoint(prev:SeqUpdate,isActive:Boolean) =>
        //here
        require(updates.newValue quickEquals searchedCheckpoint, "require fail on quick equals: " + updates.newValue + "should== " + searchedCheckpoint)
        new SimplificationPerformed(prev)
      case SeqUpdateRollBackToCheckpoint(checkpointValue:IntSequence) =>
        NoSimplificationPerformed
    }
  }


  abstract class CleaningResult
  class SimplificationPerformed(val cleaned:SeqUpdate)extends CleaningResult
  case class CheckpointDeclarationReachedAndRemoved(newToNotify:SeqUpdate) extends SimplificationPerformed(newToNotify)
  case class CheckpointDeclarationNotRemovedAndSequencePoppedToDeclare(newToNotify:SeqUpdate) extends SimplificationPerformed(newToNotify)
  case object NoSimplificationPerformed extends CleaningResult

  /**
   * @param updates
   * @return CleaningResult according to the performed cleaning
   */
  private def popToNotifyUntilCheckpointDeclaration(updates:SeqUpdate,searchedCheckpoint:IntSequence,removeDeclaration:Boolean):CleaningResult = {
    updates match{
      case SeqUpdateInsert(value:Int,pos:Int,prev:SeqUpdate) =>
        popToNotifyUntilCheckpointDeclaration(prev,searchedCheckpoint,removeDeclaration) match{
          case NoSimplificationPerformed => NoSimplificationPerformed
          case x => x
        }

      case SeqUpdateMove(fromIncluded:Int,toIncluded:Int,after:Int,flip:Boolean,prev:SeqUpdate) =>
        popToNotifyUntilCheckpointDeclaration(prev,searchedCheckpoint,removeDeclaration) match{
          case NoSimplificationPerformed => NoSimplificationPerformed
          case x => x
        }

      case SeqUpdateRemove(position:Int,prev:SeqUpdate) =>
        popToNotifyUntilCheckpointDeclaration(prev,searchedCheckpoint,removeDeclaration) match{
          case NoSimplificationPerformed => NoSimplificationPerformed
          case x => x
        }

<<<<<<< HEAD
      case SeqUpdateAssign(value:IntSequence) =>
        if(value quickEquals checkpoint) CheckpointDeclarationNotRemovedAndSequenceSimplified(updates)
=======
      case SeqUpdateSet(value:IntSequence) =>
        if(value quickEquals searchedCheckpoint) CheckpointDeclarationNotRemovedAndSequencePoppedToDeclare(updates)
>>>>>>> d201b829
        else NoSimplificationPerformed

      case SeqUpdateLastNotified(value:IntSequence) =>
        //check for equality
        if(value quickEquals searchedCheckpoint) CheckpointDeclarationNotRemovedAndSequencePoppedToDeclare(updates)
        else NoSimplificationPerformed

      case SeqUpdateDefineCheckpoint(prev:SeqUpdate,isActive:Boolean) =>
        //here
        require(updates.newValue quickEquals searchedCheckpoint, "require fail on quick equals: " + updates.newValue + "should== " + searchedCheckpoint)
        if(removeDeclaration) {
          CheckpointDeclarationReachedAndRemoved(prev)
        }else{
          CheckpointDeclarationNotRemovedAndSequencePoppedToDeclare(updates)
        }
      case SeqUpdateRollBackToCheckpoint(checkpointValue:IntSequence) =>
        NoSimplificationPerformed
    }
  }

  protected def releaseCurrentCheckpointAtCheckpoint(){
    // println("drop checkpoint")
    val checkpoint = toNotify.newValue
<<<<<<< HEAD
    notifiedSinceTopCheckpoint = SeqUpdateLastNotified(checkpoint)

    popToNotifyUntilCheckpointDeclarationAtCheckpoint(toNotify,toNotify.newValue,true) match{
=======
    assert(toNotify.newValue equals topCheckpoint)

    //the checkpoint might not have been communicated yet, so we look for newValue, since we are at the checkpoint.
    popToNotifyUntilCheckpointDeclaration(toNotify,toNotify.newValue,true) match{
>>>>>>> d201b829
      case CheckpointDeclarationReachedAndRemoved(newToNotify:SeqUpdate) =>
        //we could wipe out this checkpoint from history
        toNotify = newToNotify
      case CheckpointDeclarationNotRemovedAndSequencePoppedToDeclare(newToNotify:SeqUpdate) =>
        //checkpoint could not be removed, but a part of history could be simplified
        toNotify = newToNotify
      case NoSimplificationPerformed =>
    }

    //in all cases, we must pop the checkpoint from the checkpoint stack since it is working on the NewValues
    checkpointStackNotTop match{
      case top :: tail =>
        checkpointStackNotTop = tail
        topCheckpoint = top._1
        topCheckpointIsActive = top._3
        performedSinceTopCheckpoint = if(topCheckpointIsActive) top._2 else null
        topCheckpointIsActiveDeactivated = topCheckpointIsActive
      case Nil =>
        //there is no upper checkpoint
        topCheckpoint = null
        performedSinceTopCheckpoint = null
        topCheckpointIsActive = false
        topCheckpointIsActiveDeactivated = false
    }
  }

  final protected def performSeqPropagation() = {
    privatePerformSeqPropagation(false)
  }

  //returns the new value
  protected[computation] def privatePerformSeqPropagation(stableCheckpoint:Boolean): IntSequence = {
    val dynListElements = getDynamicallyListeningElements
    val headPhantom = dynListElements.headPhantom
    var currentElement = headPhantom.next

    if(stableCheckpoint || !topCheckpointIsActive) toNotify = toNotify.regularize(maxPivotPerValuePercent)

    while (currentElement != headPhantom) {
      val e = currentElement.elem
      currentElement = currentElement.next
      val inv : SeqNotificationTarget = e._1.asInstanceOf[SeqNotificationTarget]
      assert({
        this.model.NotifiedInvariant = inv.asInstanceOf[Invariant]; true
      })
      inv.notifySeqChanges(this, e._2, toNotify)
      assert({
        this.model.NotifiedInvariant = null; true
      })
    }

    val theNewValue = toNotify.newValue
    val start = SeqUpdateLastNotified(theNewValue)
    mOldValue = theNewValue
    toNotify = start

    theNewValue
  }

  protected def :=(seq:IntSequence){
    setValue(seq)
    notifyChanged()
  }
}

/** this is a special case of invariant that has a single output variable, that is a Seq
  * @author renaud.delandtsheer@cetic.be
  */
abstract class SeqInvariant(initialValue:IntSequence, maxValue:Int = Int.MaxValue, maxPivotPerValuePercent:Int = 10, maxHistorySize:Int = 10)
  extends ChangingSeqValue(initialValue, maxValue:Int, maxPivotPerValuePercent, maxHistorySize)
  with Invariant{

  override def definingInvariant: Invariant = this
  override def isControlledVariable:Boolean = true
  override def isDecisionVariable:Boolean = false

  override def model = propagationStructure.asInstanceOf[Store]

  override def hasModel:Boolean = schedulingHandler != null

  private var customName:String = null
  /**use this if you want to give a particular name to this concept, to be used in toString*/
  def setName(n:String):SeqInvariant = {
    customName = n
    this
  }

  override final def name: String = if(customName == null) this.getClass.getSimpleName else customName

  override final def performPropagation(){
    performInvariantPropagation()
    performSeqPropagation()
  }

  override def getDotNode:String = throw new Error("not implemented")
}

object IdentitySeq{
  def apply(fromValue:SeqValue,toValue:CBLSSeqVar){
    fromValue match{
      case c:CBLSSeqConst => toValue := c.value
      case c:ChangingSeqValue => new IdentitySeq(c,toValue)
    }
  }
}

class IdentitySeq(fromValue:ChangingSeqValue, toValue:CBLSSeqVar)
  extends Invariant
  with SeqNotificationTarget{

  registerStaticAndDynamicDependency(fromValue)
  toValue.setDefiningInvariant(this)
  finishInitialization()

  toValue := fromValue.value

  override def notifySeqChanges(v: ChangingSeqValue, d: Int, changes: SeqUpdate) {
    assert(v == fromValue)
    digestChanges(changes)
    //println("IdentitySeq notified " + changes)
  }

  private var currentCheckpoint:IntSequence = null

  def digestChanges(changes:SeqUpdate){
    changes match{
      case SeqUpdateInsert(value:Int,pos:Int,prev:SeqUpdate) =>
        digestChanges(prev)
        toValue.insertAtPosition(value,pos,changes.newValue)
      case SeqUpdateMove(fromIncluded:Int,toIncluded:Int,after:Int,flip:Boolean,prev:SeqUpdate) =>
        digestChanges(prev)
        toValue.move(fromIncluded,toIncluded,after,flip,changes.newValue)
      case SeqUpdateRemove(position:Int,prev:SeqUpdate) =>
        digestChanges(prev)
        toValue.remove(position,changes.newValue)
      case SeqUpdateAssign(s) =>
        toValue.setValue(s)
      case SeqUpdateLastNotified(value:IntSequence) =>
        //nothing to do here
        assert(value equals toValue.newValue)
      case SeqUpdateRollBackToCheckpoint(value:IntSequence) =>
        toValue.rollbackToCurrentCheckpoint(currentCheckpoint)
      case SeqUpdateDefineCheckpoint(prev:SeqUpdate,activeCheckpoint:Boolean) =>
        digestChanges(prev)
        currentCheckpoint = toValue.defineCurrentValueAsCheckpoint(activeCheckpoint)
    }
  }

  override def checkInternals(c:Checker){
    c.check(toValue.value equals fromValue.value, Some("IdentitySeq: toValue.value=" +toValue.value + " should equal fromValue.value=" + fromValue.value))
  }
}

//TODO: an identitySeq that wipes out subcheckpoints, and only keeps the top one, and performs complete incremental roll back at each move.<|MERGE_RESOLUTION|>--- conflicted
+++ resolved
@@ -267,13 +267,9 @@
 
 case class SeqUpdateLastNotified(value:IntSequence) extends SeqUpdate(value){
   override protected[computation] def reverse(target : IntSequence, newPrev:SeqUpdate) : SeqUpdate = {
-<<<<<<< HEAD
+    require(target quickEquals this.newValue,"not proper reverse target on " + this + " target:" + target)
     if (target quickEquals this.newValue) newPrev
     else SeqUpdateAssign (target)
-=======
-    require(target quickEquals this.newValue,"not proper reverse target on " + this + " target:" + target)
-    newPrev
->>>>>>> d201b829
   }
 
   override protected[computation] def regularize(maxPivot:Int) : SeqUpdate = SeqUpdateLastNotified(value.regularizeToMaxPivot(maxPivot))
@@ -476,74 +472,7 @@
   private var topCheckpointIsActive:Boolean = false
   private var topCheckpointIsActiveDeactivated:Boolean = false
   private var topCheckpoint:IntSequence = null //can be null if no checkpoint
-<<<<<<< HEAD
-  private var notifiedSinceTopCheckpoint:SeqUpdate = null //what has been done after the current checkpoint (not maintained if checkpoint is not active)
-
-  private def recordNotifiedChangesForCheckpoint(toNotify:SeqUpdate){
-    //includes checkpoint declaration, so we have to browse through them when concatenating the sequences
-    toNotify match{
-      case SeqUpdateLastNotified(value:IntSequence) =>
-        //nothing to do :-)
-        if(notifiedSinceTopCheckpoint != null)
-          require(notifiedSinceTopCheckpoint.newValue quickEquals value, "differing quickEquals on lastNotified: notifiedSinceTopCheckpoint.newValue=" + notifiedSinceTopCheckpoint.newValue   + "(" + notifiedSinceTopCheckpoint.newValue.uniqueID + ") got " + value + "(" + value.uniqueID + ")" + this.getClass.getSimpleName)
-      case c@SeqUpdateDefineCheckpoint(prev:SeqUpdate,isActive:Boolean) =>
-        //we have to push the current checkpoint, and create a new one
-        recordNotifiedChangesForCheckpoint(prev)
-        val checkpoint = toNotify.newValue
-        if(topCheckpoint != null){
-          checkpointStackNotTop = (topCheckpoint,notifiedSinceTopCheckpoint,topCheckpointIsActive) :: checkpointStackNotTop
-        }
-        topCheckpointIsActive = isActive
-        topCheckpointIsActiveDeactivated = false
-        topCheckpoint = checkpoint
-        notifiedSinceTopCheckpoint = SeqUpdateLastNotified(checkpoint)
-
-      case SeqUpdateInsert(value,pos,prev:SeqUpdate) =>
-        recordNotifiedChangesForCheckpoint(prev)
-        if(notifiedSinceTopCheckpoint != null) notifiedSinceTopCheckpoint = SeqUpdateInsert(value,pos,notifiedSinceTopCheckpoint,toNotify.newValue)
-      case SeqUpdateMove(fromIncluded:Int,toIncluded:Int,after:Int,flip:Boolean,prev:SeqUpdate) =>
-        recordNotifiedChangesForCheckpoint(prev)
-        if(notifiedSinceTopCheckpoint != null) notifiedSinceTopCheckpoint = SeqUpdateMove(fromIncluded,toIncluded,after,flip,notifiedSinceTopCheckpoint,toNotify.newValue)
-      case SeqUpdateRemove(position:Int,prev:SeqUpdate) =>
-        recordNotifiedChangesForCheckpoint(prev)
-        if(notifiedSinceTopCheckpoint != null) notifiedSinceTopCheckpoint = SeqUpdateRemove(position,notifiedSinceTopCheckpoint,toNotify.newValue)
-      case SeqUpdateRollBackToCheckpoint(checkpoint:IntSequence) =>
-        if(notifiedSinceTopCheckpoint != null) notifiedSinceTopCheckpoint = SeqUpdateLastNotified(checkpoint)
-      case SeqUpdateAssign(value:IntSequence) =>
-        if(notifiedSinceTopCheckpoint != null) notifiedSinceTopCheckpoint = SeqUpdateAssign(value)
-      case _ => throw new Error("unexpected change?")
-    }
-  }
-
-  private def popTopCheckpoint(checkpoint:IntSequence){
-    assert(toNotify.newValue equals topCheckpoint)
-    require(!topCheckpointIsActive || topCheckpointIsActiveDeactivated || (toNotify.newValue quickEquals topCheckpoint))
-
-    checkpointStackNotTop match{
-      case top :: tail =>
-        checkpointStackNotTop = tail
-        topCheckpoint = top._1
-        topCheckpointIsActive = top._3
-        notifiedSinceTopCheckpoint = if(topCheckpointIsActive) notifiedSinceTopCheckpoint.prepend(top._2) else null
-        topCheckpointIsActiveDeactivated = topCheckpointIsActive
-      case Nil =>
-        //there is no upper checkpoint
-        topCheckpoint = null
-        notifiedSinceTopCheckpoint = null
-        topCheckpointIsActive = false
-        topCheckpointIsActiveDeactivated = false
-    }
-  }
-
-  private def instructionsToRollBackToTopCheckpoint(checkpoint:IntSequence, startingFrom:SeqUpdate):SeqUpdate = {
-    require(topCheckpoint!=null)
-    require(startingFrom.newValue quickEquals notifiedSinceTopCheckpoint.newValue)
-    require(startingFrom.newValue quickEquals notifiedSinceTopCheckpoint.newValue)
-    notifiedSinceTopCheckpoint.reverse(checkpoint).prepend(startingFrom)
-  }
-=======
   private var performedSinceTopCheckpoint:SeqUpdate = null //what has been done on the newValue after the current checkpoint (not maintained if checkpoint is not active)
->>>>>>> d201b829
 
   //end of the checkpoint stack stuff
 
@@ -576,44 +505,19 @@
     if(updates.depth < -1 || updates.depth > maxDepth){
       //there is a set, and one or more incremental updates afterwards
       //or simply exceeding the max depth
-      SeqUpdateSet(updates.newValue.regularizeToMaxPivot(maxPivotPerValuePercent))
+      SeqUpdateAssign(updates.newValue.regularizeToMaxPivot(maxPivotPerValuePercent))
     }else{
       updates
     }
   }
-<<<<<<< HEAD
-
-  def trimToLatestCheckpoint(updates:SeqUpdate):SeqUpdate = {
-    updates match {
-      case SeqUpdateInsert(value : Int, pos : Int, prev : SeqUpdate) =>
-        SeqUpdateInsert(value, pos, trimToLatestCheckpoint(prev), updates.newValue)
-      case SeqUpdateMove(fromIncluded : Int, toIncluded : Int, after : Int, flip : Boolean, prev : SeqUpdate) =>
-        SeqUpdateMove(fromIncluded, toIncluded, after, flip, trimToLatestCheckpoint(prev), updates.newValue)
-      case SeqUpdateRemove(position : Int, prev : SeqUpdate) =>
-        SeqUpdateRemove(position, trimToLatestCheckpoint(prev), updates.newValue)
-      case SeqUpdateDefineCheckpoint(prev : SeqUpdate, isActiveCheckpoint : Boolean) =>
-        SeqUpdateDefineCheckpoint(SeqUpdateAssign(updates.newValue), isActiveCheckpoint, maxPivotPerValuePercent,false)
-      case SeqUpdateRollBackToCheckpoint(checkpointValue : IntSequence) => updates
-      case SeqUpdateAssign(value : IntSequence) => updates
-      case SeqUpdateLastNotified(value : IntSequence) => updates
-    }
-  }
-
-=======
   
->>>>>>> d201b829
   protected def insertAtPosition(value:Int,pos:Int){
     assert(pos <= toNotify.newValue.size)
     assert(pos >= 0)
     toNotify = SeqUpdateInsert(value,pos,toNotify)
-<<<<<<< HEAD
-    // println(" notify insert " + toNotify)
-    trimToNotifyIfNeeded()
-=======
     if(performedSinceTopCheckpoint != null)
       performedSinceTopCheckpoint = trimUpdatesCheckpointDefinitionsForbidden(SeqUpdateInsert(value,pos,performedSinceTopCheckpoint,toNotify.newValue),maxHistorySize)
     // println(" notify insert " + toNotify)
->>>>>>> d201b829
     notifyChanged()
   }
 
@@ -657,15 +561,10 @@
     require(toNotify.newValue.size > afterPosition)
     require(0 <= fromIncludedPosition)
     require(-1<=afterPosition)
-<<<<<<< HEAD
     require(fromIncludedPosition <= toIncludedPosition, "fromIncludedPosition=" + fromIncludedPosition + "should <= toIncludedPosition=" + toIncludedPosition)
-    toNotify  = SeqUpdateMove(fromIncludedPosition,toIncludedPosition,afterPosition,flip,toNotify)
-=======
-    require(fromIncludedPosition <= toIncludedPosition)
     toNotify = SeqUpdateMove(fromIncludedPosition,toIncludedPosition,afterPosition,flip,toNotify)
     if(performedSinceTopCheckpoint != null)
       performedSinceTopCheckpoint = trimUpdatesCheckpointDefinitionsForbidden(SeqUpdateMove(fromIncludedPosition,toIncludedPosition,afterPosition,flip,performedSinceTopCheckpoint,toNotify.newValue),maxHistorySize)
->>>>>>> d201b829
     //println("notified move " + toNotify)
     notifyChanged()
   }
@@ -720,59 +619,12 @@
 
   protected [computation] def setValue(seq:IntSequence){
     // println("setValue:" + seq)
-<<<<<<< HEAD
-    //since we will override and lose the content of the toNotify, we have to ensure that there is no checkpoint delcared in this before
-    pushCheckPoints(toNotify,false)
     toNotify = SeqUpdateAssign(seq)
-    trimToNotifyIfNeeded()
+    if(performedSinceTopCheckpoint != null)
+      performedSinceTopCheckpoint = SeqUpdateAssign(seq)
     notifyChanged()
   }
 
-  //returns the update since the last defined checkpoint
-  private def pushCheckPoints(updates:SeqUpdate,outputNeeded:Boolean):SeqUpdate = {
-    updates match{
-      case x@SeqUpdateInsert(value:Int,pos:Int,prev:SeqUpdate) =>
-        if(outputNeeded) SeqUpdateInsert(value,pos,pushCheckPoints(prev,true),x.newValue)
-        else pushCheckPoints(prev,false)
-      case x@SeqUpdateMove(fromIncluded:Int,toIncluded:Int,after:Int,flip:Boolean,prev:SeqUpdate) =>
-        if(outputNeeded) SeqUpdateMove(fromIncluded,toIncluded,after,flip,pushCheckPoints(prev,true),x.newValue)
-        else pushCheckPoints(prev,false)
-      case x@SeqUpdateRemove(position:Int,prev:SeqUpdate) =>
-        if(outputNeeded) SeqUpdateRemove(position,pushCheckPoints(prev,true),x.newValue)
-        else pushCheckPoints(prev,false)
-      case SeqUpdateAssign(value:IntSequence) =>
-        updates
-      case SeqUpdateLastNotified(value:IntSequence) =>
-        updates
-      case x@SeqUpdateDefineCheckpoint(prev:SeqUpdate,isActiveCheckpoint:Boolean) =>
-        //We have to push a checkpoint here!
-        val updatesSincePrevCheckpoint = pushCheckPoints(prev,true)
-
-        recordNotifiedChangesForCheckpoint(updatesSincePrevCheckpoint)
-        recordNotifiedChangesForCheckpoint(
-          SeqUpdateDefineCheckpoint(
-            SeqUpdateLastNotified(updatesSincePrevCheckpoint.newValue),
-            isActiveCheckpoint,
-            maxPivotPerValuePercent,
-            false))
-
-        require(updates.newValue quickEquals updatesSincePrevCheckpoint.newValue)
-        SeqUpdateLastNotified(updates.newValue)
-      case SeqUpdateRollBackToCheckpoint(checkpointValue:IntSequence) =>
-        //must be the top checkpoint of the stack!
-        require(checkpointValue quickEquals topCheckpoint)
-        SeqUpdateLastNotified(checkpointValue)
-    }
-  }
-
-=======
-    toNotify = SeqUpdateSet(seq)
-    if(performedSinceTopCheckpoint != null)
-      performedSinceTopCheckpoint = SeqUpdateSet(seq)
-    notifyChanged()
-  }
-
->>>>>>> d201b829
   protected def defineCurrentValueAsCheckpoint(checkPointIsActive:Boolean):IntSequence = {
     //println("notify define checkpoint " + this.toNotify.newValue)
 
@@ -885,7 +737,7 @@
             new SimplificationPerformed(SeqUpdateRemove(position:Int,prev=x.cleaned,updates.newValue))
         }
 
-      case SeqUpdateSet(value:IntSequence) => NoSimplificationPerformed
+      case SeqUpdateAssign(value:IntSequence) => NoSimplificationPerformed
 
       case SeqUpdateLastNotified(value:IntSequence) =>
         //check for equality
@@ -931,13 +783,8 @@
           case x => x
         }
 
-<<<<<<< HEAD
       case SeqUpdateAssign(value:IntSequence) =>
-        if(value quickEquals checkpoint) CheckpointDeclarationNotRemovedAndSequenceSimplified(updates)
-=======
-      case SeqUpdateSet(value:IntSequence) =>
         if(value quickEquals searchedCheckpoint) CheckpointDeclarationNotRemovedAndSequencePoppedToDeclare(updates)
->>>>>>> d201b829
         else NoSimplificationPerformed
 
       case SeqUpdateLastNotified(value:IntSequence) =>
@@ -961,16 +808,9 @@
   protected def releaseCurrentCheckpointAtCheckpoint(){
     // println("drop checkpoint")
     val checkpoint = toNotify.newValue
-<<<<<<< HEAD
-    notifiedSinceTopCheckpoint = SeqUpdateLastNotified(checkpoint)
-
-    popToNotifyUntilCheckpointDeclarationAtCheckpoint(toNotify,toNotify.newValue,true) match{
-=======
-    assert(toNotify.newValue equals topCheckpoint)
 
     //the checkpoint might not have been communicated yet, so we look for newValue, since we are at the checkpoint.
     popToNotifyUntilCheckpointDeclaration(toNotify,toNotify.newValue,true) match{
->>>>>>> d201b829
       case CheckpointDeclarationReachedAndRemoved(newToNotify:SeqUpdate) =>
         //we could wipe out this checkpoint from history
         toNotify = newToNotify
