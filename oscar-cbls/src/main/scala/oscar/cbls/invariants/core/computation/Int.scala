--- conflicted
+++ resolved
@@ -1,357 +1,347 @@
-/*******************************************************************************
-  * OscaR is free software: you can redistribute it and/or modify
-  * it under the terms of the GNU Lesser General Public License as published by
-  * the Free Software Foundation, either version 2.1 of the License, or
-  * (at your option) any later version.
-  *
-  * OscaR is distributed in the hope that it will be useful,
-  * but WITHOUT ANY WARRANTY; without even the implied warranty of
-  * MERCHANTABILITY or FITNESS FOR A PARTICULAR PURPOSE.  See the
-  * GNU Lesser General Public License  for more details.
-  *
-  * You should have received a copy of the GNU Lesser General Public License along with OscaR.
-  * If not, see http://www.gnu.org/licenses/lgpl-3.0.en.html
-  ******************************************************************************/
-/*******************************************************************************
-  * Contributors:
-  *     This code has been initially developed by CETIC www.cetic.be
-  *         by Renaud De Landtsheer
-  ******************************************************************************/
-
-package oscar.cbls.invariants.core.computation
-
-import oscar.cbls.invariants.core.propagation.Checker
-
-import scala.collection.mutable.{Map => MMap}
-import scala.language.implicitConversions
-
-/** this is something that has an integer value.
-  * this value can be queried, and invariants can be posted on it,
-  * and it can be used on the righ hand of <== operator
-  */
-sealed trait IntValue extends Value{
-  def value: Int
-  def domain:Domain
-  def min = domain.min
-  def max = domain.max
-
-  def name:String
-  override def valueString: String = "" + value
-  def restrictDomain(d:Domain): Unit
-
-}
-
-object IntValue {
-  implicit def int2IntValue(a: Int): IntValue = CBLSIntConst(a)
-
-  implicit def intArray2IntValueArray(a: Array[Int]): Array[CBLSIntConst] = a.map(CBLSIntConst(_))
-
-  implicit def toFunction(i: IntValue): () => Int = () => i.value
-
-  implicit val ord: Ordering[IntValue] = new Ordering[IntValue] {
-    def compare(o1: IntValue, o2: IntValue) = {
-      (o1, o2) match {
-        case (a: CBLSIntConst, b: CBLSIntConst) => a.value compare b.value
-        case (a: ChangingIntValue, b: ChangingIntValue) => a.uniqueID - b.uniqueID
-        case (_:CBLSIntConst, _:ChangingIntValue) => -1
-        case (_:ChangingIntValue, _:CBLSIntConst) => 1
-      }
-    }
-  }
-}
-
-trait IntNotificationTarget{
-  def notifyIntChanged(v: ChangingIntValue, id: Int, OldVal: Int, NewVal: Int)
-}
-
-/**An IntVar is a variable managed by the [[oscar.cbls.invariants.core.computation.Store]] whose type is integer.
-  *
-  * @param initialDomain is the domain value of the variable. Some invariants exploit this value to declare fixed size arrays
-  * @param initialValue is the value of the variable
-  */
-abstract class ChangingIntValue(initialValue:Int, initialDomain:Domain)
-  extends AbstractVariable with IntValue{
-
-  assert(initialDomain.contains(initialValue),initialValue+ " is not in the domain of "+this.name+"("+initialDomain+"). This might indicate an integer overflow.")
-  
-  private var privatedomain:Domain = initialDomain
-  private var Value: Int = initialValue
-  private var OldValue = Value
-
-  def domain:Domain = privatedomain
-
-  def restrictDomain(d:Domain): Unit = {
-    privatedomain = privatedomain.restrict(d)
-    if(!privatedomain.contains(Value)){
-        this := privatedomain.min
-      }
-  }
-<<<<<<< HEAD
-  /*protected def relaxDomain(d: Domain): Domain = {
-=======
-
-  /*
-   * Do NOT use this method! It exists only for the sake of oscar-fzn-cbls (hence it should not be suppressed either until oscar-fzn-cbls is able to use a workaround).
-   */
-  def relaxDomain(d: Domain): Domain = {
->>>>>>> 9d5d2519
-    val olddom = privatedomain
-    privatedomain = d
-    olddom
-  }*/
-
-  override def toString = {
-    if(model != null && model.propagateOnToString) s"$name:=$value" else s"$name:=$Value"
-  }
-  override def toStringNoPropagate = s"$name:=$Value"
-
-  def setValue(v:Int){
-    if (v != Value){
-      assert(domain.contains(v),v+ " is not in the domain of "+this+"("+min+".."+max+"). This might indicate an integer overflow.")
-      Value = v
-      notifyChanged()
-    }
-  }
-
-  override def value: Int = {
-    if (model == null) return Value
-    if (definingInvariant == null && !model.propagating) return Value
-    model.propagate(this)
-    OldValue
-  }
-
-  def newValue:Int = {
-    assert(model.checkExecutingInvariantOK(definingInvariant),"variable [" + this
-      + "] queried for latest val by non-controlling invariant")
-    Value
-  }
-
-  override def performPropagation(){performIntPropagation()}
-
-  final protected def performIntPropagation(){
-    if(OldValue!=Value){
-      val old=OldValue
-      OldValue=Value
-
-      val dynListElements = getDynamicallyListeningElements
-      val headPhantom = dynListElements.headPhantom
-      var currentElement = headPhantom.next
-      while(currentElement != headPhantom){
-        val e = currentElement.elem
-        currentElement = currentElement.next
-        val inv:IntNotificationTarget = e._1.asInstanceOf[IntNotificationTarget]
-        assert({this.model.NotifiedInvariant=inv.asInstanceOf[Invariant]; true})
-        inv.notifyIntChanged(this,e._2,old,Value)
-        assert({this.model.NotifiedInvariant=null; true})
-      }
-      /*
-      for (e:((PropagationElement,Any)) <- getDynamicallyListeningElements){
-      val inv:Invariant = e._1.asInstanceOf[Invariant]
-        assert({this.model.NotifiedInvariant=inv; true})
-        inv.notifyIntChangedAny(this,e._2,old,Value)
-        assert({this.model.NotifiedInvariant=null; true})
-      }*/
-    }
-  }
-
-  override def checkInternals(c:Checker){
-    c.check(OldValue == Value)
-  }
-
-  protected def :=(v: Int) {
-    setValue(v)
-  }
-
-  protected def :+=(v: Int) {
-    setValue(v + newValue)
-  }
-
-  protected def :*=(v: Int) {
-    setValue(v * newValue)
-  }
-
-  protected def :-=(v:Int) {
-    setValue(newValue - v)
-  }
-
-  /** increments the variable by one
-    */
-  protected def ++ {
-    setValue(1 + newValue)
-  }
-
-  def compare(that: ChangingIntValue): Int = {
-    assert(this.uniqueID != -1, "cannot compare non-registered PropagationElements this: [" + this + "] that: [" + that + "]")
-    assert(that.uniqueID != -1, "cannot compare non-registered PropagationElements this: [" + this + "] that: [" + that + "]")
-    this.uniqueID - that.uniqueID
-  }
-}
-
-object ChangingIntValue{
-  implicit val ord:Ordering[ChangingIntValue] = new Ordering[ChangingIntValue]{
-    def compare(o1: ChangingIntValue, o2: ChangingIntValue) = o1.compare(o2)
-  }
-}
-
-/**An IntVar is a variable managed by the [[oscar.cbls.invariants.core.computation.Store]] whose type is integer.
-  *
-  * @param givenModel is the model in s-which the variable is declared, can be null if the variable is actually a constant, see [[oscar.cbls.invariants.core.computation.CBLSIntConst]]
-  * @param initialDomain is the domain value of the variable. Some invariants exploit this value to declare fixed size arrays
-  * @param initialValue is the initial value of the variable
-  * @param n is the name of the variable, used for pretty printing only. if not set, a default will be used, based on the variable number
-  */
-class CBLSIntVar(givenModel: Store, initialValue: Int, initialDomain:Domain, n: String = null)
-  extends ChangingIntValue(initialValue,initialDomain) with Variable{
-  
-  require(givenModel != null)
-<<<<<<< HEAD
-  
-  override def restrictDomain(d:Domain) = super.restrictDomain(d)
-  //override def relaxDomain(d:Domain) = super.relaxDomain(d)
-=======
->>>>>>> 9d5d2519
-
-  model = givenModel
-
-  override def name: String = if (n == null) defaultName else n
-
-  override def :=(v: Int) {
-    setValue(v)
-  }
-
-  override def :+=(v: Int) {
-    setValue(v + newValue)
-  }
-
-  override def :*=(v: Int) {
-    setValue(v * newValue)
-  }
-
-  override def :-=(v:Int) {
-    setValue(newValue - v)
-  }
-
-  /** increments the variable by one
-    */
-  override def ++ {
-    setValue(1 + newValue)
-  }
-
-  /**this operator swaps the value of two IntVar*/
-  def :=:(v:CBLSIntVar){
-    val a:Int = v.value
-    v:=this.value
-    this := a
-  }
-
-  /**this operator swaps the value of two IntVar*/
-  def swap(v: CBLSIntVar) {
-    this :=: v
-  }
-
-  def <==(i: IntValue) {IdentityInt(this,i)}
-}
-
-object CBLSIntVar{
-
-  def apply(model: Store, value:Int = 0, d:Domain = FullRange, name:String = null) =
-    new CBLSIntVar(model, value, d, name)
-
-  implicit val ord:Ordering[CBLSIntVar] = new Ordering[CBLSIntVar]{
-    def compare(o1: CBLSIntVar, o2: CBLSIntVar) = o1.compare(o2)
-  }
-}
-
-/**
- * An IntConst is an [[oscar.cbls.invariants.core.computation.CBLSIntVar]] that has a constant value.
- * It has no associated model, as there is no need to incorporate it into any propagation process.
- * notice that you should not attempt to create a CBLSIntConst directly; use the companion object for an efficient memoïzation
-* @param value: the value of the constant
-* @author renaud.delandtsheer@cetic.be
-*/
-class CBLSIntConst(override val value:Int)
-  extends IntValue{
-  override def toString:String = "" + value
-  override def domain: SingleValueDomain = new SingleValueDomain(value)
-  override def min: Int = value
-  override def max: Int = value
-  override def name = "" + value
-  override def restrictDomain(d:Domain){
-    require(d.contains(value))
-  }
-}
-
-object CBLSIntConst{
-  implicit def int2IntValue(a: Int): IntValue = apply(a)
-  implicit def int2IntConst(a: Int): CBLSIntConst = apply(a)
-  //def apply(a:Int) = new CBLSIntConst(a)
-  val constMap = MMap.empty[Int,CBLSIntConst]
-  def apply(a:Int) = {
-    if(constMap.contains(a))constMap(a)
-    else{
-      val res = new CBLSIntConst(a)
-      constMap(a) = res
-      res
-    }
-  }
-}
-
-/** this is a special case of invariant that has a single output variable, that is an IntVar
-  * @author renaud.delandtsheer@cetic.be
-  */
-abstract class IntInvariant(initialValue:Int = 0, initialDomain:Domain = FullRange)
-  extends ChangingIntValue(initialValue, initialDomain)
-  with Invariant{
-
-  override def definingInvariant: Invariant = this
-  override def isControlledVariable:Boolean = true
-  override def isDecisionVariable:Boolean = false
-
-  override def model = propagationStructure.asInstanceOf[Store]
-
-  override def hasModel:Boolean = schedulingHandler != null
-
-  private var customName:String = null
-  /**use this if you want to give a particular name to this concept, to be used in toString*/
-  def setName(n:String):IntInvariant = {
-    customName = n
-    this
-  }
-
-  override final def name: String = if(customName == null) this.getClass.getSimpleName else customName
-
-  override final def performPropagation(){
-    performInvariantPropagation()
-    performIntPropagation()
-  }
-
-  override def getDotNode:String = throw new Error("not implemented")
-}
-
-object IdentityInt{
-  def apply(toValue:CBLSIntVar, fromValue:IntValue){
-    fromValue match{
-      case c:CBLSIntConst => toValue := c.value
-      case c:ChangingIntValue => new IdentityInt(toValue, c)
-    }
-  }
-}
-
-/** an invariant that is the identity function
-  * @author renaud.delandtsheer@cetic.be
-  */
-class IdentityInt(toValue:CBLSIntVar, fromValue:IntValue) extends Invariant with IntNotificationTarget{
-  registerStaticAndDynamicDependency(fromValue)
-  toValue.setDefiningInvariant(this)
-  finishInitialization()
-
-  toValue := fromValue.value
-
-  override def notifyIntChanged(v: ChangingIntValue, id:Int, OldVal: Int, NewVal: Int) {
-    toValue := NewVal
-  }
-
-  override def checkInternals(c:Checker){
-    c.check(toValue.value == fromValue.value)
-  }
-}
+/*******************************************************************************
+  * OscaR is free software: you can redistribute it and/or modify
+  * it under the terms of the GNU Lesser General Public License as published by
+  * the Free Software Foundation, either version 2.1 of the License, or
+  * (at your option) any later version.
+  *
+  * OscaR is distributed in the hope that it will be useful,
+  * but WITHOUT ANY WARRANTY; without even the implied warranty of
+  * MERCHANTABILITY or FITNESS FOR A PARTICULAR PURPOSE.  See the
+  * GNU Lesser General Public License  for more details.
+  *
+  * You should have received a copy of the GNU Lesser General Public License along with OscaR.
+  * If not, see http://www.gnu.org/licenses/lgpl-3.0.en.html
+  ******************************************************************************/
+/*******************************************************************************
+  * Contributors:
+  *     This code has been initially developed by CETIC www.cetic.be
+  *         by Renaud De Landtsheer
+  ******************************************************************************/
+
+package oscar.cbls.invariants.core.computation
+
+import oscar.cbls.invariants.core.propagation.Checker
+
+import scala.collection.mutable.{Map => MMap}
+import scala.language.implicitConversions
+
+/** this is something that has an integer value.
+  * this value can be queried, and invariants can be posted on it,
+  * and it can be used on the righ hand of <== operator
+  */
+sealed trait IntValue extends Value{
+  def value: Int
+  def domain:Domain
+  def min = domain.min
+  def max = domain.max
+
+  def name:String
+  override def valueString: String = "" + value
+  def restrictDomain(d:Domain): Unit
+
+}
+
+object IntValue {
+  implicit def int2IntValue(a: Int): IntValue = CBLSIntConst(a)
+
+  implicit def intArray2IntValueArray(a: Array[Int]): Array[CBLSIntConst] = a.map(CBLSIntConst(_))
+
+  implicit def toFunction(i: IntValue): () => Int = () => i.value
+
+  implicit val ord: Ordering[IntValue] = new Ordering[IntValue] {
+    def compare(o1: IntValue, o2: IntValue) = {
+      (o1, o2) match {
+        case (a: CBLSIntConst, b: CBLSIntConst) => a.value compare b.value
+        case (a: ChangingIntValue, b: ChangingIntValue) => a.uniqueID - b.uniqueID
+        case (_:CBLSIntConst, _:ChangingIntValue) => -1
+        case (_:ChangingIntValue, _:CBLSIntConst) => 1
+      }
+    }
+  }
+}
+
+trait IntNotificationTarget{
+  def notifyIntChanged(v: ChangingIntValue, id: Int, OldVal: Int, NewVal: Int)
+}
+
+/**An IntVar is a variable managed by the [[oscar.cbls.invariants.core.computation.Store]] whose type is integer.
+  *
+  * @param initialDomain is the domain value of the variable. Some invariants exploit this value to declare fixed size arrays
+  * @param initialValue is the value of the variable
+  */
+abstract class ChangingIntValue(initialValue:Int, initialDomain:Domain)
+  extends AbstractVariable with IntValue{
+
+  assert(initialDomain.contains(initialValue),initialValue+ " is not in the domain of "+this.name+"("+initialDomain+"). This might indicate an integer overflow.")
+  
+  private var privatedomain:Domain = initialDomain
+  private var Value: Int = initialValue
+  private var OldValue = Value
+
+  def domain:Domain = privatedomain
+
+  def restrictDomain(d:Domain): Unit = {
+    privatedomain = privatedomain.restrict(d)
+    if(!privatedomain.contains(Value)){
+        this := privatedomain.min
+      }
+  }
+
+  /*
+   * Do NOT use this method! It exists only for the sake of oscar-fzn-cbls (hence it should not be suppressed either until oscar-fzn-cbls is able to use a workaround).
+   */
+  def relaxDomain(d: Domain): Domain = {
+    val olddom = privatedomain
+    privatedomain = d
+    olddom
+  }
+
+  override def toString = {
+    if(model != null && model.propagateOnToString) s"$name:=$value" else s"$name:=$Value"
+  }
+  override def toStringNoPropagate = s"$name:=$Value"
+
+  def setValue(v:Int){
+    if (v != Value){
+      assert(domain.contains(v),v+ " is not in the domain of "+this+"("+min+".."+max+"). This might indicate an integer overflow.")
+      Value = v
+      notifyChanged()
+    }
+  }
+
+  override def value: Int = {
+    if (model == null) return Value
+    if (definingInvariant == null && !model.propagating) return Value
+    model.propagate(this)
+    OldValue
+  }
+
+  def newValue:Int = {
+    assert(model.checkExecutingInvariantOK(definingInvariant),"variable [" + this
+      + "] queried for latest val by non-controlling invariant")
+    Value
+  }
+
+  override def performPropagation(){performIntPropagation()}
+
+  final protected def performIntPropagation(){
+    if(OldValue!=Value){
+      val old=OldValue
+      OldValue=Value
+
+      val dynListElements = getDynamicallyListeningElements
+      val headPhantom = dynListElements.headPhantom
+      var currentElement = headPhantom.next
+      while(currentElement != headPhantom){
+        val e = currentElement.elem
+        currentElement = currentElement.next
+        val inv:IntNotificationTarget = e._1.asInstanceOf[IntNotificationTarget]
+        assert({this.model.NotifiedInvariant=inv.asInstanceOf[Invariant]; true})
+        inv.notifyIntChanged(this,e._2,old,Value)
+        assert({this.model.NotifiedInvariant=null; true})
+      }
+      /*
+      for (e:((PropagationElement,Any)) <- getDynamicallyListeningElements){
+      val inv:Invariant = e._1.asInstanceOf[Invariant]
+        assert({this.model.NotifiedInvariant=inv; true})
+        inv.notifyIntChangedAny(this,e._2,old,Value)
+        assert({this.model.NotifiedInvariant=null; true})
+      }*/
+    }
+  }
+
+  override def checkInternals(c:Checker){
+    c.check(OldValue == Value)
+  }
+
+  protected def :=(v: Int) {
+    setValue(v)
+  }
+
+  protected def :+=(v: Int) {
+    setValue(v + newValue)
+  }
+
+  protected def :*=(v: Int) {
+    setValue(v * newValue)
+  }
+
+  protected def :-=(v:Int) {
+    setValue(newValue - v)
+  }
+
+  /** increments the variable by one
+    */
+  protected def ++ {
+    setValue(1 + newValue)
+  }
+
+  def compare(that: ChangingIntValue): Int = {
+    assert(this.uniqueID != -1, "cannot compare non-registered PropagationElements this: [" + this + "] that: [" + that + "]")
+    assert(that.uniqueID != -1, "cannot compare non-registered PropagationElements this: [" + this + "] that: [" + that + "]")
+    this.uniqueID - that.uniqueID
+  }
+}
+
+object ChangingIntValue{
+  implicit val ord:Ordering[ChangingIntValue] = new Ordering[ChangingIntValue]{
+    def compare(o1: ChangingIntValue, o2: ChangingIntValue) = o1.compare(o2)
+  }
+}
+
+/**An IntVar is a variable managed by the [[oscar.cbls.invariants.core.computation.Store]] whose type is integer.
+  *
+  * @param givenModel is the model in s-which the variable is declared, can be null if the variable is actually a constant, see [[oscar.cbls.invariants.core.computation.CBLSIntConst]]
+  * @param initialDomain is the domain value of the variable. Some invariants exploit this value to declare fixed size arrays
+  * @param initialValue is the initial value of the variable
+  * @param n is the name of the variable, used for pretty printing only. if not set, a default will be used, based on the variable number
+  */
+class CBLSIntVar(givenModel: Store, initialValue: Int, initialDomain:Domain, n: String = null)
+  extends ChangingIntValue(initialValue,initialDomain) with Variable{
+  
+  require(givenModel != null)
+
+  model = givenModel
+
+  override def name: String = if (n == null) defaultName else n
+
+  override def :=(v: Int) {
+    setValue(v)
+  }
+
+  override def :+=(v: Int) {
+    setValue(v + newValue)
+  }
+
+  override def :*=(v: Int) {
+    setValue(v * newValue)
+  }
+
+  override def :-=(v:Int) {
+    setValue(newValue - v)
+  }
+
+  /** increments the variable by one
+    */
+  override def ++ {
+    setValue(1 + newValue)
+  }
+
+  /**this operator swaps the value of two IntVar*/
+  def :=:(v:CBLSIntVar){
+    val a:Int = v.value
+    v:=this.value
+    this := a
+  }
+
+  /**this operator swaps the value of two IntVar*/
+  def swap(v: CBLSIntVar) {
+    this :=: v
+  }
+
+  def <==(i: IntValue) {IdentityInt(this,i)}
+}
+
+object CBLSIntVar{
+
+  def apply(model: Store, value:Int = 0, d:Domain = FullRange, name:String = null) =
+    new CBLSIntVar(model, value, d, name)
+
+  implicit val ord:Ordering[CBLSIntVar] = new Ordering[CBLSIntVar]{
+    def compare(o1: CBLSIntVar, o2: CBLSIntVar) = o1.compare(o2)
+  }
+}
+
+/**
+ * An IntConst is an [[oscar.cbls.invariants.core.computation.CBLSIntVar]] that has a constant value.
+ * It has no associated model, as there is no need to incorporate it into any propagation process.
+ * notice that you should not attempt to create a CBLSIntConst directly; use the companion object for an efficient memoïzation
+* @param value: the value of the constant
+* @author renaud.delandtsheer@cetic.be
+*/
+class CBLSIntConst(override val value:Int)
+  extends IntValue{
+  override def toString:String = "" + value
+  override def domain: SingleValueDomain = new SingleValueDomain(value)
+  override def min: Int = value
+  override def max: Int = value
+  override def name = "" + value
+  override def restrictDomain(d:Domain){
+    require(d.contains(value))
+  }
+}
+
+object CBLSIntConst{
+  implicit def int2IntValue(a: Int): IntValue = apply(a)
+  implicit def int2IntConst(a: Int): CBLSIntConst = apply(a)
+  //def apply(a:Int) = new CBLSIntConst(a)
+  val constMap = MMap.empty[Int,CBLSIntConst]
+  def apply(a:Int) = {
+    if(constMap.contains(a))constMap(a)
+    else{
+      val res = new CBLSIntConst(a)
+      constMap(a) = res
+      res
+    }
+  }
+}
+
+/** this is a special case of invariant that has a single output variable, that is an IntVar
+  * @author renaud.delandtsheer@cetic.be
+  */
+abstract class IntInvariant(initialValue:Int = 0, initialDomain:Domain = FullRange)
+  extends ChangingIntValue(initialValue, initialDomain)
+  with Invariant{
+
+  override def definingInvariant: Invariant = this
+  override def isControlledVariable:Boolean = true
+  override def isDecisionVariable:Boolean = false
+
+  override def model = propagationStructure.asInstanceOf[Store]
+
+  override def hasModel:Boolean = schedulingHandler != null
+
+  private var customName:String = null
+  /**use this if you want to give a particular name to this concept, to be used in toString*/
+  def setName(n:String):IntInvariant = {
+    customName = n
+    this
+  }
+
+  override final def name: String = if(customName == null) this.getClass.getSimpleName else customName
+
+  override final def performPropagation(){
+    performInvariantPropagation()
+    performIntPropagation()
+  }
+
+  override def getDotNode:String = throw new Error("not implemented")
+}
+
+object IdentityInt{
+  def apply(toValue:CBLSIntVar, fromValue:IntValue){
+    fromValue match{
+      case c:CBLSIntConst => toValue := c.value
+      case c:ChangingIntValue => new IdentityInt(toValue, c)
+    }
+  }
+}
+
+/** an invariant that is the identity function
+  * @author renaud.delandtsheer@cetic.be
+  */
+class IdentityInt(toValue:CBLSIntVar, fromValue:IntValue) extends Invariant with IntNotificationTarget{
+  registerStaticAndDynamicDependency(fromValue)
+  toValue.setDefiningInvariant(this)
+  finishInitialization()
+
+  toValue := fromValue.value
+
+  override def notifyIntChanged(v: ChangingIntValue, id:Int, OldVal: Int, NewVal: Int) {
+    toValue := NewVal
+  }
+
+  override def checkInternals(c:Checker){
+    c.check(toValue.value == fromValue.value)
+  }
+}