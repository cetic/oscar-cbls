--- conflicted
+++ resolved
@@ -288,12 +288,6 @@
   }
 }
 
-<<<<<<< HEAD
-
-
-
-=======
->>>>>>> 56328d91
 object Invariant{
   implicit val Ord:Ordering[Invariant] = new Ordering[Invariant]{
     def compare(o1: Invariant, o2: Invariant) = o1.compare(o2)
