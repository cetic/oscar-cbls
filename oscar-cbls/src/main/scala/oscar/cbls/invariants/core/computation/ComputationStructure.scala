/*******************************************************************************
  * OscaR is free software: you can redistribute it and/or modify
  * it under the terms of the GNU Lesser General Public License as published by
  * the Free Software Foundation, either version 2.1 of the License, or
  * (at your option) any later version.
  *
  * OscaR is distributed in the hope that it will be useful,
  * but WITHOUT ANY WARRANTY; without even the implied warranty of
  * MERCHANTABILITY or FITNESS FOR A PARTICULAR PURPOSE.  See the
  * GNU Lesser General Public License  for more details.
  *
  * You should have received a copy of the GNU Lesser General Public License along with OscaR.
  * If not, see http://www.gnu.org/licenses/lgpl-3.0.en.html
  ******************************************************************************/
/*******************************************************************************
  * Contributors:
  *     This code has been initially developed by CETIC www.cetic.be
  *         by Renaud De Landtsheer
  ******************************************************************************/


package oscar.cbls.invariants.core.computation

import collection.immutable.{SortedSet, SortedMap}
import oscar.cbls.invariants.core.propagation._
import language.implicitConversions

/**This class contains the invariants and variables
  * They are all modelled as propagation Elements, which are handled by the inherited
  * [[oscar.cbls.invariants.core.propagation.PropagationStructure]] class.
  *
  * @param verbose requires that the propagation structure prints a trace of what it is doing.
  *                All prints are preceded by ''PropagationStruture''
  * @param checker specifies that once propagation is finished,
  *                it must call the checkInternals method on all propagation elements.
  * @param noCycle is to be set to true only if the static dependency graph between propagation elements has no cycles.
  *                If unsure, set to false, the engine will discover it by itself.
  *                See also method isAcyclic to query a propagation structure.
  * @param topologicalSort set to true if you want to use topological sort, to false for layered sort (layered is faster)
  * @param propagateOnToString set to true if a toString triggers a propagation, to false otherwise.
  *                            Set to false only for deep debugging
  * @param sortScc true if SCC should be sorted, false otherwise. Set to true, unless you know what your are doing.
  *                Setting to false might provide a speedup (eg in routing problems),
  *                but propagation will not be single pass on SCC anymore
  */
case class Store(override val verbose:Boolean = false,
                 override val checker:Option[Checker] = None,
                 override val noCycle:Boolean = true,
                 override val topologicalSort:Boolean = false,
                 val propagateOnToString:Boolean = true,
                 override val sortScc:Boolean = true)
  extends PropagationStructure(verbose,checker,noCycle,topologicalSort, sortScc)
  with Bulker with StorageUtilityManager{

  assert({println("You are using a CBLS store with asserts activated. It makes the engine slower. Recompile it with -Xdisable-assertions"); true})

  private var Variables:List[Variable] = List.empty
  private var Invariants:List[Invariant] = List.empty
  private var PropagationElements:List[PropagationElement] = List.empty
  private var Closed:Boolean=false

  def isClosed = Closed

  private var privateInputVariables:List[Variable] = null;

  def inputVariables():List[Variable] = {
    if(privateInputVariables == null){
      privateInputVariables  = List.empty
      for (v:Variable <- Variables if v.getDefiningInvariant == null){
        privateInputVariables = v :: privateInputVariables
      }
    }
    privateInputVariables
  }
  /**To save the current value of the variables registered in the model
    * @param inputOnly if set to true (as by default) the solution will only contain the variables that are not derived through an invariant
    */
  def solution(inputOnly:Boolean = true):Solution = {
    var assignationInt:SortedMap[CBLSIntVar,Int] = SortedMap.empty
    var assignationIntSet:SortedMap[CBLSSetVar,SortedSet[Int]] = SortedMap.empty

    val VariablesToSave = if(inputOnly) {
      inputVariables()
    }else Variables

    for (v:Variable <- VariablesToSave){
      v match {
        case i:CBLSIntVar =>
          assignationInt += ((i, i.value))
        case s:CBLSSetVar =>
          assignationIntSet += ((s, s.value))
      }
    }
    Solution(assignationInt,assignationIntSet,this)
  }

  /**this is to be used as a backtracking point in a search engine
    * you can only save variables that are not controlled*/
  def saveValues(vars:Variable*):Snapshot = {
    var assignationInt:List[(CBLSIntVar,Int)] = List.empty
    var assignationIntSet:List[(CBLSSetVar,SortedSet[Int])] = List.empty
    for (v:Variable <- vars if v.getDefiningInvariant == null){
      if(v.isInstanceOf[CBLSIntVar]){
        assignationInt = ((v.asInstanceOf[CBLSIntVar], v.asInstanceOf[CBLSIntVar].getValue(true))) :: assignationInt
      }else if(v.isInstanceOf[CBLSSetVar]){
        assignationIntSet = ((v.asInstanceOf[CBLSSetVar], v.asInstanceOf[CBLSSetVar].getValue(true))) :: assignationIntSet
      }
    }
    Snapshot(assignationInt,assignationIntSet,this)
  }

  /**To restore a saved solution
    * notice that only the variables that are not derived will be restored; others will be derived lazily at the next propagation wave.
    * This enables invariants to rebuild their internal data structure if needed.
    * Only solutions saved from the same model can be restored in the model.
    */
  def restoreSolution(s:Solution){
    assert(s.model==this)
    for((intsetvar,intset) <- s.assignationIntSet if intsetvar.getDefiningInvariant == null){
      intsetvar := intset
    }
    for((intvar,int) <- s.assignationInt if intvar.getDefiningInvariant == null){
      intvar := int
    }
  }

  /**To restore a saved snapshot
    * notice that only the variables that are not derived will be restored; others will be derived lazily at the next propagation wave.
    * This enables invariants to rebuild their internal data structure if needed.
    * Only solutions saved from the same model can be restored in the model.
    */
  def restoreSnapshot(s:Snapshot){
    assert(s.model==this)
    for((intsetvar,intset) <- s.assignationIntSet if intsetvar.getDefiningInvariant == null){
      intsetvar := intset
    }
    for((intvar,int) <- s.assignationInt if intvar.getDefiningInvariant == null){
      intvar := int
    }
  }

  /**Called by each variable to register themselves to the model
    * @param v the variable
    * @return a unique identifier that will be used to distinguish variables. basically, variables use this value to set up an arbitrary ordering for use in dictionnaries.
    */
  def registerVariable(v:Variable):Int = {
    assert(!Closed,"model is closed, cannot add variables")
    //ici on utilise des listes parce-que on ne peut pas utiliser des dictionnaires
    // vu que les variables n'ont pas encore recu leur unique ID.
    Variables = v :: Variables
    PropagationElements =  v :: PropagationElements
    GetNextID()
  }

  /**Called by each invariants to register themselves to the model
    * @param i the invariant
    * @return a unique identifier that will be used to distinguish invariants. basically, invariants use this value to set up an arbitrary ordering for use in dictionnaries.
    */
  def registerInvariant(i:Invariant):Int = {
    assert(!Closed,"model is closed, cannot add invariant")
    Invariants = i :: Invariants
    PropagationElements = i :: PropagationElements
    GetNextID()
  }

  override def getPropagationElements:Iterable[PropagationElement] = {
    PropagationElements
  }

  var toCallBeforeClose:List[(()=>Unit)] = List.empty

  def addToCallBeforeClose(toCallBeforeCloseProc : (()=>Unit)){
    toCallBeforeClose = (toCallBeforeCloseProc) :: toCallBeforeClose
  }


  protected def performCallsBeforeClose() {
    for (p <- toCallBeforeClose) p()
    toCallBeforeClose = List.empty
  }

  /**calls this when you have declared all your invariants and variables.
    * This must be called before any query and update can be made on the model,
    * and after all the invariants and variables have been declared.
   * @param DropStaticGraph true if you want to drop the static propagation graph to free memory. It takes little time
   */
  def close(DropStaticGraph: Boolean = true){
    assert(!Closed, "cannot close a model twice")
    performCallsBeforeClose()
    setupPropagationStructure(DropStaticGraph)
    Closed=true
  }

  /**this checks that invariant i is one that is supposed to do something now
    * used to check that invariants have declared all their controling links to the model
    * */
  def checkExecutingInvariantOK(i:Invariant):Boolean = {
    if(i != null){
      if (NotifiedInvariant != null && NotifiedInvariant != i){
        return false
      }
      if (NotifiedInvariant == null && getPropagatingElement != null &&  getPropagatingElement != i){
        return false
      }
    }else{
      if (NotifiedInvariant != null || getPropagatingElement != null){
        return false
      }
    }
    true
  }

  var NotifiedInvariant:Invariant=null

  override def toString:String = Variables.toString()
  def toStringInputOnly = Variables.filter(v => v.getDefiningInvariant == null).toString()

  //returns the set of source variable that define this one.
  // This exploration procedure explores passed dynamic invariants,
  // but it over-estimates the set of source variables over dynamic invariants, as it uses the static graph.
  def getSourceVariables(v:Variable):SortedSet[Variable] = {
    var ToExplore: List[PropagationElement] = List(v)
    var SourceVariables:SortedSet[Variable] = SortedSet.empty[Variable]
    while(!ToExplore.isEmpty){
      val head = ToExplore.head
      ToExplore = ToExplore.tail
      if(head.isInstanceOf[Variable]){
        val v:Variable = head.asInstanceOf[Variable]
        if(!SourceVariables.contains(v)){
          SourceVariables += v
          val definv = v.getDefiningInvariant
          if (definv != null){
            ToExplore = definv :: ToExplore
          }
        }
      }else if(head.isInstanceOf[Invariant]){
        val i:Invariant = head.asInstanceOf[Invariant]
        for (listened <- i.getStaticallyListenedElements){
          if (listened.getPropagationStructure != null && (!listened.isInstanceOf[Variable] || !SourceVariables.contains(listened.asInstanceOf[Variable]))){
            ToExplore = listened :: ToExplore
          }
        }
      }else{assert(false,"propagation element that is not a variable, and not an invariant??")}
    }
    SourceVariables
  }
}

case class Snapshot(assignationInt:List[(CBLSIntVar, Int)],
                    assignationIntSet:List[(CBLSSetVar,SortedSet[Int])],
                    model:Store)

/**This class contains a solution. It can be generated by a model, to store the state of the search, and restored.
  * it remains linked to the model, as it maintains references to the variables declared in the model.
  * you cannot pass it over a network connection for instance.
  * see methods getSolution and restoreSolution in [[oscar.cbls.invariants.core.computation.Store]]
  */
case class Solution(assignationInt:SortedMap[CBLSIntVar,Int],
                    assignationIntSet:SortedMap[CBLSSetVar,SortedSet[Int]],
                    model:Store){

  /**to get the value of an IntVar in the saved solution*/
  def getSnapshot(v:CBLSIntVar):Int = assignationInt(v)

  /**to get the value of an IntSetVar in the saved solution*/
  def getSnapshot(v:CBLSSetVar):SortedSet[Int] = assignationIntSet(v)

  /**converts the solution to a human-readable string*/
  override def toString:String = {
    var acc:String = ""
    var started = false
    acc = "IntVars("
    for(v <-assignationInt){
      if(started) acc += ","
      started = true
      acc += v._1.name + ":=" + v._2
    }
    acc +=")  IntSetVars("
    started = false
    for(v <-assignationIntSet){
      if(started) acc += ","
      started = true
      acc += v._1.name + ":=" + (if (v._2.isEmpty){"null"}else{"{" + v._2.foldLeft("")((acc,intval) => if(acc.equalsIgnoreCase("")) ""+intval else acc+","+intval) + "}"})
    }
    acc + ")"
  }
}

object Invariant{
  implicit val Ord:Ordering[Invariant] = new Ordering[Invariant]{
    def compare(o1: Invariant, o2: Invariant) = o1.compare(o2)
  }
}

/**This is be base class for all invariants.
  * Invariants also register to the model, but they identify the model they are associated to by querying the variables they are monitoring.
  *
  */
trait Invariant extends PropagationElement{
  var model:Store = null

  def getPropagationStructure = this.model

  final def preFinishInitialization(model:Store = null):Store = {
    if (this.model== null){
      if (model == null){
        this.model = InvariantHelper.findModel(getStaticallyListenedElements)
      }else{
        this.model = model //assert(model == InvariantHelper.FindModel(getStaticallyListenedElements()))
      }
    }
    this.model
  }

  /**Must be called by all invariant after they complete their initialization
    * that is: before they get their output variable.
    * This performs some registration to the model, which is discovered by exploring the variables that are statically registered to the model
    * no more variable can be registered statically after this method has been called.
    * @param model; if specified, it only checks that the model is coherent, and registers to it for the ordering
    */
  final def finishInitialization(model:Store = null){
    preFinishInitialization(model)
    if (this.model!= null){
      UniqueID = this.model.registerInvariant(this)
    }else{
      UniqueID = -1
    }
  }

  /**Call this from within the invariant to notify that you will statically listen to this variable.
    * You CANNOT register a variable twice. It is undetected, but will lead to unexpected behavior.
    * @param v the variable that you want to listen to (and be notified about change)
    */
  def registerStaticDependency(v:Variable){
    registerStaticallyListenedElement(v)
  }

  def registerStaticDependencies(v:Variable*){
    for (vv <- v)registerStaticDependency(vv)
  }

  def registerStaticDependencyAll(v:Iterable[Variable]){
    for (vv <- v)registerStaticDependency(vv)
  }

  /**register to determining element. It must be in the static dependency graph*/
  def registerDeterminingDependency(v:Variable,i:Any = -1){
    registerDeterminingElement(v,i)
  }

  /**this method is an alternative to the two call to the registration methods
    * it performs the registration to the static and dynamic graphs at once.
    * just to spare one call
    * @param v the variable that we want to register to
    * @param i the integer value that will be passed to the invariant to notify some changes in the value of this variable
    */
  def registerStaticAndDynamicDependency(v:Variable,i:Any = -1){
    registerStaticDependency(v)
    registerDynamicDependency(v,i)
  }

  def registerStaticAndDynamicDependencies(v:((Variable,Any))*){
    for (varint <- v){
      registerStaticDependency(varint._1)
      registerDynamicDependency(varint._1,varint._2)
    }
  }

  def registerStaticAndDynamicDependencyAll(v:Iterable[((Variable,Any))]){
    for (varint <- v){
      registerStaticDependency(varint._1)
      registerDynamicDependency(varint._1,varint._2)
    }
  }

  /**
   * registers static and dynamic dependency to all items in the array
   * let be i, a position in the array, the index used for dynamic dependency registration is i+offset
   * @param v the variable that are registered
   * @param offset and offset applied to the position in the array when registering the dynamic dependency
   */
  def registerStaticAndDynamicDependencyArrayIndex[T <: Variable](v:Array[T],offset:Int = 0):Array[KeyForElementRemoval] = {
    Array.tabulate(v.size)((i:Int) => {
      registerStaticDependency(v(i))
      registerDynamicDependency(v(i),i + offset)
    })
  }

  def registerStaticAndDynamicDependenciesNoID(v:Variable*){
    for (varint <- v){
      registerStaticDependency(varint)
      registerDynamicDependency(varint)
    }
  }

  def registerStaticAndDynamicDependencyAllNoID(v:Iterable[Variable]){
    for (varint <- v){
      registerStaticDependency(varint)
      registerDynamicDependency(varint)
    }
  }

  /**Call this from within the invariant to notify that you will listen to this variable.
    * The variable must be registered in the static propagation graph.
    * You CANNOT register a variable twice. It is undetected, but will lead to unexpected behavior.
    * @param v the variable that you want to listen to (and be notified about change)
    * @param i: an integer value that will be passed when updates on this variable are notified to the invariant
    * @return a handle that is required to remove the listened var from the dynamically listened ones
    */
  def registerDynamicDependency(v:Variable,i:Any = -1):KeyForElementRemoval = {
    registerDynamicallyListenedElement(v,i)
  }

  /**Call this from within the invariant to notify that you stop listen to this variable.
    * The variable must have been be registered in the static propagation graph.
    * @param k the handle that was returned when the variable added to the dynamic graph
    */
  def unregisterDynamicDependency(k:KeyForElementRemoval){
    unregisterDynamicallyListenedElement(k)
  }

  //we are only notified for the variable we really want to listen (cfr. mGetReallyListenedElements, registerDynamicDependency, unregisterDynamicDependency)
  def notifyIntChangedAny(v:CBLSIntVar,i:Any,OldVal:Int,NewVal:Int){notifyIntChanged(v,i.asInstanceOf[Int], OldVal,NewVal)}

  def notifyIntChanged(v:CBLSIntVar,i:Int,OldVal:Int,NewVal:Int){notifyIntChanged(v,OldVal,NewVal)}

  def notifyIntChanged(v:CBLSIntVar,OldVal:Int,NewVal:Int){}

  def notifyInsertOnAny(v:CBLSSetVar,i:Any,value:Int){notifyInsertOn(v,i.asInstanceOf[Int],value)}

  def notifyInsertOn(v:CBLSSetVar,i:Int,value:Int){notifyInsertOn(v,value)}

  def notifyInsertOn(v:CBLSSetVar,value:Int){}

  def notifyDeleteOnAny(v:CBLSSetVar,i:Any,value:Int){notifyDeleteOn(v,i.asInstanceOf[Int],value)}

  def notifyDeleteOn(v:CBLSSetVar,i:Int,value:Int){notifyDeleteOn(v,value)}

  def notifyDeleteOn(v:CBLSSetVar,value:Int){}

  /**To override whenever possible to spot errors in invariants.
    * this will be called for each invariant after propagation is performed.
    * It requires that the Model is instantiated with the variable debug set to true.
    */
  override def checkInternals(c:Checker){c.check(false, Some("DEFAULT EMPTY CHECK " + this.toString() + ".checkInternals"))}

  def getDotNode = "[label = \"" + this.getClass.getSimpleName + "\" shape = box]"
}

object InvariantHelper{
  /**this is useful to find the model out of a set of propagation elements.
    *
    * @param i some propagation elements, typically, variables listened by some invariants
    * @return the model that the invariant belongs to
    */
  def findModel(i:Iterable[PropagationElement]):Store={
    i.foreach(e => {
      if (e.isInstanceOf[Variable]){
        val m = e.asInstanceOf[Variable].model
        if (m != null){
          return m
        }
      }
    })
    null
  }

  def getMinMaxBounds(variables:Iterable[CBLSIntVar]):(Int,Int) = {
    var MyMax = Int.MinValue
    var MyMin = Int.MaxValue
    for (v <- variables) {
      if (MyMax < v.maxVal) MyMax = v.maxVal
      if (MyMin > v.minVal) MyMin = v.minVal
    }
    (MyMin, MyMax)
  }
  def getMinMaxBoundsIntSetVar(variables:Iterable[CBLSSetVar]):(Int,Int) = {
    var MyMax = Int.MinValue
    var MyMin = Int.MaxValue
    for (v <- variables) {
      if (MyMax < v.getMaxVal) MyMax = v.getMaxVal
      if (MyMin > v.getMinVal) MyMin = v.getMinVal
    }
    (MyMin, MyMax)
  }

  def arrayToString[T<:Variable](a:Array[T]):String = {
    "[" + a.toList.mkString(",")+"]"
  }

}

/**This is the base class for variable. A variable is a propagation element that holds some value.
  * Variables have an associated model, to which they register as soon as they are created. Variables also have a name,
  * which is used solely for printing models.
  */
abstract class Variable(val model:Store, n:String = null) extends PropagationElement with DistributedStorageUtility{
  UniqueID = if (model == null) -1 else model.registerVariable(this)
  val name = Option(n) getOrElse (s"Var_$UniqueID")
  def getPropagationStructure = this.model

  protected var DefiningInvariant:Invariant = null

  def setDefiningInvariant(i:Invariant) {
    assert(i.model == model || i.model == null,"i.model == null:" + (i.model == null) + " i.model == model:" + (i.model == model) + " model == null:" + (model == null))
    if(DefiningInvariant == null){
      DefiningInvariant = i
      registerStaticallyListenedElement(i)
      registerDynamicallyListenedElement(i,0)
    }else{
      throw new Exception("variable [" + name + "] cannot have more than one controling invariant, already has " + DefiningInvariant)
    }
  }

  def getDefiningInvariant:Invariant = DefiningInvariant

  /**this method s to be called by any method that internally modifies the value of the variable
    * it schedules the variable for propagation, and performs a basic check of the identify of the executing invariant*/
  def notifyChanged(){
    //modifier le test.
    if (this.model == null ||(!this.model.isClosed && this.getDynamicallyListeningElements.isEmpty)){
      performPropagation()
    }else{
      assert(model.checkExecutingInvariantOK(DefiningInvariant),"variable [" + this + "] affected by non-controlling invariant")
      scheduleForPropagation()
    }
  }

  /** this method is a toString that does not trigger a propagation.
    * use this when debugguing your software.
    * you should specify to your IDE to render variable objects using this method isntead of the toString method
    * @return a string similar to the toString method
    */
  def toStringNoPropagate:String

  def getDotColor:String = {
    if (getStaticallyListeningElements.isEmpty){
      "blue"
    }else if (getStaticallyListenedElements.isEmpty){
      "green"
    }else{
      "black"
    }
  }
}

object Variable{
  implicit val ord:Ordering[Variable] = new Ordering[Variable]{
    def compare(o1: Variable, o2: Variable) = o1.compare(o2)
  }
}

object Event{

  def apply(v:Variable,
            action: =>Unit):Event = {
    val toreturn = new Event(v,null,null)
    toreturn.setAction(() => action)
    //    if (intaction != null) toreturn.setIntAction(intaction)
    //   if (intsetaction != null) toreturn.setIntSetAction(intsetaction)
    toreturn
  }

  def apply(v:Variable,
            action: =>Unit,
            ModifiedVars:Iterable[Variable]):Event = {
    val toreturn = new Event(v,null,ModifiedVars)
    toreturn.setAction(() => action)
    //    if (intaction != null) toreturn.setIntAction(intaction)
    //   if (intsetaction != null) toreturn.setIntSetAction(intsetaction)
    toreturn
  }

  /**this is an event, which is used to run dedicated code when the value of some variable changes.
    * It can also impact on the value of other variable, although it is not recommended
    * to implement invariants as events, because you cannot have the delta.
    * @param v the variable whose change will trigger the execution of action
    */
  def apply(v:Variable, w:Variable,
            intaction:Int=>Unit):Event = {
    val toreturn = new Event(v,w,null)
    if (intaction != null) toreturn.setIntAction(intaction)
    toreturn
  }

  /**this is an event, which is used to run dedicated code when the value of some variable changes.
    * It can also impact on the value of other variable, although it is not recommended
    * to implement invariants as events, because you cannot have the delta.
    * @param v the variable whose change will trigger the execution of action
    * @param ModifiedVars the variables that could be modified by the Event
    */
  def apply(v:Variable, w:Variable,
            intaction:Int=>Unit,
            ModifiedVars:Iterable[Variable]):Event = {
    val toreturn = new Event(v,w,ModifiedVars)
    if (intaction != null) toreturn.setIntAction(intaction)
    toreturn
  }

  def apply(v:Variable,
            intaction:Int=>Unit,
            ModifiedVars:Iterable[Variable]):Event = {
    val toreturn = new Event(v,null,ModifiedVars)
    if (intaction != null) toreturn.setIntAction(intaction)
    toreturn
  }

  def apply(v:Variable,
            intaction:Int=>Unit):Event = {
    val toreturn = new Event(v,null,null)
    if (intaction != null) toreturn.setIntAction(intaction)
    toreturn
  }

  /*  def apply(v:Variable, w:Variable,
              action: =>Unit = null,
              intaction:Int=>Unit = null,
              intsetaction:SortedSet[Int]=>Unit = null,
              intintaction: (Int,Int)=>Unit = null,
              intsetintsetaction:(SortedSet[Int],SortedSet[Int]) => Unit = null,
              intsetintaction:(SortedSet[Int],Int) => Unit = null,
              intintsetaction:(Int,SortedSet[Int]) => Unit = null,
              ModifiedVars:Iterable[Variable] = null):Event = {
      val toreturn = new Event(v,w,ModifiedVars)
      toreturn.setAction((_:Unit) => {action})
      if (intaction != null) toreturn.setIntAction(intaction)
      if (intsetaction != null) toreturn.setIntSetAction(intsetaction)
      if (intintaction!=null) toreturn.setintintaction(intintaction)
      if (intsetintsetaction!=null) toreturn.setintsetintsetaction(intsetintsetaction)
      if (intsetintaction!=null) toreturn.setintsetintaction(intsetintaction)
      if (intintsetaction!=null) toreturn.setintintsetaction(intintsetaction)
      toreturn
    }
    */
}

/**Use the apply method in the companion object for building this*/
class Event(v:Variable, w:Variable, ModifiedVars:Iterable[Variable]) extends Invariant{
  //unfortunately, it is not possible to pass a type "=>Unit" as parameter to a case class.

  private var action: (()=>Unit)=null
  private var actionIntParam: (Int=>Unit) = null
  private var actionIntSetParam: (SortedSet[Int] => Unit) = null

  private var oldIntv = 0
  private var oldIntSetv:SortedSet[Int] = SortedSet.empty
  private var oldIntw = 0
  private var oldIntSetw:SortedSet[Int] = SortedSet.empty

  private var intintaction: ((Int,Int) => Unit) = null
  private var intsetintsetaction:((SortedSet[Int],SortedSet[Int]) => Unit) = null
  private var intsetintaction:((SortedSet[Int],Int) => Unit) = null
  private var intintsetaction:((Int,SortedSet[Int]) => Unit) = null

  def setAction(action: ()=>Unit){
    this.action = action
  }
  def setIntAction(action: Int=>Unit){
    this.actionIntParam = action
    oldIntv = v.asInstanceOf[CBLSIntVar].value
  }
  def setIntSetAction(action: SortedSet[Int] => Unit){
    this.actionIntSetParam = action
    oldIntSetv = v.asInstanceOf[CBLSSetVar].value
  }

  def setintintaction(intintaction: (Int,Int)=>Unit){
    this.intintaction = intintaction
    this.oldIntv = v.asInstanceOf[CBLSIntVar].value
    this.oldIntw = w.asInstanceOf[CBLSIntVar].value
  }

  def setintsetintsetaction(intsetintsetaction:(SortedSet[Int],SortedSet[Int]) => Unit){
    this.intsetintsetaction = intsetintsetaction
    this.oldIntSetv = v.asInstanceOf[CBLSSetVar].value
    this.oldIntSetw = w.asInstanceOf[CBLSSetVar].value
  }

  def setintsetintaction(intsetintaction:(SortedSet[Int],Int) => Unit){
    this.intsetintaction = intsetintaction
    this.oldIntSetv = v.asInstanceOf[CBLSSetVar].value
    this.oldIntw = w.asInstanceOf[CBLSIntVar].value
  }

  def setintintsetaction(intintsetaction:(Int,SortedSet[Int]) => Unit){
    this.intintsetaction = intintsetaction
    this.oldIntv = v.asInstanceOf[CBLSIntVar].value
    this.oldIntSetw = w.asInstanceOf[CBLSSetVar].value
  }

  registerStaticAndDynamicDependency(v)
  if(w!=null)  registerStaticAndDynamicDependency(w)
  finishInitialization()
  if (ModifiedVars != null)
    for(variable <- ModifiedVars){variable.setDefiningInvariant(this)}

  override def notifyIntChanged(v:CBLSIntVar,i:Int,OldVal:Int,NewVal:Int){scheduleForPropagation()}
  override def notifyInsertOn(v:CBLSSetVar,i:Int,value:Int){scheduleForPropagation()}
  override def notifyDeleteOn(v:CBLSSetVar,i:Int,value:Int){scheduleForPropagation()}

  override def performPropagation(){
    if (action != null) action()

    if (actionIntParam!= null){
      actionIntParam(oldIntv)
    }
    if (actionIntSetParam != null){
      actionIntSetParam(oldIntSetv)
    }
    if(intintaction!=null){
      intintaction(oldIntv,oldIntw)
    }
    if (intsetintsetaction!=null){
      intsetintsetaction(oldIntSetv,oldIntSetw)
    }
    if (intsetintaction!=null){
      intsetintaction(oldIntSetv,oldIntw)
    }
    if (intintsetaction != null){
      intintsetaction(oldIntv,oldIntSetw)
    }

    //updating internal vars

    if (actionIntParam!= null){
      oldIntv = v.asInstanceOf[CBLSIntVar].value
    }
    if (actionIntSetParam != null){
      oldIntSetv = v.asInstanceOf[CBLSSetVar].value
    }
    if(intintaction!=null){
      oldIntv = v.asInstanceOf[CBLSIntVar].value
      oldIntw = w.asInstanceOf[CBLSIntVar].value
    }
    if (intsetintsetaction!=null){
      oldIntSetv = v.asInstanceOf[CBLSSetVar].value
      oldIntSetw = w.asInstanceOf[CBLSSetVar].value
    }
    if (intsetintaction!=null){
      oldIntSetv = v.asInstanceOf[CBLSSetVar].value
      oldIntw = w.asInstanceOf[CBLSIntVar].value
    }
    if (intintsetaction != null){
      oldIntv = v.asInstanceOf[CBLSIntVar].value
      oldIntSetw = w.asInstanceOf[CBLSSetVar].value
    }
  }

  override def checkInternals(c: Checker) = c.check(true, Some("Event.checkInternals"))
}

/**An IntVar is a variable managed by the [[oscar.cbls.invariants.core.computation.Store]] whose type is integer.
  *
  * @param model is the model in s-which the variable is declared, can be null if the variable is actually a constant, see [[oscar.cbls.invariants.core.computation.CBLSIntConst]]
  * @param domain is the domain value of the variable. Some invariants exploit this value to declare fixed size arrays
  * @param Value is the value of the variable
  * @param n is the name of the variable, used for pretty printing only
  */
class CBLSIntVar(model: Store, val domain: Range, private var Value: Int, n: String = null)
  extends Variable(model, n) {

  private var OldValue = Value

  def inDomain(v: Int) = domain.contains(v)
  def minVal = domain.start
  // if the range was specified using until max should be max -1
  def maxVal = if(domain.isInclusive) domain.end else domain.end - 1

  override def toString = if(model.propagateOnToString) s"$name:=$value" else s"$name:=$Value"
  override def toStringNoPropagate = s"$name:=$Value" //value

  def setValue(v:Int){
    if (v != Value){
      //TODO: disable assert while domain of invariant are buggy, this assert is needed in UNIT TEST.
      // (-Xdisable-assertions as argument of scala compiler)
      // or comment this assert and use it only to throw unit test while domain bugs.
      /*
      assert(inDomain(v),print("Assertion False : variable ["+this+"] is not in his domain \n" +
          "domain : ["+MinVal+ ";"+MaxVal+"]\n" +
           "new value :"+ v +"\n" ))
           */
      Value = v
      notifyChanged()
    }
  }

  def value: Int = getValue()

  def getValue(NewValue: Boolean = false): Int = {
    if(NewValue){
      assert(model.checkExecutingInvariantOK(DefiningInvariant),"variable [" + this
        + "] queried for latest val by non-controlling invariant")
      Value
    } else{
      if (model == null) return Value
      if (DefiningInvariant == null && !model.Propagating) return Value
      model.propagate(this)
      OldValue
    }
  }

  override def performPropagation(){
    if(OldValue!=Value){
      val old=OldValue
      OldValue=Value
      for (e:((PropagationElement,Any)) <- getDynamicallyListeningElements){ //TODO: here should come some postponed stuff as well
      val inv:Invariant = e._1.asInstanceOf[Invariant]
        assert({this.model.NotifiedInvariant=inv; true})
        inv.notifyIntChangedAny(this,e._2,old,Value)
        assert({this.model.NotifiedInvariant=null; true})
      }
    }
  }

  def :=(v: Int) {
    setValue(v)
  }

  def :+=(v: Int) {
    setValue(v + getValue(true))
  }

  def :*=(v: Int) {
    setValue(v * getValue(true))
  }

  def :-=(v:Int) {
    setValue(getValue(true) - v)
  }

  /** increments the variable by one
    */
  def ++ {
    setValue(1 + getValue(true))
  }

  /**this operator swaps the value of two IntVar*/
  def :=:(v:CBLSIntVar){
    val a:Int = v.value
    v:=this.value
    this := a
  }

  /**this operator swaps the value of two IntVar*/
  def swap(v: CBLSIntVar) {
    this :=: v
  }

  def <==(i: IntInvariant) {i.setOutputVar(this)}
  def <==(i: CBLSIntVar) {this <== i.getClone}

  def getClone:IdentityInt = IdentityInt(this)

  override def checkInternals(c:Checker){
    c.check(OldValue == Value)
  }

  def getDotNode = "[label = \"IntVar(" + name + ")\" shape = oval color = " + getDotColor + "]"
}

object CBLSIntVar{

  def apply(r:Range, v:Int, name:String)(implicit s:Store) = new CBLSIntVar(s,r,v,name)
  def apply(r:Range, v:Int)(implicit s:Store) = new CBLSIntVar(s,r,v,"")

  def apply(model: Store, minVal:Int, maxVal:Int, value:Int , name:String) = {
    require(minVal <= maxVal, "the minVal must be less than or equal to the maxVal of the domain minVal:" + minVal + " maxVal:" + maxVal)
    new CBLSIntVar(model,(minVal to maxVal), value, name)
  }

  def apply(model: Store, domain: Range, value:Int, name:String) = {
    require(!domain.isEmpty, "the domain supplied must be a valid increasing interval")
    new CBLSIntVar(model, domain, value, name)
  }

  def apply(model: Store, value:Int = 0, name:String = "") = {
    val domain = Int.MinValue to Int.MaxValue
    new CBLSIntVar(model, domain, value, name)
  }

  implicit val ord:Ordering[CBLSIntVar] = new Ordering[CBLSIntVar]{
    def compare(o1: CBLSIntVar, o2: CBLSIntVar) = o1.compare(o2)
  }

  implicit def int2IntVar(a:Int):CBLSIntVar = CBLSIntConst(a)

<<<<<<< HEAD
  implicit def namedIntConst(valAndName:(Int,String)):CBLSIntVar = CBLSIntConst(valAndName._1, null, valAndName._2)
=======
  implicit def toFunction(i:CBLSIntVar):()=>Int = () => i.value
>>>>>>> 97056786
}

/**
 * An IntConst is an [[oscar.cbls.invariants.core.computation.CBLSIntVar]] that has a constant value.
 * It has no associated model, as there is no need to incorporate it into any propagation process.
 * @param ConstValue: the value of the constant
 * @author renaud.delandtsheer@cetic.be
 */
case class CBLSIntConst(ConstValue:Int, override val model:Store = null, override val name: String = null)
  extends CBLSIntVar(model, (ConstValue to ConstValue), ConstValue, toString){
  override def getValue(NewValue:Boolean=false):Int = ConstValue //pour pas avoir de propagation
  override def toString:String = if (name == null) "IntConst("+ ConstValue + ")" else name + ":=" + ConstValue
}

/**An IntSetVar is a variable managed by the [[oscar.cbls.invariants.core.computation.Store]] whose type is set of integer.
  * @param model is the model in s-which the variable is declared, can be null if the variable is actually a constant, see [[oscar.cbls.invariants.core.computation.CBLSSetConst]]
  * @param MinVal is the minimum value of integers included in this set. Some invariants exploit this value to declare fixed size arrays
  * @param MaxVal is the maximum value of integers included in this set. Some invariants exploit this value to declare fixed size arrays.
  * @param Value is the value of the variable
  * @param name is the name of the variable, used for pretty printing only
  * @author renaud.delandtsheer@cetic.be
  * */
class CBLSSetVar(override val model:Store,
                 private val MinVal:Int,
                 private val MaxVal:Int,
                 override val name:String,
                 private var Value:SortedSet[Int]=SortedSet.empty)
  extends Variable(model,name){

  //bulk assign starts all
  //then, value -> add/delete
  //basically the bulk assign is the main issue here.
  //maybe invariants should specify to the var the kind of update they are interested in??

  def getMinVal:Int = MinVal
  def getMaxVal:Int = MaxVal
  def getModel = model

  private var ToPerform: List[(Int,Boolean)] = List.empty
  private var OldValue:SortedSet[Int] = Value

  private def Perform(){
    def Update(l:List[(Int,Boolean)]){
      if (l.isEmpty) return
      Update(l.tail)
      val (v, inserted) = l.head
      if (inserted) OldValue += v
      else OldValue -= v
    }
    Update(ToPerform)
    ToPerform = List.empty
  }

  override def checkInternals(c:Checker){
    assert(this.DefiningInvariant == null || OldValue.intersect(Value).size == Value.size,
      "internal error: " + "Value: " + Value + " OldValue: " + OldValue)
  }

  override def toString:String = name + ":={" + (if(model.propagateOnToString) value else Value).mkString(",") + "}"

  def valueString:String = "{" + value.mkString(",") + "}"


  /** this method is a toString that does not trigger a propagation.
    * use this when debugguing your software.
    * you should specify to your IDE to render variable objects using this method isntead of the toString method
    * @return a string similar to the toString method
    */
  def toStringNoPropagate: String = name + ":={" + Value.foldLeft("")(
    (acc,intval) => if(acc.equalsIgnoreCase("")) ""+intval else acc+","+intval) + "}"



  /**The values that have bee impacted since last propagation was performed.
    * null if set was assigned
    */
  var TouchedValues:List[(Int,Boolean)] = List.empty

  def insertValue(v:Int){
    if (!Value.contains(v)){
      if (TouchedValues != null) TouchedValues = (v,true) :: TouchedValues
      Value +=v
      notifyChanged()
    }
  }

  def deleteValue(v:Int){
    if (Value.contains(v)){
      if (TouchedValues != null) TouchedValues = (v,false) :: TouchedValues
      Value -=v
      notifyChanged()
    }
  }

  /**We suppose that the new value is not the same as the actual value.
    * otherwise, there is a huge waste of time.
    * @param v the new value to set to the variable
    */
  def setValue(v:SortedSet[Int]){
    TouchedValues = null
    Value = v
    notifyChanged()
  }

  override def performPropagation(){
    if(getDynamicallyListeningElements.isEmpty){
      //no need to do it gradually
      OldValue=Value
    }else{
      if (TouchedValues == null){
        //need to calll every listening one, so gradual approach required
        OldValue.diff(Value).foreach(v => {
          OldValue -=v
          for (e:((PropagationElement,Any)) <- getDynamicallyListeningElements){
            val inv:Invariant = e._1.asInstanceOf[Invariant]
            assert({this.getModel.NotifiedInvariant=inv; true})
            inv.notifyDeleteOnAny(this,e._2,v)
            assert({this.getModel.NotifiedInvariant=null; true})
          }
        })
        //puis on fait partir tous les insert
        Value.diff(OldValue).foreach(v => {
          OldValue += v
          for (e:((PropagationElement,Any)) <- getDynamicallyListeningElements){
            val inv:Invariant = e._1.asInstanceOf[Invariant]
            assert({this.getModel.NotifiedInvariant=inv; true})
            inv.notifyInsertOnAny(this,e._2,v)
            assert({this.getModel.NotifiedInvariant=null; true})
          }
        })
        //puis, on fait une affectation en plus, pour garbage collecter l'ancienne structure de donnees.
        assert(OldValue.intersect(Value).size == Value.size, "mismatch: OLD" + OldValue + " New:" + Value)
        OldValue=Value
      }else{
        //only touched values must be looked for
        for ((v,inserted) <- TouchedValues.reverse){
          //We simply replay the history. If some backtrack was performed, it is suboptimal
          // eg: if something was propagated to this during a neighbourhood exploration not involving this var
          if (inserted){
            //inserted
            ToPerform = (v, inserted) :: ToPerform
            for (e:((PropagationElement,Any)) <- getDynamicallyListeningElements){
              val inv:Invariant = e._1.asInstanceOf[Invariant]
              assert({this.getModel.NotifiedInvariant=inv;true})
              inv.notifyInsertOnAny(this,e._2,v)
              assert({this.getModel.NotifiedInvariant=null;true})
            }
          }else{
            //deleted
            ToPerform = (v, inserted) :: ToPerform
            for (e:((PropagationElement,Any)) <- getDynamicallyListeningElements){
              val inv:Invariant = e._1.asInstanceOf[Invariant]
              assert({this.getModel.NotifiedInvariant=inv;true})
              inv.notifyDeleteOnAny(this,e._2,v)
              assert({this.getModel.NotifiedInvariant=null;true})
            }
          }
        }
        OldValue = Value //in case we were lazy on the update
        ToPerform = List.empty
      }
    }
    TouchedValues = List.empty
  }

  def value:SortedSet[Int] = getValue(false)

  def getValue(NewValue:Boolean=false):SortedSet[Int] = {
    if (NewValue){
      assert(getModel.checkExecutingInvariantOK(DefiningInvariant),
        "variable [" + this + "] queried for latest val by non-controlling invariant")
      Value
    }else{
      if (model == null) return Value
      if (DefiningInvariant == null && !model.Propagating) return Value
      model.propagate(this)
      Perform()
      OldValue
    }
  }

  /**Use this to specify that the IntSetVar is the output of the IntSetInvariant*/
  def <==(i:SetInvariant){i.setOutputVar(this)}
  def <==(i: CBLSSetVar) {this <== IdentitySet(i)}

  /**We suppose that the new value is not the same as the actual value.
    * otherwise, there is a huge waste of time.
    * @param v the new value to set to the variable
    */
  def :=(v:SortedSet[Int]) {setValue(v)}

  def :+=(i:Int) {this.insertValue(i)}
  def :-=(i:Int) {this.deleteValue(i)}

  def getDotNode = "[label = \"IntSetVar(" + name + ")\" shape = oval color = " + getDotColor + "]"
}

object CBLSSetVar{
  //this conversion is forbidden because we inserted the new grammar.
  //implicit def toIntSet(v:IntSetVar):SortedSet[Int] = v.value

  def apply(r:Range = Int.MinValue to Int.MaxValue, v:Iterable[Int] = List.empty, name:String="")(implicit s:Store) = {
    val emptySet:SortedSet[Int] = SortedSet.empty
    new CBLSSetVar(s, r.start, r.end,name, emptySet ++ v)
  }

  implicit val ord:Ordering[CBLSSetVar] = new Ordering[CBLSSetVar]{
    def compare(o1: CBLSSetVar, o2: CBLSSetVar) = o1.compare(o2)
  }

  implicit def intSet2IntSetVar(a:SortedSet[Int]):CBLSSetVar = CBLSSetConst(a)

  implicit def toFunction(s:CBLSSetVar):()=>SortedSet[Int] = () => s.value
}

/**
 * An IntSetConst is an IntSetVar that has a constant value, defined by a set of integer.
 * It has no associated model, as there is no need to incorporate it into any propagation process.
 * @param ConstValue: the value of the constant
 * @author renaud.delandtsheer@cetic.be
 * */
case class CBLSSetConst(ConstValue:SortedSet[Int],override val model:Store = null)
  extends CBLSSetVar(model
    ,if(ConstValue.isEmpty) Int.MinValue else ConstValue.min
    ,if(ConstValue.isEmpty) Int.MaxValue else ConstValue.max
    ,toString,ConstValue){
  override def getValue(NewValue:Boolean=false):SortedSet[Int] = ConstValue //pour pas avoir de propagation
  override def toString:String = "IntSetConst{" + ConstValue.mkString(",") + "}"
}

/** this is a special case of invariant that has a single output variable, that is an IntVar
  * @author renaud.delandtsheer@cetic.be
  */
abstract class IntInvariant extends Invariant{
  def myMin:Int
  def myMax:Int
  implicit def toIntVar:CBLSIntVar = {
    val a = new CBLSIntVar(model, (myMin to myMax), 0, this.getClass.getSimpleName)
    a <== this //ca invoque setOutputVar en fait.
    a
  }

  def toIntVar(name:String):CBLSIntVar = {
    val a = new CBLSIntVar(model, (myMin to myMax), 0, name)
    a <== this //ca invoque setOutputVar en fait.
    a
  }


  /**this method is called by the output variable
    * basically, the invariant does not know what is its output variable at creation time.
    * if this is an issue, you can always create an output variable internally,
    * and implement this method with en identity invariant.
    * see [[oscar.cbls.invariants.core.computation.IdentityInt]] and [[oscar.cbls.invariants.core.computation.IdentitySet]]
    * @param v the variable that is the output variable of the invariant.
    */
  def setOutputVar(v:CBLSIntVar)
}

object IntInvariant{
  implicit def toIntVar(i:IntInvariant):CBLSIntVar = i.toIntVar
}

/*
* @author renaud.delandtsheer@cetic.be
 */
abstract class SetInvariant extends Invariant{
  def myMin:Int
  def myMax:Int
  implicit def toSetVar:CBLSSetVar = {
    val a = new CBLSSetVar(model,myMin,myMax,this.getClass.getSimpleName,SortedSet.empty)
    a <== this //the variable calls setOutputVar
    a
  }

  def toSetVar(name:String):CBLSSetVar = {
    val a = new CBLSSetVar(model,myMin,myMax,name,SortedSet.empty)
    a <== this //the variable calls setoutputVar
    a
  }

  @deprecated("use toSetVar instead", "1.1")
  def toIntSetVar:CBLSSetVar = toSetVar

  /**this method is called by the output variable
    * basically, the invariant does not know what is its output variable at creation time.
    * if this is an issue, you can always create an output variable internally,
    * and implement this method with en identity invariant.
    * see [[oscar.cbls.invariants.core.computation.IdentityInt]] and [[oscar.cbls.invariants.core.computation.IdentitySet]]
    * @param v the variable that is the output variable of the invariant.
    */
  def setOutputVar(v:CBLSSetVar)
}

object SetInvariant{
  implicit def toIntSetVar(i:SetInvariant):CBLSSetVar = i.toSetVar
}

/** an invariant that is the identity function
  * @author renaud.delandtsheer@cetic.be
  * @param v
  */
case class IdentityInt(v:CBLSIntVar) extends IntInvariant {
  var output:CBLSIntVar = null
  registerStaticAndDynamicDependency(v)
  finishInitialization()

  def myMax = v.maxVal
  def myMin = v.minVal

  override def checkInternals(c:Checker){
    c.check(output.getValue(true) == v.value)
  }

  override def setOutputVar(vv:CBLSIntVar){
    output = vv
    output.setDefiningInvariant(this)
    output := v.value
  }

  override def notifyIntChanged(v:CBLSIntVar,i:Int,OldVal:Int,NewVal:Int){
    assert(v == this.v)
    //ici, on propage tout de suite, c'est les variables qui font le stop and go.
    output := NewVal
  }
}

/** an invariant that is the identity function
  * @author renaud.delandtsheer@cetic.be
  * @param v
  */
case class IdentitySet(v:CBLSSetVar) extends SetInvariant{

  var output:CBLSSetVar = null
  registerStaticAndDynamicDependency(v)
  finishInitialization()

  val myMin = v.getMinVal
  val myMax = v.getMaxVal

  override def checkInternals(c:Checker){
    c.check(output.getValue(true).intersect(v.value).size == v.value.size)
  }

  override def setOutputVar(vv:CBLSSetVar){
    output = vv
    output.setDefiningInvariant(this)
    output := v.value
  }

  override def notifyInsertOn(v:CBLSSetVar,value:Int){
    assert(v == this.v)
    output.insertValue(value)
  }

  override def notifyDeleteOn(v:CBLSSetVar,value:Int){
    assert(v == this.v)
    output.deleteValue(value)
  }
}

<|MERGE_RESOLUTION|>--- conflicted
+++ resolved
@@ -884,11 +884,9 @@
 
   implicit def int2IntVar(a:Int):CBLSIntVar = CBLSIntConst(a)
 
-<<<<<<< HEAD
+  implicit def toFunction(i:CBLSIntVar):()=>Int = () => i.value
+
   implicit def namedIntConst(valAndName:(Int,String)):CBLSIntVar = CBLSIntConst(valAndName._1, null, valAndName._2)
-=======
-  implicit def toFunction(i:CBLSIntVar):()=>Int = () => i.value
->>>>>>> 97056786
 }
 
 /**
