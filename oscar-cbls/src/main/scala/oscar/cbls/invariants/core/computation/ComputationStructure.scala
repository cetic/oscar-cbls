--- conflicted
+++ resolved
@@ -629,594 +629,4 @@
   implicit val ord:Ordering[AbstractVariable] = new Ordering[AbstractVariable]{
     def compare(o1: AbstractVariable, o2: AbstractVariable) = o1.compare(o2)
   }
-<<<<<<< HEAD
-
-  def setintsetintsetaction(intsetintsetaction:(SortedSet[Int],SortedSet[Int]) => Unit){
-    this.intsetintsetaction = intsetintsetaction
-    this.oldIntSetv = v.asInstanceOf[CBLSSetVar].value
-    this.oldIntSetw = w.asInstanceOf[CBLSSetVar].value
-  }
-
-  def setintsetintaction(intsetintaction:(SortedSet[Int],Int) => Unit){
-    this.intsetintaction = intsetintaction
-    this.oldIntSetv = v.asInstanceOf[CBLSSetVar].value
-    this.oldIntw = w.asInstanceOf[CBLSIntVar].value
-  }
-
-  def setintintsetaction(intintsetaction:(Int,SortedSet[Int]) => Unit){
-    this.intintsetaction = intintsetaction
-    this.oldIntv = v.asInstanceOf[CBLSIntVar].value
-    this.oldIntSetw = w.asInstanceOf[CBLSSetVar].value
-  }
-
-  registerStaticAndDynamicDependency(v)
-  if(w!=null)  registerStaticAndDynamicDependency(w)
-  finishInitialization()
-  if (ModifiedVars != null)
-    for(variable <- ModifiedVars){variable.setDefiningInvariant(this)}
-
-  override def notifyIntChanged(v:CBLSIntVar,i:Int,OldVal:Int,NewVal:Int){scheduleForPropagation()}
-  override def notifyInsertOn(v:CBLSSetVar,i:Int,value:Int){scheduleForPropagation()}
-  override def notifyDeleteOn(v:CBLSSetVar,i:Int,value:Int){scheduleForPropagation()}
-
-  override def performPropagation(){
-    if (action != null) action()
-
-    if (actionIntParam!= null){
-      actionIntParam(oldIntv)
-    }
-    if (actionIntSetParam != null){
-      actionIntSetParam(oldIntSetv)
-    }
-    if(intintaction!=null){
-      intintaction(oldIntv,oldIntw)
-    }
-    if (intsetintsetaction!=null){
-      intsetintsetaction(oldIntSetv,oldIntSetw)
-    }
-    if (intsetintaction!=null){
-      intsetintaction(oldIntSetv,oldIntw)
-    }
-    if (intintsetaction != null){
-      intintsetaction(oldIntv,oldIntSetw)
-    }
-
-    //updating internal vars
-
-    if (actionIntParam!= null){
-      oldIntv = v.asInstanceOf[CBLSIntVar].value
-    }
-    if (actionIntSetParam != null){
-      oldIntSetv = v.asInstanceOf[CBLSSetVar].value
-    }
-    if(intintaction!=null){
-      oldIntv = v.asInstanceOf[CBLSIntVar].value
-      oldIntw = w.asInstanceOf[CBLSIntVar].value
-    }
-    if (intsetintsetaction!=null){
-      oldIntSetv = v.asInstanceOf[CBLSSetVar].value
-      oldIntSetw = w.asInstanceOf[CBLSSetVar].value
-    }
-    if (intsetintaction!=null){
-      oldIntSetv = v.asInstanceOf[CBLSSetVar].value
-      oldIntw = w.asInstanceOf[CBLSIntVar].value
-    }
-    if (intintsetaction != null){
-      oldIntv = v.asInstanceOf[CBLSIntVar].value
-      oldIntSetw = w.asInstanceOf[CBLSSetVar].value
-    }
-  }
-
-  override def checkInternals(c: Checker) = c.check(true, Some("Event.checkInternals"))
-}
-
-/**An IntVar is a variable managed by the [[oscar.cbls.invariants.core.computation.Store]] whose type is integer.
-  *
-  * @param model is the model in s-which the variable is declared, can be null if the variable is actually a constant, see [[oscar.cbls.invariants.core.computation.CBLSIntConst]]
-  * @param domain is the domain value of the variable. Some invariants exploit this value to declare fixed size arrays
-  * @param Value is the value of the variable
-  * @param n is the name of the variable, used for pretty printing only
-  */
-class CBLSIntVar(model: Store, val domain: Range, private var Value: Int, n: String = null)
-  extends Variable(model, n) {
-
-  private var OldValue = Value
-
-  def inDomain(v: Int) = v >= minVal && v <= maxVal //domain.contains(v)
-  var minVal = domain.start
-  // if the range was specified using until max should be max -1
-  var maxVal = if(domain.isInclusive) domain.end else domain.end - 1
-
-  override def toString = if(model.propagateOnToString) s"$name:=$value" else s"$name:=$Value"
-  override def toStringNoPropagate = s"$name:=$Value" //value
-
-  def setValue(v:Int){
-    if (v != Value){
-      //TODO: disable assert while domain of invariant are buggy, this assert is needed in UNIT TEST.
-      // (-Xdisable-assertions as argument of scala compiler)
-      // or comment this assert and use it only to throw unit test while domain bugs.
-      /*
-      assert(inDomain(v),print("Assertion False : variable ["+this+"] is not in his domain \n" +
-          "domain : ["+minVal+ ";"+maxVal+"]\n" +
-           "new value :"+ v +"\n" ))*/
-           
-      Value = v
-      notifyChanged()
-    }
-  }
-
-  def value: Int = getValue()
-
-  def getValue(NewValue: Boolean = false): Int = {
-    if(NewValue){
-      assert(model.checkExecutingInvariantOK(definingInvariant),"variable [" + this
-        + "] queried for latest val by non-controlling invariant")
-      Value
-    } else{
-      if (model == null) return Value
-      if (definingInvariant == null && !model.Propagating) return Value
-      model.propagate(this)
-      OldValue
-    }
-  }
-
-  override def performPropagation(){
-    if(OldValue!=Value){
-      val old=OldValue
-      OldValue=Value
-      for (e:((PropagationElement,Any)) <- getDynamicallyListeningElements){ //TODO: here should come some postponed stuff as well
-      val inv:Invariant = e._1.asInstanceOf[Invariant]
-        assert({this.model.NotifiedInvariant=inv; true})
-        inv.notifyIntChangedAny(this,e._2,old,Value)
-        assert({this.model.NotifiedInvariant=null; true})
-      }
-    }
-  }
-
-  def :=(v: Int) {
-    setValue(v)
-  }
-
-  def :+=(v: Int) {
-    setValue(v + getValue(true))
-  }
-
-  def :*=(v: Int) {
-    setValue(v * getValue(true))
-  }
-
-  def :-=(v:Int) {
-    setValue(getValue(true) - v)
-  }
-
-  /** increments the variable by one
-    */
-  def ++ {
-    setValue(1 + getValue(true))
-  }
-
-  /**this operator swaps the value of two IntVar*/
-  def :=:(v:CBLSIntVar){
-    val a:Int = v.value
-    v:=this.value
-    this := a
-  }
-
-  /**this operator swaps the value of two IntVar*/
-  def swap(v: CBLSIntVar) {
-    this :=: v
-  }
-
-  def <==(i: IntInvariant) {i.setOutputVar(this)}
-  def <==(i: CBLSIntVar) {this <== i.getClone}
-
-  def getClone:IdentityInt = IdentityInt(this)
-
-  override def checkInternals(c:Checker){
-    c.check(OldValue == Value)
-  }
-
-  def getDotNode = "[label = \"IntVar(" + name + ")\" shape = oval color = " + getDotColor + "]"
-}
-
-object CBLSIntVar{
-
-  def apply(r:Range, v:Int, name:String)(implicit s:Store) = new CBLSIntVar(s,r,v,name)
-  def apply(r:Range, v:Int)(implicit s:Store) = new CBLSIntVar(s,r,v,"")
-
-  def apply(model: Store, minVal:Int, maxVal:Int, value:Int , name:String) = {
-    require(minVal <= maxVal, "the minVal must be less than or equal to the maxVal of the domain minVal:" + minVal + " maxVal:" + maxVal)
-    new CBLSIntVar(model,(minVal to maxVal), value, name)
-  }
-
-  def apply(model: Store, domain: Range, value:Int, name:String) = {
-    require(!domain.isEmpty, "the domain supplied must be a valid increasing interval")
-    new CBLSIntVar(model, domain, value, name)
-  }
-
-  def apply(model: Store, value:Int = 0, name:String = "") = {
-    val domain = Int.MinValue to Int.MaxValue
-    new CBLSIntVar(model, domain, value, name)
-  }
-
-  implicit val ord:Ordering[CBLSIntVar] = new Ordering[CBLSIntVar]{
-    def compare(o1: CBLSIntVar, o2: CBLSIntVar) = o1.compare(o2)
-  }
-
-  implicit def int2IntVar(a:Int):CBLSIntVar = CBLSIntConst(a)
-
-  implicit def toFunction(i:CBLSIntVar):()=>Int = () => i.value
-
-  implicit def namedIntConst(valAndName:(Int,String)):CBLSIntVar = CBLSIntConst(valAndName._1, valAndName._2)
-}
-
-
-object CBLSIntConst{
-//I'v experimented with memoïzation in this class.
-  //this is however not a so good idea because the memory itself takes some room, and tome time
-  def apply(constValue:Int, name: String = null):CBLSIntConst = {
-    new CBLSIntConst(constValue, name)
-  }
-}
-
-/**
- * An IntConst is an [[oscar.cbls.invariants.core.computation.CBLSIntVar]] that has a constant value.
- * It has no associated model, as there is no need to incorporate it into any propagation process.
- * notice that you should not attempt to create a CBLSIntConst directly; use the companion object for an efficient memoïzation
- * @param ConstValue: the value of the constant
- * @author renaud.delandtsheer@cetic.be
- */
-class CBLSIntConst(ConstValue:Int, override val name: String = null)
-  extends CBLSIntVar(null, (ConstValue to ConstValue), ConstValue, toString){
-  override def getValue(NewValue:Boolean=false):Int = ConstValue //pour pas avoir de propagation
-  override def toString:String = if (name == null) "IntConst("+ ConstValue + ")" else name + ":=" + ConstValue
-}
-
-/**An IntSetVar is a variable managed by the [[oscar.cbls.invariants.core.computation.Store]] whose type is set of integer.
-  * @param model is the model in s-which the variable is declared, can be null if the variable is actually a constant, see [[oscar.cbls.invariants.core.computation.CBLSSetConst]]
-  * @param MinVal is the minimum value of integers included in this set. Some invariants exploit this value to declare fixed size arrays
-  * @param MaxVal is the maximum value of integers included in this set. Some invariants exploit this value to declare fixed size arrays.
-  * @param Value is the value of the variable
-  * @param name is the name of the variable, used for pretty printing only
-  * @author renaud.delandtsheer@cetic.be
-  * */
-class CBLSSetVar(override val model:Store,
-                 private val MinVal:Int,
-                 private val MaxVal:Int,
-                 override val name:String,
-                 private var Value:SortedSet[Int]=SortedSet.empty)
-  extends Variable(model,name){
-
-  //bulk assign starts all
-  //then, value -> add/delete
-  //basically the bulk assign is the main issue here.
-  //maybe invariants should specify to the var the kind of update they are interested in??
-
-  def getMinVal:Int = MinVal
-  def getMaxVal:Int = MaxVal
-  def getModel = model
-
-  private var ToPerform: List[(Int,Boolean)] = List.empty
-  private var OldValue:SortedSet[Int] = Value
-
-  private def Perform(){
-    def Update(l:List[(Int,Boolean)]){
-      if (l.isEmpty) return
-      Update(l.tail)
-      val (v, inserted) = l.head
-      if (inserted) OldValue += v
-      else OldValue -= v
-    }
-    Update(ToPerform)
-    ToPerform = List.empty
-  }
-
-  override def checkInternals(c:Checker){
-    assert(this.definingInvariant == null || OldValue.intersect(Value).size == Value.size,
-      "internal error: " + "Value: " + Value + " OldValue: " + OldValue)
-  }
-
-  override def toString:String = name + ":={" + (if(model.propagateOnToString) value else Value).mkString(",") + "}"
-
-  def valueString:String = "{" + value.mkString(",") + "}"
-
-
-  /** this method is a toString that does not trigger a propagation.
-    * use this when debugguing your software.
-    * you should specify to your IDE to render variable objects using this method isntead of the toString method
-    * @return a string similar to the toString method
-    */
-  def toStringNoPropagate: String = name + ":={" + Value.foldLeft("")(
-    (acc,intval) => if(acc.equalsIgnoreCase("")) ""+intval else acc+","+intval) + "}"
-
-
-
-  /**The values that have bee impacted since last propagation was performed.
-    * null if set was assigned
-    */
-  var TouchedValues:List[(Int,Boolean)] = List.empty
-
-  def insertValue(v:Int){
-    if (!Value.contains(v)){
-      if (TouchedValues != null) TouchedValues = (v,true) :: TouchedValues
-      Value +=v
-      notifyChanged()
-    }
-  }
-
-  def deleteValue(v:Int){
-    if (Value.contains(v)){
-      if (TouchedValues != null) TouchedValues = (v,false) :: TouchedValues
-      Value -=v
-      notifyChanged()
-    }
-  }
-
-  /**We suppose that the new value is not the same as the actual value.
-    * otherwise, there is a huge waste of time.
-    * @param v the new value to set to the variable
-    */
-  def setValue(v:SortedSet[Int]){
-    TouchedValues = null
-    Value = v
-    notifyChanged()
-  }
-
-  override def performPropagation(){
-    if(getDynamicallyListeningElements.isEmpty){
-      //no need to do it gradually
-      OldValue=Value
-    }else{
-      if (TouchedValues == null){
-        //need to calll every listening one, so gradual approach required
-        OldValue.diff(Value).foreach(v => {
-          OldValue -=v
-          for (e:((PropagationElement,Any)) <- getDynamicallyListeningElements){
-            val inv:Invariant = e._1.asInstanceOf[Invariant]
-            assert({this.getModel.NotifiedInvariant=inv; true})
-            inv.notifyDeleteOnAny(this,e._2,v)
-            assert({this.getModel.NotifiedInvariant=null; true})
-          }
-        })
-        //puis on fait partir tous les insert
-        Value.diff(OldValue).foreach(v => {
-          OldValue += v
-          for (e:((PropagationElement,Any)) <- getDynamicallyListeningElements){
-            val inv:Invariant = e._1.asInstanceOf[Invariant]
-            assert({this.getModel.NotifiedInvariant=inv; true})
-            inv.notifyInsertOnAny(this,e._2,v)
-            assert({this.getModel.NotifiedInvariant=null; true})
-          }
-        })
-        //puis, on fait une affectation en plus, pour garbage collecter l'ancienne structure de donnees.
-        assert(OldValue.intersect(Value).size == Value.size, "mismatch: OLD" + OldValue + " New:" + Value)
-        OldValue=Value
-      }else{
-        //only touched values must be looked for
-        for ((v,inserted) <- TouchedValues.reverse){
-          //We simply replay the history. If some backtrack was performed, it is suboptimal
-          // eg: if something was propagated to this during a neighbourhood exploration not involving this var
-          if (inserted){
-            //inserted
-            ToPerform = (v, inserted) :: ToPerform
-            for (e:((PropagationElement,Any)) <- getDynamicallyListeningElements){
-              val inv:Invariant = e._1.asInstanceOf[Invariant]
-              assert({this.getModel.NotifiedInvariant=inv;true})
-              inv.notifyInsertOnAny(this,e._2,v)
-              assert({this.getModel.NotifiedInvariant=null;true})
-            }
-          }else{
-            //deleted
-            ToPerform = (v, inserted) :: ToPerform
-            for (e:((PropagationElement,Any)) <- getDynamicallyListeningElements){
-              val inv:Invariant = e._1.asInstanceOf[Invariant]
-              assert({this.getModel.NotifiedInvariant=inv;true})
-              inv.notifyDeleteOnAny(this,e._2,v)
-              assert({this.getModel.NotifiedInvariant=null;true})
-            }
-          }
-        }
-        OldValue = Value //in case we were lazy on the update
-        ToPerform = List.empty
-      }
-    }
-    TouchedValues = List.empty
-  }
-
-  def value:SortedSet[Int] = getValue(false)
-
-  def getValue(NewValue:Boolean=false):SortedSet[Int] = {
-    if (NewValue){
-      assert(getModel.checkExecutingInvariantOK(definingInvariant),
-        "variable [" + this + "] queried for latest val by non-controlling invariant")
-      Value
-    }else{
-      if (model == null) return Value
-      if (definingInvariant == null && !model.Propagating) return Value
-      model.propagate(this)
-      Perform()
-      OldValue
-    }
-  }
-
-  /**Use this to specify that the IntSetVar is the output of the IntSetInvariant*/
-  def <==(i:SetInvariant){i.setOutputVar(this)}
-  def <==(i: CBLSSetVar) {this <== IdentitySet(i)}
-
-  /**We suppose that the new value is not the same as the actual value.
-    * otherwise, there is a huge waste of time.
-    * @param v the new value to set to the variable
-    */
-  def :=(v:SortedSet[Int]) {setValue(v)}
-
-  def :+=(i:Int) {this.insertValue(i)}
-  def :-=(i:Int) {this.deleteValue(i)}
-
-  def getDotNode = "[label = \"IntSetVar(" + name + ")\" shape = oval color = " + getDotColor + "]"
-}
-
-object CBLSSetVar{
-  //this conversion is forbidden because we inserted the new grammar.
-  //implicit def toIntSet(v:IntSetVar):SortedSet[Int] = v.value
-
-  def apply(r:Range = Int.MinValue to Int.MaxValue, v:Iterable[Int] = List.empty, name:String="")(implicit s:Store) = {
-    val emptySet:SortedSet[Int] = SortedSet.empty
-    new CBLSSetVar(s, r.start, r.end,name, emptySet ++ v)
-  }
-
-  implicit val ord:Ordering[CBLSSetVar] = new Ordering[CBLSSetVar]{
-    def compare(o1: CBLSSetVar, o2: CBLSSetVar) = o1.compare(o2)
-  }
-
-  implicit def intSet2IntSetVar(a:SortedSet[Int]):CBLSSetVar = CBLSSetConst(a)
-
-  implicit def toFunction(s:CBLSSetVar):()=>SortedSet[Int] = () => s.value
-}
-
-/**
- * An IntSetConst is an IntSetVar that has a constant value, defined by a set of integer.
- * It has no associated model, as there is no need to incorporate it into any propagation process.
- * @param ConstValue: the value of the constant
- * @author renaud.delandtsheer@cetic.be
- * */
-case class CBLSSetConst(ConstValue:SortedSet[Int],override val model:Store = null)
-  extends CBLSSetVar(model
-    ,if(ConstValue.isEmpty) Int.MinValue else ConstValue.min
-    ,if(ConstValue.isEmpty) Int.MaxValue else ConstValue.max
-    ,toString,ConstValue){
-  override def getValue(NewValue:Boolean=false):SortedSet[Int] = ConstValue //pour pas avoir de propagation
-  override def toString:String = "IntSetConst{" + ConstValue.mkString(",") + "}"
-}
-
-/** this is a special case of invariant that has a single output variable, that is an IntVar
-  * @author renaud.delandtsheer@cetic.be
-  */
-abstract class IntInvariant extends Invariant{
-  def myMin:Int
-  def myMax:Int
-  implicit def toIntVar:CBLSIntVar = toIntVar(this.getClass.getSimpleName)
-
-  def toIntVar(name:String):CBLSIntVar = {
-    val a = new CBLSIntVar(model, (myMin to myMax), 0, name)
-    a <== this //ca invoque setOutputVar en fait.
-    a
-  }
-
-
-  /**this method is called by the output variable
-    * basically, the invariant does not know what is its output variable at creation time.
-    * if this is an issue, you can always create an output variable internally,
-    * and implement this method with an identity invariant.
-    * see [[oscar.cbls.invariants.core.computation.IdentityInt]] and [[oscar.cbls.invariants.core.computation.IdentitySet]]
-    * @param v the variable that is the output variable of the invariant.
-    */
-  def setOutputVar(v:CBLSIntVar)
-}
-
-object IntInvariant{
-  implicit def toIntVar(i:IntInvariant):CBLSIntVar = i.toIntVar
-}
-
-/*
-* @author renaud.delandtsheer@cetic.be
- */
-abstract class SetInvariant extends Invariant{
-  def myMin:Int
-  def myMax:Int
-  implicit def toSetVar:CBLSSetVar = {
-    val a = new CBLSSetVar(model,myMin,myMax,this.getClass.getSimpleName,SortedSet.empty)
-    a <== this //the variable calls setOutputVar
-    a
-  }
-
-  def toSetVar(name:String):CBLSSetVar = {
-    val a = new CBLSSetVar(model,myMin,myMax,name,SortedSet.empty)
-    a <== this //the variable calls setoutputVar
-    a
-  }
-
-  @deprecated("use toSetVar instead", "1.1")
-  def toIntSetVar:CBLSSetVar = toSetVar
-
-  /**this method is called by the output variable
-    * basically, the invariant does not know what is its output variable at creation time.
-    * if this is an issue, you can always create an output variable internally,
-    * and implement this method with en identity invariant.
-    * see [[oscar.cbls.invariants.core.computation.IdentityInt]] and [[oscar.cbls.invariants.core.computation.IdentitySet]]
-    * @param v the variable that is the output variable of the invariant.
-    */
-  def setOutputVar(v:CBLSSetVar)
-}
-
-object SetInvariant{
-  implicit def toIntSetVar(i:SetInvariant):CBLSSetVar = i.toSetVar
-}
-
-/** an invariant that is the identity function
-  * @author renaud.delandtsheer@cetic.be
-  * @param v
-  */
-case class IdentityInt(v:CBLSIntVar) extends IntInvariant {
-  var output:CBLSIntVar = null
-  registerStaticAndDynamicDependency(v)
-  finishInitialization()
-
-  def myMax = v.maxVal
-  def myMin = v.minVal
-
-  override def checkInternals(c:Checker){
-    c.check(output.getValue(true) == v.value)
-  }
-
-  override def setOutputVar(vv:CBLSIntVar){
-    output = vv
-    output.setDefiningInvariant(this)
-    output := v.value
-  }
-
-  override def notifyIntChanged(v:CBLSIntVar,i:Int,OldVal:Int,NewVal:Int){
-    assert(v == this.v)
-    //ici, on propage tout de suite, c'est les variables qui font le stop and go.
-    output := NewVal
-  }
-
-
-}
-
-/** an invariant that is the identity function
-  * @author renaud.delandtsheer@cetic.be
-  * @param v
-  */
-case class IdentitySet(v:CBLSSetVar) extends SetInvariant{
-
-  var output:CBLSSetVar = null
-  registerStaticAndDynamicDependency(v)
-  finishInitialization()
-
-  val myMin = v.getMinVal
-  val myMax = v.getMaxVal
-
-  override def checkInternals(c:Checker){
-    c.check(output.getValue(true).intersect(v.value).size == v.value.size)
-  }
-
-  override def setOutputVar(vv:CBLSSetVar){
-    output = vv
-    output.setDefiningInvariant(this)
-    output := v.value
-  }
-
-  override def notifyInsertOn(v:CBLSSetVar,value:Int){
-    assert(v == this.v)
-    output.insertValue(value)
-  }
-
-  override def notifyDeleteOn(v:CBLSSetVar,value:Int){
-    assert(v == this.v)
-    output.deleteValue(value)
-  }
-}
-
-=======
-}
->>>>>>> cdd80219
+}