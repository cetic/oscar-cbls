--- conflicted
+++ resolved
@@ -143,43 +143,6 @@
    */
   protected def setupPropagationStructure(DropStaticGraph: Boolean) {
 
-<<<<<<< HEAD
-    if (verbose) {
-      println("PropagationStructure: closing propagation structure. Propagations structure includes: ")
-      getPropagationElements.foreach(p => println("+ " + p))
-      println("PropagationStructure: end propagations structure includes; size=" + getPropagationElements.size)
-    }
-
-    val StronglyConnectedComponents: List[List[PropagationElement]] =
-      if (noCycle) {
-        if (verbose) {
-          println("PropagationStructure: IsAcyclic flag; assuming acyclic static dependency graph ")
-        }
-        var toreturn: List[List[PropagationElement]] = List.empty
-        for (n <- getPropagationElements) toreturn = List(n) :: toreturn
-        toreturn
-      } else {
-        //identification des composantes connexes
-        val storageForTarjan = this.getNodeStorage[TarjanNodeData]
-        storageForTarjan.initialize(() => new TarjanNodeData)
-        TarjanWithExternalStorage.getStronlyConnexComponents[PropagationElement](
-          getPropagationElements,
-          p => p.getStaticallyListeningElements,
-          storageForTarjan.get)
-      }
-
-    assert(getPropagationElements.size == StronglyConnectedComponents.foldLeft(0)
-      ((acc, component) => acc + component.size))
-
-    //tri topologique sur les composantes fortement connexes
-    acyclic = true
-    StronglyConnexComponentsList = List.empty
-    val ClusteredPropagationComponents: List[PropagationElement] = StronglyConnectedComponents.map(a => {
-      if (a.tail.isEmpty) {
-        a.head
-      } else {
-        acyclic = false
-=======
     val ClusteredPropagationComponents: List[PropagationElement] = if (noCycle) {
       getPropagationElements.toList
     } else {
@@ -197,7 +160,6 @@
           a.head
         } else {
           acyclic = false
->>>>>>> cdd80219
 
           val c: StronglyConnectedComponent = if (sortScc) new StronglyConnectedComponentTopologicalSort(a, this, GetNextID())
           else new StronglyConnectedComponentNoSort(a, this, GetNextID())
