--- conflicted
+++ resolved
@@ -710,14 +710,6 @@
     e.initiateDynamicGraphFromSameComponent(this)
   }
 
-<<<<<<< HEAD
-  def InitiateDynamicGraphFromSameComponent(e:PropagationElement){
-    assert(e.component == this)
-
-    def filterForListened(listened:PropagationElement,injector:(()=>Unit), isStillValid:(()=> Boolean)):Unit = {
-      if(this == listened.component)
-        registerListenedWaitingDependency(injector, isStillValid)
-=======
   //for the DAG
   override def nodes = propagationElements.asInstanceOf[Iterable[DAGNode]]
 
@@ -738,7 +730,6 @@
         inject2()
         true
       } else false
->>>>>>> 31b96e66
     }
 
     def inject() {
