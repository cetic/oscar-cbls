/**
 * *****************************************************************************
 * OscaR is free software: you can redistribute it and/or modify
 * it under the terms of the GNU Lesser General Public License as published by
 * the Free Software Foundation, either version 2.1 of the License, or
 * (at your option) any later version.
 *
 * OscaR is distributed in the hope that it will be useful,
 * but WITHOUT ANY WARRANTY; without even the implied warranty of
 * MERCHANTABILITY or FITNESS FOR A PARTICULAR PURPOSE.  See the
 * GNU Lesser General Public License  for more details.
 *
 * You should have received a copy of the GNU Lesser General Public License along with OscaR.
 * If not, see http://www.gnu.org/licenses/lgpl-3.0.en.html
 * ****************************************************************************
 */
/**
 * ****************************************************************************
 * Contributors:
 *     This code has been initially developed by CETIC www.cetic.be
 *         by Renaud De Landtsheer
 * ****************************************************************************
 */

package oscar.cbls.core.propagation

import oscar.cbls.algo.dag._
import oscar.cbls.algo.dll._
import oscar.cbls.algo.heap.{AbstractHeap, AggregatedBinomialHeapQList, BinomialHeap}
import oscar.cbls.algo.quick.QList
import oscar.cbls.algo.rb.RedBlackTreeMap
import oscar.cbls.algo.tarjan._;

/**
 * a schedulingHandler handles the scheduling for a set of PE.
 *
 */
trait SchedulingHandler {
  /**
   * when a PE needs propagation, it schedules itself to his SH through this method
   * notice that a PE cannot schedule itself for propagation if it has already been, and has not been propagated since
   * PE should ensure this by themselves, EG through an internal boolean variable
   * @param e the PE that is to be scheduled
   */
  def scheduleForPropagation(e: PropagationElement)

  /**
   * @return the propagation structure that contains this, itself if it is a PS
   */
  def propagationStructure: PropagationStructure
}

/**
 * This class manages propagation among propagation elements.
 *
 * This class is intended to be extended, and the overriding class must implement
 * the method getPropagationElements that returns the propagation elements to be considered
 * Each propagation element has a UniqueID. Those should be assigned continuously starting from 0.
 *
 * It is to be used as follows: once the set of propagation elements is stabilized,
 * one must call setupPropagationStructure, which will built the necessary internal data structure
 * propagation are triggered by calling the propagate method.
 * additionally, before calling setupPropagationStructure, the method registerForPartialPropagation can be
 * called to specify propagation elements that might require lazy propagation.
 *
 *  Two debug mechanisms are provided: trace printing and debug mode.
 *
 *  A trace printing is provided; the propagation structure prints a trace of what it is propagating.
 *  This is activated by the Verbose parameter. All prints are preceded by ''PropagationStruture''
 *  This an be useful when checking the behavior of partial propagation.
 *
 *  A self-check method is called by the propagation structure after propagation is performed.
 *  This is activated by the Checker parameter.
 *  You should ensure that Asteroid is compiled with assert activated if you are using the debug mode.
 *  It will considerably slow down Asteroid, as other checks are implemented in the base modules.
 *
 *  Also, although this propagation structure is intended to support acyclic graph
 *  for the static dependency graph, you can deactivate the associated mechanism
 *  by setting the IsAcyclic graph to true.
 *  If unsure, set to false (or do not set; it is false by default),
 *  the engine will discover it by itself. See also method isAcyclic to query a propagation structure.
 *
 * @param verbose requires that the propagation structure prints a trace of what it is doing.
 * @param checker set a Some[Checker] top check all internal properties of invariants after propagation, set to None for regular execution
 * @param noCycle is to be set to true only if the static dependency graph is acyclic.
 * @param topologicalSort if true, use topological sort, false, use distance to input, and associated faster heap data structure
 * @param sortScc true if SCC should be sorted, false otherwise. Set to true, unless you know what your are doing. Setting to false might provide a speedup, but propagation will not be single pass on SCC anymore
 * @author renaud.delandtsheer@cetic.be
 */
abstract class PropagationStructure(val verbose: Boolean, val checker: Option[Checker] = None, val noCycle: Boolean, val topologicalSort: Boolean, val sortScc: Boolean = true)
  extends SchedulingHandler {

  protected var closed: Boolean = false

  def isClosed = closed

  //priority queue is ordered, first on propagation planning list, second on DAG.

  /**
   * This method is to be overridden and is expected to return the propagation elements
   * on which the propagation structure will reason.
   * The method is expected to return consistent result once the setupPropagationStructure method is called
   */
  def getPropagationElements: QList[PropagationElement]

  /**
   * @return the propagation structure that contains this, itself if it is a PS
   */
  override def propagationStructure: PropagationStructure = this

  /**
   * This method is to be overridden and is expected to return the maximal value of the UniqueID
   * of the propagation elements
   * The method is expected to return consistent result once the setupPropagationStructure method is called
   */
  private var MaxID: Int = -1

  def getMaxID = MaxID

  def GetNextID(): Int = {
    MaxID += 1
    MaxID
  }

  private var acyclic: Boolean = false

  /**
   * @return true if the propagation structure consider that his graph is acyclic, false otherwise.
   * call this after the call to setupPropagationStructure
   * If the propagation structure has been created with NoCycle set to true, this will return true
   */
  def isAcyclic: Boolean = acyclic

  private var stronglyConnectedComponentsList: List[StronglyConnectedComponent] = List.empty

  /**
   * To call when one has defined all the propagation elements on which propagation will ever be triggered.
   * It must be called before any propagation is triggered,
   * as it allows the propagation structure to build the necessary internal structures
   * @param DropStaticGraph if true, the propagation structure drops the static graph after setup.
   */
  protected def setupPropagationStructure(DropStaticGraph: Boolean) {

    val ClusteredPropagationComponents: List[PropagationElement] = if (noCycle) {
      getPropagationElements.toList
    } else {
      //identification des composantes connexes
      val storageForTarjan = this.getNodeStorage[TarjanNodeData]
      storageForTarjan.initialize(() => new TarjanNodeData)
      val stronglyConnectedComponents: List[QList[PropagationElement]] = TarjanWithExternalStorage.getStronlyConnexComponents[PropagationElement](
        getPropagationElements,
        p => p.getStaticallyListeningElements,
        storageForTarjan.get)
      acyclic = true
      stronglyConnectedComponentsList = List.empty
      stronglyConnectedComponents.map((a: QList[PropagationElement]) =>
        if (a.tail == null) {
          a.head
        } else {
          acyclic = false

          val c: StronglyConnectedComponent = if (sortScc) new StronglyConnectedComponentTopologicalSort(a, this, GetNextID())
          else new StronglyConnectedComponentNoSort(a, this, GetNextID())
          stronglyConnectedComponentsList = c :: stronglyConnectedComponentsList
          c
        })
    }

    addFastPropagationTracks()

    //this performs the sort on Propagation Elements that do not belong to a strongly connected component,
    // plus the strongly connected components, considered as a single node. */
    var LayerCount = 0
    if (topologicalSort) {
      computePositionsThroughTopologicalSort(ClusteredPropagationComponents)
      executionQueue = new BinomialHeap[PropagationElement](p => p.position, ClusteredPropagationComponents.size)
    } else {
      LayerCount = computePositionsThroughDistanceToInput(ClusteredPropagationComponents) + 1
      executionQueue = new AggregatedBinomialHeapQList[PropagationElement](p => p.position, LayerCount)
    }

    propagating = false
    previousPropagationTrack = null

    if (DropStaticGraph) dropStaticGraph()

    //variables are already able to propagate immediately before model close and if not monitored yet.

    scheduledElements = null

    val it = getPropagationElements.toIterator
    while (it.hasNext) {
      it.next().rescheduleIfNeeded()
    }

    for (scc <- stronglyConnectedComponentsList) {
      scc.rescheduleIfNeeded()
    }
    //propagate() we do not propagate anymore here since the first query might require a partial propagation only
  }

  /**This computes the position of the clustered PE, that is: the SCC and the PE not belonging to an SCC*/
  private def computePositionsThroughTopologicalSort(ClusteredPropagationComponents: List[PropagationElement]) {
    var front: List[PropagationElement] = ClusteredPropagationComponents.filter(n => { n.setCounterToPrecedingCount(); n.position == 0 })
    var position = 0 //la position du prochain noeud place.
    while (!front.isEmpty) {
      val n = front.head
      front = front.tail
      n.position = position
      position += 1
      front = n.decrementSucceedingAndAccumulateFront(front)
    }
    if (position != ClusteredPropagationComponents.size) {
      if (noCycle) {
        throw new Exception("cycle detected in propagation graph, please set NoCycle flag to false when declaring your model")
      } else {
        throw new Exception("internal bug")
      }
    }
  }

  /**
   * This computes the position of the clustered PE based on distance to input,
   * that is: the SCC and the PE not belonging to an SCC
   * @return the max Position, knowing that the first is zero
   */
  private def computePositionsThroughDistanceToInput(ClusteredPropagationComponents: List[PropagationElement]): Int = {
    val front: DoublyLinkedList[PropagationElement] = new DoublyLinkedList[PropagationElement]()
    for (pe <- ClusteredPropagationComponents) {
      pe.setCounterToPrecedingCount()
      if (pe.position == 0) front.enqueue(pe)
    }
    front.enqueue(null) //null marker denotes when Position counter must be incremented
    var position = 0 //la position du prochain noeud place.
    var count = 0 //the number of PE
    var countInLayer = 0

    while (true) {
      //we know it is not empty here
      val n = front.dequeue()
      if (n == null) {
        if (front.isEmpty) {
          if (count != ClusteredPropagationComponents.size) {
            if (noCycle) {
              throw new Exception("cycle detected in propagation graph although NoCycle was set to true")
            } else {
              throw new Exception("internal bug")
            }
          }
          return position + 1
        } else {
          countInLayer = 0
          position += 1
          front.enqueue(null) //null marker denotes when Position counter must be incremented
        }
      } else {
        n.position = position
        count += 1
        countInLayer += 0
        for (pe <- n.decrementSucceedingAndAccumulateFront(List.empty)) front.enqueue(pe)
      }
    }
    0 //never reached
  }

  def dropStaticGraph() {
    for (p <- getPropagationElements) p.dropStaticGraph()
  }

  private[this] var scheduledElements: QList[PropagationElement] = null
  private[this] var executionQueue: AbstractHeap[PropagationElement] = null

  //I'v been thinking about using a BitArray here, but although this would slightly decrease memory
  // (think, relative to all the rest of the stored data), it would increase runtime
  private[this] var fastPropagationTracks: RedBlackTreeMap[Array[Boolean]] =  RedBlackTreeMap.empty

  private var partialPropagationTargets: List[QList[PropagationElement]] = List.empty

  /**
   * to call before setupPropagationStructure to specify PropagationElements
   * on which one need partial propagation
   * if several elements are submitted at the same time,they constitute a target group, which is propagated altogether.
   */
  def registerForPartialPropagation(p: PropagationElement*) {
    partialPropagationTargets = QList.buildFromIterable(p) :: partialPropagationTargets
    if(closed) {
      println("Warning: You should not register a variable for partial propagation after model is closed.")
      println("         this might cause the model to crash if static graph was dropped on model close.")
      println("         To avoid this, create all your objective functions before model close.")
      println("         Note: there might be some implicit conversions related to the use of search strategies. ")
      addFastPropagationTracks()
    }
  }

  private[this] var previousPropagationTrack: Array[Boolean] = null

  def isPropagating: Boolean = propagating

  private [this] val debugMode = checker match{case Some(_) => true; case None => false}

  /**
   * triggers the propagation in the graph.
   * this method will do nothing if called before setupPropagationStructure
   * if UpTo set to a PropagationElement,
   * and provided it has been registered through the registerForPartialPropagation method,
   * the propagation will be partial, targeting this element.
   * @param UpTo: the optional target of partial propagation
   */
  final def propagate(UpTo: PropagationElement = null) {
    if (!propagating) {
      if (UpTo != null && !debugMode) {
        //partial propagation, only if requested
        val Track = fastPropagationTracks.getOrElse(UpTo.uniqueID, null)
        val SameAsBefore = Track != null && previousPropagationTrack == Track
        propagating = true
        if (verbose) {
          println("PropagationStructure: " + (if (Track == null) "total" else "partial") + " propagation triggered by " + UpTo)
        }
        propagateOnTrack(Track, SameAsBefore)
        previousPropagationTrack = Track
      } else {
        //total propagation
        propagating = true
        if (verbose) {
          println("PropagationStructure: total propagation triggered manually")
        }
        propagateOnTrack(null, false)
        previousPropagationTrack = null
      }
    }
  }

  /**Builds and stores the partial propagation tracks*/
  private def addFastPropagationTracks() {
    for (propagationGroup <- partialPropagationTargets) {
      val propagationGroupWithoutTrack = QList.buildFromIterable(propagationGroup.filter(p => !fastPropagationTracks.contains(p.uniqueID)))
      if (propagationGroupWithoutTrack != null) {
        val track = BuildFastPropagationTrack(propagationGroupWithoutTrack)
        for (singleTarget <- propagationGroupWithoutTrack) {
          fastPropagationTracks = fastPropagationTracks.insert(singleTarget.uniqueID, track)
        }
      }
    }
  }

  /**
   * Builds the partial propagation track for the specified target
   * @param target the propagation element for which we build the partial propagation track
   * @return an array of boolean: UniqueID => should the element with UniqueID be propagated for this target?
   */
  private def BuildFastPropagationTrack(target: QList[PropagationElement]): Array[Boolean] = {
    val Track: Array[Boolean] = Array.fill(getMaxID + 1)(false)

    var ToExplore: QList[PropagationElement] = target

    var currentPos = target
    while (currentPos != null) {
      if (currentPos.head.uniqueID != -1)
        Track(currentPos.head.uniqueID) = true
      currentPos = currentPos.tail
    }

    while (ToExplore != null) {
      val n = ToExplore.head
      ToExplore = ToExplore.tail
      for (nn <- n.getStaticallyListenedElements)
        if (nn.uniqueID != -1 && !Track(nn.uniqueID)) {
          ToExplore = QList(nn, ToExplore)
          Track(nn.uniqueID) = true
        }
    }

    for (scc <- stronglyConnectedComponentsList) {
      Track(scc.uniqueID) = Track(scc.propagationElements.head.uniqueID)
    }
    Track
  }

  def checkUniqueID(): Unit = {
    for (p <- getPropagationElements) {
      require(p.uniqueID != -1)
    }
  }

  private var postponedElements: QList[PropagationElement] = null

  /**
   * performs a propagation on a propagation track
   * if propagation track is omitte, total propagation is performed
   * @param Track the propagation track, an array indices_of_propagation_element -> should it be propagated now
   * @param SameAsBefore the previous propagation was on the same track, so that the postponed element are still postponed
   */
  @inline
  private def propagateOnTrack(Track: Array[Boolean], SameAsBefore: Boolean) {

    if (SameAsBefore) {
      //initialize the heap with the scheduled elements that are on the track
      var currentPos = scheduledElements
      while (currentPos != null) {
        val e = currentPos.head
        currentPos = currentPos.tail
        if (Track(e.uniqueID)) {
          executionQueue.insert(e)
        } else {
          postponedElements = QList(e, postponedElements)
        }
      }
      scheduledElements = null
    } else if (Track == null) {
      //all elements are to be put on the heap, included postponed ones
      var currentPos = postponedElements
      while (currentPos != null) {
        val e = currentPos.head
        currentPos = currentPos.tail
        executionQueue.insert(e)
      }
      postponedElements = null

      currentPos = scheduledElements
      while (currentPos != null) {
        val e = currentPos.head
        currentPos = currentPos.tail
        executionQueue.insert(e)
      }
      scheduledElements = null

    } else {
      //there is a track, and we need to check postponed elements because they might be on this track
      var newPostponed: QList[PropagationElement] = null
      var currentPos = postponedElements
      while (currentPos != null) {
        val e = currentPos.head
        currentPos = currentPos.tail
        if (Track(e.uniqueID)) {
          executionQueue.insert(e)
        } else {
          newPostponed = QList(e, newPostponed)
        }
      }
      postponedElements = newPostponed

      currentPos = scheduledElements
      while (currentPos != null) {
        val e = currentPos.head
        currentPos = currentPos.tail
        if (Track(e.uniqueID)) {
          executionQueue.insert(e)
        } else {
          postponedElements = QList(e, postponedElements)
        }
      }
      scheduledElements = null
    }

    var previousLayer = 0

    val anythingDone = executionQueue.nonEmpty

    while (!executionQueue.isEmpty) {
      val first = executionQueue.popFirst()
      first.propagate()
      assert(first.position >= previousLayer, "single wave not enforced")
      assert({
        previousLayer = first.position; true
      })
      while (scheduledElements != null) {
        val e = scheduledElements.head
        scheduledElements = scheduledElements.tail
        if (Track == null || Track(e.uniqueID)) {
          executionQueue.insert(e)
        } else {
          postponedElements = QList(e, postponedElements)
        }
      }
    }

    if (Track == null && anythingDone) {
      checker match {
        case Some(c) =>
          for (p <- getPropagationElements) {
            p.checkInternals(c)
          }
        case None =>
      }
    }
    propagating = false
  }

  /**this method is used by propagationComponents to schedule themselves for propagation. */
  def scheduleForPropagation(p: PropagationElement) {
    scheduledElements = QList(p, scheduledElements)
  }

  /**
   * this variable controls propagation.
   * initially true to avoid spurious propagation during the construction of the data structure;
   * set to false by setupPropagationStructure
   */
  var propagating: Boolean = true

  /**
   * this variable is set by the propagation element to notify that they are propagating.
   * it is used to ensure that no propagation element perform illegal operation
   * such as writing a variable they do not control, etc)
   */
  private[core] var PropagatingElement: PropagationElement = null

  /**
   * returns the propagation element that is currently propagating.
   * it allows one to ensure that the propagating element behaves as declared in its dependencies
   */
  def getPropagatingElement: PropagationElement = PropagatingElement

  /*This dumps the propagation graphs in a dot format, for documentation purposes
    * Static graph should only be set if the static graph has not been dropped
    * @param StaticGraph adds the static graph as red arrows
    * @param DynamicGraph adds the dynamic graph as blue arrows
    * @return a string that contains the dot format
    **/
  /*
  def dumpToDot(StaticGraph: Boolean, DynamicGraph: Boolean, Target:PropagationElement = null): String = {
    var ToReturn = "digraph PropagationStructure {\n"
    ToReturn += "   rankdir=LR;\n"
    def nodeName(p: PropagationElement) = "node" + p.uniqueID

    if(!StaticGraph && !DynamicGraph)
      throw new Exception("you want to dump to dot, but none of the static and dynamic graphs")

    for (e <- getPropagationElements if e.schedulingHandler == this) {
      if (! (!StaticGraph && e.isInstanceOf[BulkPropagator]))
        ToReturn += "   " + nodeName(e) + e.getDotNode + "\n"
    }

    for (scc <- StronglyConnexComponentsList){
      ToReturn += "   subgraph " + "cluster_"+nodeName(scc) + "{" + "\n"
      for (f <- scc.Elements) {
        ToReturn += "      " + nodeName(f) + f.getDotNode + "\n"
      }
      ToReturn += "   }" + "\n"
    }

    if (StaticGraph && DynamicGraph){
      for (e <- getPropagationElements) {
        for (f <- e.getStaticallyListenedElements if f.uniqueID != -1) {
          if (e.getDeterminingElement == f){
            //determining element, blue arrow
            ToReturn += "   " + nodeName(f) + " -> " + nodeName(e) + "[color = blue]" + "\n"
          }else if (e.getDynamicallyListenedElements.exists(p => p==f)){
            //in static and dynamic graph
            ToReturn += "   " + nodeName(f) + " -> " + nodeName(e) + "[color = red]" + "\n"
          }else{
            //only in static graph
            if(this.isAcyclic){
              ToReturn += "   " + nodeName(f) + " -> " + nodeName(e) + "[color = black style=dotted]" + "\n"
            }else{
              ToReturn += "   " + nodeName(f) + " -> " + nodeName(e) + "[color = black style=dotted constraint=false]" + "\n"
            }
          }
        }
        for (f <- e.getDynamicallyListenedElements if f.uniqueID != -1) {
          if (!e.getStaticallyListenedElements.exists(p => p==f)){
            //in dynamic graph and not in static one because of bulking
            ToReturn += "   " + nodeName(f) + " -> " + nodeName(e) + "[color = red]" + "\n"
          }
        }
      }
    }else if (StaticGraph) {
      for (e <- getPropagationElements) {
        for (f <- e.getStaticallyListenedElements if f.uniqueID != -1) {
          ToReturn += "   " + nodeName(f) + " -> " + nodeName(e) + "[color = black style=dotted]" + "\n"
        }
      }
    }else if (DynamicGraph) {
      for (e <- getPropagationElements) {
        for (f <- e.getDynamicallyListenedElements if f.uniqueID != -1) {
          if (e.getDeterminingElement == f){
            //determining element, blue arrow
            ToReturn += "   " + nodeName(f) + " -> " + nodeName(e) + "[color = blue]" + "\n"
          }else{
            //in dynamic graph
            ToReturn += "   " + nodeName(f) + " -> " + nodeName(e) + "[color = red]" + "\n"
          }
        }
      }
    }
    ToReturn + "}\n"
  }
*/

  /**
   * Builds a dictionary to store data related to the PE.
   * the dictionary is O(1), based on an array.
   * It only works on PE that are registered to this structure.
   * The storage is not initialized, call the initialize to set it to some conventional value.
   * @tparam T the type stored in the data structure
   * @return a dictionary over the PE that are registered in the propagation structure.
   */
  def getNodeStorage[T](implicit X: Manifest[T]): NodeDictionary[T] = new NodeDictionary[T](this.MaxID)

  /**
   * returns some info on the PropagationStructure
   * call this after closing
   * @return
   */
  def stats: String = {
    "PropagationStructure(" + "\n" +
      "  declaredAcyclic: " + noCycle + "\n" +
      "  topologicalSort:" + topologicalSort + (if (!topologicalSort) " (layerCount:" + (executionQueue.asInstanceOf[AggregatedBinomialHeapQList[PropagationElement]].maxPosition) + ")" else "") + "\n" +
      "  sortScc:" + sortScc + "\n" +
      "  actuallyAcyclic:" + acyclic + "\n" +
      "  TotalPropagationElementCount:" + getPropagationElements.size + "\n" +
      "  StronglyConnectedComponentsCount:" + stronglyConnectedComponentsList.size + "\n" +
      stronglyConnectedComponentsList.map(_.stats).mkString("\n") + "\n" +
      "  PropagationElementsNotInSCC:{" + "\n    " + getPropagationElements.filter(_.schedulingHandler == this).map(_.getClass.getSimpleName).groupBy((name: String) => name).map(a => a._1 + ":" + a._2.size).mkString("\n    ") + "\n" +
      "  }\n" +
      ")"
  }
}

/**
 * This is a O(1) dictionary for propagation elements.
 * It is based on an array, and the keys it support is only the PE that have been reistered
 * to the propagation structure by the time this is instantiated.
 * WARNING: this is not efficient if you do not actually use many of the keys
 * because the instantiated array will be very large compared to your benefits.
 * This might kill cache and RAM for nothing
 *
 * @param MaxNodeID the maximal ID of a node to be stored in the dictionary (since it is O(1) it is an array, and we allocate the full necessary size
 * @tparam T the type stored in this structure
 * @author renaud.delandtsheer@cetic.be
 */
class NodeDictionary[T](val MaxNodeID: Int)(implicit val X: Manifest[T]) {
  private val storage: Array[T] = new Array[T](MaxNodeID + 1)

  def update(elem: PropagationElement, value: T) {
    storage(elem.uniqueID) = value
  }

  def get(elem: PropagationElement): T = storage(elem.uniqueID)

  def initialize(value: () => T) { for (i <- storage.indices) storage(i) = value() }
}

abstract class StronglyConnectedComponent(val propagationElements: Iterable[PropagationElement],
                                          val core: PropagationStructure, val _UniqueID: Int) extends PropagationElement with SchedulingHandler {
  schedulingHandler = core
  uniqueID = _UniqueID

  for (e <- propagationElements) e.schedulingHandler = this

  def size: Int = propagationElements.size

  override def propagationStructure: PropagationStructure = core

  /**
   * This returns the dot node to display on the DOT output for the node. Only the argument of the nodes
   * example: "[label= \"toto\" shape=diamond color=red]"
   */
  def getDotNode: String = {
    throw new Exception("StrognlyConnectedComponent are handled as subgraph in dot files")
    ""
  }

  var scheduledElements: QList[PropagationElement] = null

  def scheduleForPropagation(element: PropagationElement) {
    scheduledElements = QList(element, scheduledElements)
    super.scheduleForPropagation()
  }

  override def decrementSucceedingAndAccumulateFront(acc: List[PropagationElement]): List[PropagationElement] = {
    var toreturn = acc
    for (element <- propagationElements) {
      toreturn = element.decrementSucceedingAndAccumulateFront(toreturn)
    }
    toreturn
  }

  override def setCounterToPrecedingCount(): Boolean = {
    position = propagationElements.count(p => p.setCounterToPrecedingCount())
    position != 0
  }

  override private[core] def rescheduleIfNeeded() {}
  //we do nothing, since it is the propagation elements that trigger the registration if needed of SCC

  override def checkInternals(c: Checker) {
    for (e <- propagationElements) { e.checkInternals(c) }
  }

  def stats:String = {
    "{" + "\n    " + propagationElements.map(_.getClass.getSimpleName).groupBy((name: String) => name).map(a => a._1 + ":" + a._2.size).mkString("\n    ") + "\n  }"
  }
}

class StronglyConnectedComponentNoSort(Elements: Iterable[PropagationElement],
                                       core: PropagationStructure, _UniqueID: Int) extends StronglyConnectedComponent(Elements, core, _UniqueID) {

  override def performPropagation() {
    while (scheduledElements != null) {
      val x = scheduledElements.head
      scheduledElements = scheduledElements.tail
      x.propagate()
    }
  }

  override def stats: String = "  StronglyConnectedComponentNoSort" + super.stats
}

class StronglyConnectedComponentTopologicalSort(
  override val propagationElements: Iterable[PropagationElement],
  override val core: PropagationStructure,
  _UniqueID: Int)
  extends StronglyConnectedComponent(propagationElements, core, _UniqueID) with DAG {

  for (e <- propagationElements) {
    e.setInSortingSCC()
  }
  for (e <- propagationElements) {
    e.initiateDynamicGraphFromSameComponent(this)
  }

  //for the DAG
  override def nodes = propagationElements.asInstanceOf[Iterable[DAGNode]]

  var newDependenciesToInject: List[WaitingDependency] = List.empty

  case class WaitingDependency(from: PropagationElement,
                               to: PropagationElement,
                               var inject1: (() => Unit) = null,
                               var inject2: (() => Unit) = null,
                               var isStillValid: (() => Boolean) = null) {
    /**
     * injects the waiting dependency
     * @return true if the dependency was injected, false otherwise
     */
    def injectIfStillValid(): Boolean = {
      if (isStillValid()) {
        inject1()
        inject2()
        true
      } else false
    }

    def inject() {
      inject1()
      inject2()
    }
  }

  def injectWaitingNewDependencies(autoSort: Boolean) {
    for (d: WaitingDependency <- newDependenciesToInject) {
      if (d.injectIfStillValid() && autoSort) notifyAddEdge(d.from, d.to)
    }
    newDependenciesToInject = List.empty
  }

  def registerListenedWaitingDependency(injector: (() => Unit), isStillValid: (() => Boolean)) {
    if (autoSort) {
      val waiting = newDependenciesToInject.head
      waiting.inject1 = injector
      waiting.isStillValid = isStillValid
    } else {
      injector()
    }
  }

  def registerListeningWaitingDependency(injector: (() => Unit)) {
    if (autoSort) {
      val waiting = newDependenciesToInject.head
      waiting.inject2 = injector
    } else {
      injector()
    }
  }

  def addDependency(from: PropagationElement, to: PropagationElement) {
    if (autoSort) {
      newDependenciesToInject = WaitingDependency(from, to) :: newDependenciesToInject
    }
  }

  /**
   * this is called when the dependency has been added and all its field are filled.
   * We take the opportunity to check if the dependency is by any chance already implemented
   * in the sort.
   * if yes, we inject it right away, since it does not trigger any computation, actually.
   */
  def dependencyAdded() {
    if (autoSort) {
      val waiting = newDependenciesToInject.head
      if (waiting.from.position < waiting.to.position) {
        waiting.inject()
        notifyAddEdge(waiting.from, waiting.to)
        newDependenciesToInject = newDependenciesToInject.tail
      }
    }
  }

  val h: BinomialHeap[PropagationElement] = new BinomialHeap[PropagationElement](p => p.position, size)

  override def performPropagation() {
    //setting autosort to true will not perform any operation unless it was set to false. This happens in two cases:
    //at the initial propagation, and when a stall just occurred. In these case, a non-incremental sort takes place

    injectWaitingNewDependencies(autoSort)
    autoSort = true

    var currentPos = scheduledElements
    while (currentPos != null) {
      h.insert(currentPos.head)
      currentPos = currentPos.tail
    }
    scheduledElements = null

    var maxposition: Int = -1

    while (!h.isEmpty) {
      val x = h.popFirst()
      x.propagate()
      assert(x.position >= maxposition, "non monotonic propagation detected in SCC")
      assert({ maxposition = x.position; true })

      var currentPos = scheduledElements
      while (currentPos != null) {
        h.insert(currentPos.head)
        currentPos = currentPos.tail
      }
      scheduledElements = null
    }
  }

  override def stats: String = "  StronglyConnectedComponentTopologicalSort" + super.stats
}

object PropagationElement {
  implicit val Ord: Ordering[PropagationElement] = new Ordering[PropagationElement] {
    def compare(o1: PropagationElement, o2: PropagationElement) = o1.compareTo(o2) //the one of dagnode
  }
}

/**
 * This class is used in as a handle to register and unregister dynamically to variables
 * @author renaud.delandtsheer@cetic.be
 */
class KeyForElementRemoval(val keyForListenedElement: DPFDLLStorageElement[(PropagationElement, Int)], val keyForListeningElement: DPFDLLStorageElement[PropagationElement]) {
  def performRemove(): Unit = {
    keyForListeningElement.delete()
    keyForListenedElement.delete()
  }
}

case object DummyKeyForElementRemoval extends KeyForElementRemoval(null, null) {
  override def performRemove() = {}
}

/**
 * this is a basic PE that actually does not integrate into the propagation network
 * it is used by constants
 */
trait BasicPropagationElement {

  protected[propagation] def registerStaticallyListeningElement(listening: PropagationElement): Unit = {
    //TODO: here, we should add this to the listening in order to use our symmetry detction framework
  }

  /**
   * only if the listening is not varying its dependencies
   *
   * there is not scc because if someone call this, he is not dynamic PE, hence is not a boundary
   * it also has no dynamicallyListened stuff to update (only static stuff)
   * can only be called before model closing
   * @param listening the dynamically listening element
   * @param i: the payload that will be given for the notification, according to what the PE is supposed to do
   */
  protected[propagation] def registerDynamicallyListeningElementNoKey(listening: PropagationElement, i: Int) {}

  /**
   * @param listening the listening element
   * @param sccOfListening the SCC in case listening is on he boundary, null otherwise
   * @param dynamicallyListenedElementDLLOfListening the PFDLL
   * @return a key for dependency removal
   */
  protected[propagation] def registerDynamicallyListeningElement(listening: PropagationElement,
                                                                 i: Int,
                                                                 sccOfListening: StronglyConnectedComponentTopologicalSort,
                                                                 dynamicallyListenedElementDLLOfListening:DelayedPermaFilteredDoublyLinkedList[PropagationElement]): KeyForElementRemoval = DummyKeyForElementRemoval

  def schedulingHandler: SchedulingHandler = null
}

/**
 * it does not changes it listened elements
 * however, its listening elements might change, and a proper list must therefore be kept.
 */
class PropagationElement extends BasicPropagationElement with DAGNode {

  def dropStaticGraph() {
    staticallyListenedElements = null
  }

  var dynamicallyListenedElementsFromSameComponent: Iterable[PropagationElement] = null
  var dynamicallyListeningElementsFromSameComponent: Iterable[PropagationElement] = null

  //dynamicallyListenedElementsFromSameComponent
  final def getDAGPrecedingNodes: Iterable[DAGNode] = dynamicallyListenedElementsFromSameComponent

  //dynamicallyListeningElementsFromSameComponent
  final def getDAGSucceedingNodes: Iterable[DAGNode] = dynamicallyListeningElementsFromSameComponent

  def initiateDynamicGraphFromSameComponent(stronglyConnectedComponentTopologicalSort: StronglyConnectedComponentTopologicalSort) {
    initiateDynamicGraphFromSameComponentListening(stronglyConnectedComponentTopologicalSort)
    initiateDynamicGraphFromSameComponentListened(stronglyConnectedComponentTopologicalSort)
  }

  protected def initiateDynamicGraphFromSameComponentListening(stronglyConnectedComponentTopologicalSort: StronglyConnectedComponentTopologicalSort) {
    def filterForListening(listeningAndPayload: (PropagationElement, Any), injector: (() => Unit), isStillValid: (() => Boolean)) {
      if (stronglyConnectedComponentTopologicalSort == listeningAndPayload._1.schedulingHandler)
        stronglyConnectedComponentTopologicalSort.registerListeningWaitingDependency(injector)
    }

    dynamicallyListeningElementsFromSameComponent = dynamicallyListeningElements.delayedPermaFilter(filterForListening, (e) => e._1)
  }

  protected def initiateDynamicGraphFromSameComponentListened(stronglyConnectedComponentTopologicalSort: StronglyConnectedComponentTopologicalSort) {
    assert(stronglyConnectedComponentTopologicalSort == mySchedulingHandler)
    //filters the list of staticallyListenedElements

    dynamicallyListenedElementsFromSameComponent = staticallyListenedElements.filter(_.schedulingHandler == stronglyConnectedComponentTopologicalSort)
  }

  /**
   * the thing to which we schedult ourselves for propagation
   * can be a SCC or a PS
   */
  override def schedulingHandler: SchedulingHandler = mySchedulingHandler
  def schedulingHandler_=(s: SchedulingHandler) { mySchedulingHandler = s }
  private[this] var mySchedulingHandler: SchedulingHandler = null

  def propagationStructure: PropagationStructure = if (mySchedulingHandler == null) null else mySchedulingHandler.propagationStructure
  def hasPropagationStructure = mySchedulingHandler != null

  /**
   * set to true if the PropagationElement is scheduled for propagation, false otherwise.
   * this is managed by the PropagationElement
   */
  private[this] var internalIsScheduled: Boolean = false
  def isScheduled: Boolean = internalIsScheduled

  private[propagation] var staticallyListenedElements: List[PropagationElement] = List.empty
  private[propagation] var staticallyListeningElements: List[PropagationElement] = List.empty

  private final val dynamicallyListeningElements: DelayedPermaFilteredDoublyLinkedList[(PropagationElement, Int)] = new DelayedPermaFilteredDoublyLinkedList[(PropagationElement, Int)]

  /**
   * through this method, the PropagationElement must declare which PropagationElement it is listening to
   * in the static dependency graph. The result must be stable after the call to setupPropagationStructure.
   * to override
   */
  protected[core] final def getStaticallyListenedElements: Iterable[PropagationElement] = staticallyListenedElements

  /**
   * through this method, the PropagationElement must declare which PropagationElement listen to it
   * in the static dependency graph. The result must be stable after the call to setupPropagationStructure.
   * to override
   */
  protected[core] final def getStaticallyListeningElements: Iterable[PropagationElement] = staticallyListeningElements

  private[core] final def getDynamicallyListeningElements:DelayedPermaFilteredDoublyLinkedList[(PropagationElement, Int)]
  = dynamicallyListeningElements

  protected[core] def getDynamicallyListenedElements: Iterable[PropagationElement] = staticallyListenedElements

  protected def registerStaticallyListenedElement(b: BasicPropagationElement) {
    assert(b != this)
    b.registerStaticallyListeningElement(this)
  }

  override protected[propagation] def registerStaticallyListeningElement(listening: PropagationElement) {
    listening.staticallyListenedElements = this :: listening.staticallyListenedElements
    staticallyListeningElements = listening :: staticallyListeningElements
  }

  /**this will not return a key because we do not have varying dependencies*/
  protected def registerDynamicallyListenedElement(b: BasicPropagationElement, i: Int): KeyForElementRemoval = {
    b.registerDynamicallyListeningElementNoKey(this, i)
    null
  }

  /**
   * only if the listening is not varying its dependencies
   *
   * there is not scc because if someone call this, he is not dynamic PE, hence is not a boundary
   * it also has no dynamicallyListened stuff to update (only static stuff)
   * can only be called before model closing
   * @param listening the dynamically listening element
   */
  override protected[propagation] def registerDynamicallyListeningElementNoKey(listening: PropagationElement, i: Int) {
    dynamicallyListeningElements.addElem(listening, i)
  }

  /**
   * @param listening the listening element
   * @param sccOfListening the SCC in case listening is on he boundary, null otherwise
   * @param dynamicallyListenedElementDLLOfListening the PFDLL
   * @return a key for dependency removal
   */
  override protected[propagation] def registerDynamicallyListeningElement(listening: PropagationElement, i: Int,
                                                                          sccOfListening: StronglyConnectedComponentTopologicalSort,
                                                                          dynamicallyListenedElementDLLOfListening: DelayedPermaFilteredDoublyLinkedList[PropagationElement]): KeyForElementRemoval = {
    if (sccOfListening != null && sccOfListening == this.mySchedulingHandler) {
      //this is only called once the component is established, so no worries.
      //we must call this before performing the injection to create the waitingDependency in the SCC
      sccOfListening.addDependency(this, listening)
      val keyForListenedElement = dynamicallyListeningElements.addElem((listening, i))
      val keyForListeningElement = dynamicallyListenedElementDLLOfListening.addElem(this)
      sccOfListening.dependencyAdded()
      new KeyForElementRemoval(keyForListenedElement, keyForListeningElement)
    } else {
      val keyForListenedElement = dynamicallyListeningElements.addElem((listening, i))
      val keyForListeningElement = dynamicallyListenedElementDLLOfListening.addElem(this)
      new KeyForElementRemoval(keyForListenedElement, keyForListeningElement)
    }
  }

  def setInSortingSCC() {}

  def compare(that: DAGNode): Int = {
    assert(this.uniqueID != -1, "cannot compare non-registered PropagationElements this: [" + this + "] that: [" + that + "]")
    assert(that.uniqueID != -1, "cannot compare non-registered PropagationElements this: [" + this + "] that: [" + that + "]")
    this.uniqueID - that.uniqueID
  }

  def decrementSucceedingAndAccumulateFront(acc: List[PropagationElement]): List[PropagationElement] = {
    var toreturn = acc
    for (succeeding <- getStaticallyListeningElements) {
      if (succeeding.schedulingHandler == mySchedulingHandler.propagationStructure || succeeding.schedulingHandler != mySchedulingHandler) {
        //not in the same SCC as us
        toreturn = succeeding.decrementAndAccumulateFront(toreturn)
      }
    }
    toreturn
  }

  final def decrementAndAccumulateFront(acc: List[PropagationElement]): List[PropagationElement] = {
    position -= 1
    if (position == 0) {
      //faut pusher qqchose
      mySchedulingHandler match {
        case scc: StronglyConnectedComponent =>
          scc.decrementAndAccumulateFront(acc)
        case s: PropagationStructure => this :: acc
      }
    } else {
      acc
    }
  }

  /**
   * Sets the Position oto the number of element that need to be decremented, not belonging to same connex component
   * for connex component, set it to the number of element that are referenced from othercomponents
   * @return true if there is a dependency, false otherwise
   */
  def setCounterToPrecedingCount(): Boolean = {
    //le compteur est mis au nombre de noeud precedent qui ne sont pas dans la meme composante connexe
    mySchedulingHandler match {
      case scc: StronglyConnectedComponent =>
        position = this.getStaticallyListenedElements.count(p => p.schedulingHandler != scc && p.schedulingHandler != null)
      case ps: PropagationStructure =>
        position = this.getStaticallyListenedElements.count(p => p.schedulingHandler != null)
    }
    position != 0
  }

  /**to invoque to force inclusion of the propagation element in the current or next propagation wave. */
  final def scheduleForPropagation() {
    assert(schedulingHandler != null, "cannot schedule or propagate element out of propagation structure")
    if (!internalIsScheduled) {
      internalIsScheduled = true
      mySchedulingHandler.scheduleForPropagation(this)
    }
  }

  private[core] def rescheduleIfNeeded() {
    if (internalIsScheduled) {
      mySchedulingHandler.scheduleForPropagation(this)
    }
  }

  /**
   * Performs the propagation, and some bookkeeping around it.
   */
  final def propagate() {
    assert(internalIsScheduled) //could not be scheduled actually, if was propagated, but not purged from postponed (in case select propagation for input is implemented)
    assert(propagationStructure != null, "cannot schedule or propagate element out of propagation structure")
    assert({ propagationStructure.PropagatingElement = this; true })
    performPropagation()
    internalIsScheduled = false //to avoid registering SCC to the propagation structure every time...
    assert({ propagationStructure.PropagatingElement = null; true })
  }

  /**
   * this is the propagation method that should be overridden by propagation elements.
   * notice that it is only called in a propagation wave if:
   * 1: it has been registered for propagation since the last time it was propagated
   * 2: it is included in the propagation wave: partial propagation wave do not propagate all propagation elements;
   *    it only propagates the ones that come in the predecessors of the targeted propagation element
   *  overriding this method is optional, so an empty body is provided by default
   */
  def performPropagation() {}

  /**
   * This is the debug procedure through which propagation element can redundantly check
   * that the incremental computation they perform through the performPropagation method is correct
   * overriding this method is optional, so an empty body is provided by default
   */
  def checkInternals(c: Checker) {}

  /**
   * This returns the dot node to display on the DOT output for the node. Only the argument of the nodes
   * example: "[label= \"toto\" shape=diamond color=red]"
   */
  //  def getDotNode: String
}

trait VaryingDependenciesPE extends PropagationElement {
  //for cycle managing
  /**
   * set to true if the PropagationElement is one that can break
   * or make dependency cycles in the dynamic dependency graph
   * managed by the PropagationComponent
   * basically, set to true if the determiningElement is not in the same component
   * and if this PropagationElement belongs to a cycle in the static dependency graph
   */
  private var inSortingSCC: Boolean = false

  /**
   * this sets the value of IsBoundary according to the definition of this variable
   * @return the value of IsBoundary
   */
  override def setInSortingSCC() {
    assert(schedulingHandler.isInstanceOf[StronglyConnectedComponentTopologicalSort])
    require(determiningElement != null)
    require(determiningElement.schedulingHandler == null || determiningElement.schedulingHandler != this.schedulingHandler)
    inSortingSCC = true
  }

  private var determiningElement: BasicPropagationElement = null
  def getDeterminingElement = determiningElement

  /**
   * must belong to the statically listened elements.
   * cannot be added to the dynamically listened ones
   * (it is added through this method, and you cannot remove it, so you do not get the key for removing it)
   * @param p the element that determines the dynamic dependencies of the propagation element
   * @param i an additional value that is stored in this element together with the reference to this,
   * can be use for notification purposes
   */
  protected final def registerDeterminingElement(p: BasicPropagationElement, i: Int) {
    p match {
      case pe: PropagationElement =>
        assert(this.getStaticallyListenedElements.exists(e => e == pe),
          "dependency to determining element " + p + " must be registered in static propagation graph")
        assert(determiningElement == null, "only one determining element is authorized")
        registerDynamicallyListenedElement(pe, i)
        determiningElement = pe
      case _ => ;
    }
  }

  private[propagation] final val dynamicallyListenedElements: DelayedPermaFilteredDoublyLinkedList[PropagationElement] = new DelayedPermaFilteredDoublyLinkedList[PropagationElement]

  override protected[core] def getDynamicallyListenedElements: Iterable[PropagationElement] = dynamicallyListenedElements

  override protected def registerDynamicallyListenedElement(b: BasicPropagationElement, i: Int): KeyForElementRemoval =
    b.registerDynamicallyListeningElement(
      this,
      i,
      if (inSortingSCC) schedulingHandler.asInstanceOf[StronglyConnectedComponentTopologicalSort] else null,
      dynamicallyListenedElements)

  override protected def initiateDynamicGraphFromSameComponentListened(stronglyConnectedComponentTopologicalSort: StronglyConnectedComponentTopologicalSort) {
    assert(stronglyConnectedComponentTopologicalSort == schedulingHandler)
    def filterForListened(listened: PropagationElement, injector: (() => Unit), isStillValid: (() => Boolean)): Unit = {
      if (stronglyConnectedComponentTopologicalSort == listened.schedulingHandler)
        stronglyConnectedComponentTopologicalSort.registerListenedWaitingDependency(injector, isStillValid)
    }
    dynamicallyListenedElementsFromSameComponent = dynamicallyListenedElements.delayedPermaFilter(filterForListened)
  }

  override def dropStaticGraph() {
    staticallyListenedElements = null
    staticallyListeningElements = null
  }
}

/**
 * This is the node type to be used for bulking
 * @author renaud.delandtsheer@cetic.be
 * *
 */
trait BulkPropagator extends PropagationElement {
  override protected def initiateDynamicGraphFromSameComponentListened(stronglyConnectedComponentTopologicalSort: StronglyConnectedComponentTopologicalSort) {
    assert(stronglyConnectedComponentTopologicalSort == schedulingHandler)
    //filters the list of staticallyListenedElements

    dynamicallyListenedElementsFromSameComponent = List.empty
  }
}

/**
 * @author renaud.delandtsheer@cetic.be
 */
<<<<<<< HEAD
abstract class Checker {
  def check(verity: Boolean, traceOption: Option[String] = None)
=======
trait Checker {
  def check(verity: Boolean, traceOption: => Option[String] = None)
>>>>>>> 58e33a32
}

/**
 * a checker that trows an error as soon as there is an error
 * @author renaud.delandtsheer@cetic.be
 */
case class ErrorChecker() extends Checker {
  def check(verity: Boolean, traceOption: => Option[String]) = {
    if (!verity)
      throw new Error("Error in checker, debug: " + traceOption)
  }
}<|MERGE_RESOLUTION|>--- conflicted
+++ resolved
@@ -1211,13 +1211,8 @@
 /**
  * @author renaud.delandtsheer@cetic.be
  */
-<<<<<<< HEAD
 abstract class Checker {
-  def check(verity: Boolean, traceOption: Option[String] = None)
-=======
-trait Checker {
   def check(verity: Boolean, traceOption: => Option[String] = None)
->>>>>>> 58e33a32
 }
 
 /**
