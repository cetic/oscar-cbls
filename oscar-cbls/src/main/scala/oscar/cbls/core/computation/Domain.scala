--- conflicted
+++ resolved
@@ -1,240 +1,237 @@
-/*******************************************************************************
-  * OscaR is free software: you can redistribute it and/or modify
-  * it under the terms of the GNU Lesser General Public License as published by
-  * the Free Software Foundation, either version 2.1 of the License, or
-  * (at your option) any later version.
-  *
-  * OscaR is distributed in the hope that it will be useful,
-  * but WITHOUT ANY WARRANTY; without even the implied warranty of
-  * MERCHANTABILITY or FITNESS FOR A PARTICULAR PURPOSE.  See the
-  * GNU Lesser General Public License  for more details.
-  *
-  * You should have received a copy of the GNU Lesser General Public License along with OscaR.
-  * If not, see http://www.gnu.org/licenses/lgpl-3.0.en.html
-  ******************************************************************************/
-/*******************************************************************************
-  * Contributors:
-  *     This code has been initially developed by
-  *         by Jean Noël Monette, Gustav Björdal
-  ******************************************************************************/
-package oscar.cbls.core.computation
-
-import oscar.cbls._
-
-import scala.collection.immutable.{NumericRange, SortedSet}
-import scala.language.implicitConversions
-import scala.util.Random
-
-//TODO: remplacer çà par Option(Long,Long)
-
-object Domain{
-
-  def empty:Domain = Domain(0L to 0L)  //TODO: improve!
-
-  implicit def rangeToDomain(r:Range):Domain = {
-    DomainRange(r.head,r.last)
-  }
-
-  implicit def setToDomain(s:Set[Long]):Domain = {
-    DomainSet(s)
-  }
-
-  implicit def coupleToDomain(i:(Long,Long)):Domain = {
-    if(i._1 == i._2) SingleValueDomain(i._1)
-    else DomainRange(i._1,i._2)
-  }
-
-  implicit def intToDomain(i:Long) = SingleValueDomain(i)
-
-
-  implicit def minMaxCoupleLongLongToDomain(minMaxCouple:((Long,Long))):Domain = DomainRange(minMaxCouple._1,minMaxCouple._2)
-  implicit def minMaxCoupleIntIntToDomain(minMaxCouple:((Int,Int))):Domain = DomainRange(minMaxCouple._1,minMaxCouple._2)
-  implicit def minMaxCoupleIntLongToDomain(minMaxCouple:((Int,Long))):Domain = DomainRange(minMaxCouple._1,minMaxCouple._2)
-  implicit def minMaxCoupleLongIntToDomain(minMaxCouple:((Long,Int))):Domain = DomainRange(minMaxCouple._1,minMaxCouple._2)
-
-  def apply(v:Iterable[Long]):Domain =
-    v match{
-      case r:Range => r
-      case s:SortedSet[Long] => DomainRange(s.firstKey,s.lastKey)
-    }
-  def apply(min:Long,max:Long) = DomainRange(min,max)
-  def apply(min:Int,max:Int) = DomainRange(min,max)
-  def apply(min:Int,max:Long) = DomainRange(min,max)
-  def apply(min:Long,max:Int) = DomainRange(min,max)
-  def apply(range:Range) = DomainRange(range.min,range.max)
-
-}
-
-sealed abstract class Domain{
-  def min: Long
-  def max: Long
-  def size: Long
-  def contains(v:Long): Boolean
-  //  def intersect(d:Domain):Domain
-<<<<<<< HEAD
-  def values:Iterable[Long]
-  def randomValue():Long
-=======
-  def adjust(v:Int):Int = (v max this.min) min this.max
-  def values:Iterable[Int]
-  def randomValue():Int
->>>>>>> 9150832f
-  def restrict(d:Domain):Domain = intersect(d)
-  def intersect(d:Domain):Domain
-
-  def union(d:Domain):Domain
-
-  def iterator: Iterator[Long] = values.iterator
-
-  def isEmpty: Boolean = size == 0L
-}
-
-
-/**this is an inclusive domain*/
-case class DomainRange(override val min: Long, override val max: Long) extends Domain {
-  if (min > max)
-    throw new EmptyDomainException
-  def contains(v:Long): Boolean = min <= v && max >= v
-  override def size: Long =
-    if(min + Long.MaxValue <= max) Long.MaxValue
-    else if(max==Long.MaxValue && min==Long.MinValue) Long.MaxValue
-    else math.max(max-min+1L,0L)
-  override def values: Iterable[Long] = min to max
-  override def randomValue(): Long = (min to max)(Random.nextInt(max-min+1L))
-  override def intersect(d: Domain): Domain = {
-    val newDomain:Domain = d match{
-      case r:DomainRange => (math.max(r.min,min), math.min(r.max,max))
-      case FullRange => this
-      case d:SingleValueDomain => d.intersect(this)
-      case s:DomainSet =>  s.intersect(this)
-    }
-    if (newDomain.isEmpty) throw new EmptyDomainException
-    newDomain
-  }
-
-  override def union(d: Domain): Domain = {
-    val newDomain:Domain = d match{
-      case r:DomainRange =>
-        ( math.min(r.min,min) , math.max(r.max,max))
-      case FullRange => FullRange
-      case SingleValueDomain(v) =>
-        if(v < min) (v , max)
-        else if (max < v) (min , v)
-        else this
-      case d:DomainSet =>  d.union(this)
-    }
-    if (newDomain.isEmpty)
-      throw new EmptyDomainException
-    newDomain
-  }
-
-  def toRange:NumericRange[Long] = min to max
-
-  override def toString(): String = "DomainRange(min:" + min + ", max:" +  max + ")"
-}
-
-case class DomainSet(val s:Set[Long]) extends Domain {
-  override def min: Long = s.min
-  override def max: Long = s.max
-  override def size: Long = s.size
-  if (min > max) throw new EmptyDomainException
-
-  def contains(v:Long): Boolean = s.contains(v)
-  override def values: Iterable[Long] = s
-  override def randomValue(): Long = s.toList.apply(Random.nextInt(size))
-  override def intersect(d: Domain): Domain = {
-    val newDomain:Domain = d match{
-      case r:DomainRange =>
-        (r.toRange.toSet) intersect s
-      case FullRange => this
-      case d:SingleValueDomain => d.intersect(this)
-      case ds:DomainSet =>  ds.s intersect s
-    }
-    if (newDomain.isEmpty) throw new EmptyDomainException
-    newDomain
-  }
-
-  override def union(d: Domain): Domain = {
-    val newDomain:Domain = d match{
-      case r:DomainRange => r.toRange.toSet union s
-      case FullRange => FullRange
-      case SingleValueDomain(v) => if(contains(v)){
-        this
-      }else{
-        Set(v) union s
-      }
-      case d:DomainSet =>  d.s union s
-    }
-    if (newDomain.isEmpty) throw new EmptyDomainException
-    newDomain
-  }
-
-  override def toString(): String = "DomainSet(" + s.mkString(", ") + ")"
-}
-
-case object FullRange extends Domain{
-  override def min: Long = Long.MinValue
-  override def max: Long = Long.MaxValue
-  override def size: Long = Long.MaxValue
-  override def randomValue(): Long = Random.nextInt()
-  override def contains(v: Long): Boolean = true
-  override def values: Iterable[Long] =  min to max
-  override def intersect(d: Domain): Domain = d
-  override def union(d: Domain): Domain = this
-  override def toString(): String = "FullRange"
-}
-
-object PositiveOrNullRange extends DomainRange(0L, Long.MaxValue)
-
-
-case class SingleValueDomain(value:Long) extends Domain{
-  override def min: Long = value
-  override def max: Long = value
-  override def size: Long = 1
-  override def contains(v: Long): Boolean = v == value
-
-  override def randomValue(): Long = value
-
-  override def intersect(d: Domain): Domain =
-    if (d.contains(value)) this else throw new EmptyDomainException
-
-  override def union(d: Domain): Domain = {
-    d match {
-      case SingleValueDomain(v) =>
-        if(v == value) this
-        else if(math.abs(v-value) == 1L) (math.min(v,value) , math.max(v,value))
-        else Set(v) union Set(value)
-      case _ => d.union(this)
-    }
-  }
-  override def values: Iterable[Long] = List(value)
-
-  override def toString(): String = "SingleValueDomain(" + value + ")"
-}
-
-class EmptyDomainException extends Exception("domain is empty")
-
-/**
-  * this object provides a few methods that perform safe operzations that do not overflow.
-  * in case of overflow, the returned value is set to Min or MaxValue, depending on the considered operation.
-  */
-object DomainHelper{
-
-  def safeAdd(a:Long, b:Long):Long = {
-    val tmp = a.toLong + b.toLong
-
-    if (a > 0 && b > 0 && tmp < 0) Long.MaxValue
-    else if (a <0 && b <0 && tmp > 0) Long.MinValue
-    else tmp
-  }
-
-  def safeMul(a:Long, b:Long):Long = {
-    val tmp = a.toLong * b.toLong
-
-    if (a > 0 && b > 0 && tmp < 0) Long.MaxValue
-    else if (a < 0 && b < 0 && tmp > 0) Long.MaxValue
-    else if (a < 0 && b > 0 && tmp > 0) Long.MinValue
-    else if (a > 0 && b < 0 && tmp > 0) Long.MinValue
-    else tmp
-  }
+/*******************************************************************************
+  * OscaR is free software: you can redistribute it and/or modify
+  * it under the terms of the GNU Lesser General Public License as published by
+  * the Free Software Foundation, either version 2.1 of the License, or
+  * (at your option) any later version.
+  *
+  * OscaR is distributed in the hope that it will be useful,
+  * but WITHOUT ANY WARRANTY; without even the implied warranty of
+  * MERCHANTABILITY or FITNESS FOR A PARTICULAR PURPOSE.  See the
+  * GNU Lesser General Public License  for more details.
+  *
+  * You should have received a copy of the GNU Lesser General Public License along with OscaR.
+  * If not, see http://www.gnu.org/licenses/lgpl-3.0.en.html
+  ******************************************************************************/
+/*******************************************************************************
+  * Contributors:
+  *     This code has been initially developed by
+  *         by Jean Noël Monette, Gustav Björdal
+  ******************************************************************************/
+package oscar.cbls.core.computation
+
+import oscar.cbls._
+
+import scala.collection.immutable.{NumericRange, SortedSet}
+import scala.language.implicitConversions
+import scala.util.Random
+
+//TODO: remplacer çà par Option(Long,Long)
+
+object Domain{
+
+  def empty:Domain = Domain(0L to 0L)  //TODO: improve!
+
+  implicit def rangeToDomain(r:Range):Domain = {
+    DomainRange(r.head,r.last)
+  }
+
+  implicit def setToDomain(s:Set[Long]):Domain = {
+    DomainSet(s)
+  }
+
+  implicit def coupleToDomain(i:(Long,Long)):Domain = {
+    if(i._1 == i._2) SingleValueDomain(i._1)
+    else DomainRange(i._1,i._2)
+  }
+
+  implicit def intToDomain(i:Long) = SingleValueDomain(i)
+
+
+  implicit def minMaxCoupleLongLongToDomain(minMaxCouple:((Long,Long))):Domain = DomainRange(minMaxCouple._1,minMaxCouple._2)
+  implicit def minMaxCoupleIntIntToDomain(minMaxCouple:((Int,Int))):Domain = DomainRange(minMaxCouple._1,minMaxCouple._2)
+  implicit def minMaxCoupleIntLongToDomain(minMaxCouple:((Int,Long))):Domain = DomainRange(minMaxCouple._1,minMaxCouple._2)
+  implicit def minMaxCoupleLongIntToDomain(minMaxCouple:((Long,Int))):Domain = DomainRange(minMaxCouple._1,minMaxCouple._2)
+
+  def apply(v:Iterable[Long]):Domain =
+    v match{
+      case r:Range => r
+      case s:SortedSet[Long] => DomainRange(s.firstKey,s.lastKey)
+    }
+  def apply(min:Long,max:Long) = DomainRange(min,max)
+  def apply(min:Int,max:Int) = DomainRange(min,max)
+  def apply(min:Int,max:Long) = DomainRange(min,max)
+  def apply(min:Long,max:Int) = DomainRange(min,max)
+  def apply(range:Range) = DomainRange(range.min,range.max)
+
+}
+
+sealed abstract class Domain{
+  def min: Long
+  def max: Long
+  def size: Long
+  def contains(v:Long): Boolean
+  //  def intersect(d:Domain):Domain
+
+  def adjust(v:Long):Long = (v max this.min) min this.max
+
+  def values:Iterable[Long]
+  def randomValue():Long
+  def restrict(d:Domain):Domain = intersect(d)
+  def intersect(d:Domain):Domain
+
+  def union(d:Domain):Domain
+
+  def iterator: Iterator[Long] = values.iterator
+
+  def isEmpty: Boolean = size == 0L
+}
+
+
+/**this is an inclusive domain*/
+case class DomainRange(override val min: Long, override val max: Long) extends Domain {
+  if (min > max)
+    throw new EmptyDomainException
+  def contains(v:Long): Boolean = min <= v && max >= v
+  override def size: Long =
+    if(min + Long.MaxValue <= max) Long.MaxValue
+    else if(max==Long.MaxValue && min==Long.MinValue) Long.MaxValue
+    else math.max(max-min+1L,0L)
+  override def values: Iterable[Long] = min to max
+  override def randomValue(): Long = (min to max)(Random.nextInt(max-min+1L))
+  override def intersect(d: Domain): Domain = {
+    val newDomain:Domain = d match{
+      case r:DomainRange => (math.max(r.min,min), math.min(r.max,max))
+      case FullRange => this
+      case d:SingleValueDomain => d.intersect(this)
+      case s:DomainSet =>  s.intersect(this)
+    }
+    if (newDomain.isEmpty) throw new EmptyDomainException
+    newDomain
+  }
+
+  override def union(d: Domain): Domain = {
+    val newDomain:Domain = d match{
+      case r:DomainRange =>
+        ( math.min(r.min,min) , math.max(r.max,max))
+      case FullRange => FullRange
+      case SingleValueDomain(v) =>
+        if(v < min) (v , max)
+        else if (max < v) (min , v)
+        else this
+      case d:DomainSet =>  d.union(this)
+    }
+    if (newDomain.isEmpty)
+      throw new EmptyDomainException
+    newDomain
+  }
+
+  def toRange:NumericRange[Long] = min to max
+
+  override def toString(): String = "DomainRange(min:" + min + ", max:" +  max + ")"
+}
+
+case class DomainSet(val s:Set[Long]) extends Domain {
+  override def min: Long = s.min
+  override def max: Long = s.max
+  override def size: Long = s.size
+  if (min > max) throw new EmptyDomainException
+
+  def contains(v:Long): Boolean = s.contains(v)
+  override def values: Iterable[Long] = s
+  override def randomValue(): Long = s.toList.apply(Random.nextInt(size))
+  override def intersect(d: Domain): Domain = {
+    val newDomain:Domain = d match{
+      case r:DomainRange =>
+        (r.toRange.toSet) intersect s
+      case FullRange => this
+      case d:SingleValueDomain => d.intersect(this)
+      case ds:DomainSet =>  ds.s intersect s
+    }
+    if (newDomain.isEmpty) throw new EmptyDomainException
+    newDomain
+  }
+
+  override def union(d: Domain): Domain = {
+    val newDomain:Domain = d match{
+      case r:DomainRange => r.toRange.toSet union s
+      case FullRange => FullRange
+      case SingleValueDomain(v) => if(contains(v)){
+        this
+      }else{
+        Set(v) union s
+      }
+      case d:DomainSet =>  d.s union s
+    }
+    if (newDomain.isEmpty) throw new EmptyDomainException
+    newDomain
+  }
+
+  override def toString(): String = "DomainSet(" + s.mkString(", ") + ")"
+}
+
+case object FullRange extends Domain{
+  override def min: Long = Long.MinValue
+  override def max: Long = Long.MaxValue
+  override def size: Long = Long.MaxValue
+  override def randomValue(): Long = Random.nextInt()
+  override def contains(v: Long): Boolean = true
+  override def values: Iterable[Long] =  min to max
+  override def intersect(d: Domain): Domain = d
+  override def union(d: Domain): Domain = this
+  override def toString(): String = "FullRange"
+}
+
+object PositiveOrNullRange extends DomainRange(0L, Long.MaxValue)
+
+
+case class SingleValueDomain(value:Long) extends Domain{
+  override def min: Long = value
+  override def max: Long = value
+  override def size: Long = 1
+  override def contains(v: Long): Boolean = v == value
+
+  override def randomValue(): Long = value
+
+  override def intersect(d: Domain): Domain =
+    if (d.contains(value)) this else throw new EmptyDomainException
+
+  override def union(d: Domain): Domain = {
+    d match {
+      case SingleValueDomain(v) =>
+        if(v == value) this
+        else if(math.abs(v-value) == 1L) (math.min(v,value) , math.max(v,value))
+        else Set(v) union Set(value)
+      case _ => d.union(this)
+    }
+  }
+  override def values: Iterable[Long] = List(value)
+
+  override def toString(): String = "SingleValueDomain(" + value + ")"
+}
+
+class EmptyDomainException extends Exception("domain is empty")
+
+/**
+  * this object provides a few methods that perform safe operzations that do not overflow.
+  * in case of overflow, the returned value is set to Min or MaxValue, depending on the considered operation.
+  */
+object DomainHelper{
+
+  def safeAdd(a:Long, b:Long):Long = {
+    val tmp = a.toLong + b.toLong
+
+    if (a > 0 && b > 0 && tmp < 0) Long.MaxValue
+    else if (a <0 && b <0 && tmp > 0) Long.MinValue
+    else tmp
+  }
+
+  def safeMul(a:Long, b:Long):Long = {
+    val tmp = a.toLong * b.toLong
+
+    if (a > 0 && b > 0 && tmp < 0) Long.MaxValue
+    else if (a < 0 && b < 0 && tmp > 0) Long.MaxValue
+    else if (a < 0 && b > 0 && tmp > 0) Long.MinValue
+    else if (a > 0 && b < 0 && tmp > 0) Long.MinValue
+    else tmp
+  }
 }