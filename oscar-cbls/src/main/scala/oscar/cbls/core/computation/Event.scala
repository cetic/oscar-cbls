/*******************************************************************************
 * OscaR is free software: you can redistribute it and/or modify
 * it under the terms of the GNU Lesser General Public License as published by
 * the Free Software Foundation, either version 2.1 of the License, or
 * (at your option) any later version.
 *
 * OscaR is distributed in the hope that it will be useful,
 * but WITHOUT ANY WARRANTY; without even the implied warranty of
 * MERCHANTABILITY or FITNESS FOR A PARTICULAR PURPOSE.  See the
 * GNU Lesser General Public License  for more details.
 *
 * You should have received a copy of the GNU Lesser General Public License along with OscaR.
 * If not, see http://www.gnu.org/licenses/lgpl-3.0.en.html
 ******************************************************************************/
/*******************************************************************************
 * Contributors:
 *     This code has been initially developed by CETIC www.cetic.be
 *         by Renaud De Landtsheer
 ******************************************************************************/
package oscar.cbls.core.computation

import oscar.cbls.core.propagation.Checker

import scala.collection.immutable.SortedSet

object Event{

  /**
   * This method is when you plan to access the value of the "values" parameter through the .value
   */
  def apply(values:Iterable[Value],
            action: () => Unit,
            modifiedVariables:Iterable[Variable]):Event = {
    val toreturn = new Event(values,modifiedVariables)
    toreturn.setAction(action)
    toreturn
  }


  def apply(v:Variable,
            action: () => Unit):Event = {
    val toreturn = new Event(Some(v),null)
    toreturn.setAction(action)
    toreturn
  }

  def apply(v:Variable,
            action: () => Unit,
            ModifiedVars:Iterable[Variable]):Event = {
    val toreturn = new Event(Some(v),ModifiedVars)
    toreturn.setAction(action)
    toreturn
  }

  /**this is an event, which is used to run dedicated code when the value of some variable changes.
   * It can also impact on the value of other variable, although it is not recommended
   * to implement invariants as events, because you cannot have the delta.
   * @param v the variable whose change will trigger the execution of action
   */
  def apply(v:Variable, w:Variable,
            intaction:Int => Unit):Event = {
    val toreturn = new Event(List(v,w),null)
    if (intaction != null) toreturn.setIntAction(intaction)
    toreturn
  }

  /**this is an event, which is used to run dedicated code when the value of some variable changes.
   * It can also impact on the value of other variable, although it is not recommended
   * to implement invariants as events, because you cannot have the delta.
   * @param v the variable whose change will trigger the execution of action
   * @param ModifiedVars the variables that could be modified by the Event
   */
  def apply(v:Variable, w:Variable,
            intaction:Int=>Unit,
            ModifiedVars:Iterable[Variable]):Event = {
    val toreturn = new Event(List(v,w),ModifiedVars)
    if (intaction != null) toreturn.setIntAction(intaction)
    toreturn
  }

  def apply(v:Variable,
            intaction:Int=>Unit,
            ModifiedVars:Iterable[Variable]):Event = {
    val toreturn = new Event(Some(v),ModifiedVars)
    if (intaction != null) toreturn.setIntAction(intaction)
    toreturn
  }

  def apply(v:IntValue,
            intaction:Int=>Unit):Event = {
    val toreturn = new Event(Some(v),null)
    if (intaction != null) toreturn.setIntAction(intaction)
    toreturn
  }
}

/**Use the apply method in the companion object for building this*/
<<<<<<< HEAD
class Event(v:Value, w:Variable, ModifiedVars:Iterable[Variable])
=======
class Event(values:Iterable[Value], ModifiedVars:Iterable[Variable])
>>>>>>> a1a05486
  extends Invariant with IntNotificationTarget with SetNotificationTarget with SeqNotificationTarget {

  //unfortunately, it is not possible to pass a type "=>Unit" as parameter to a case class.

  private def v:Value = values.head
  private def w:Value = values.toList(1)

  private var action: ()=>Unit=null
  private var actionIntParam: Int=>Unit = null
  private var actionIntSetParam: SortedSet[Int] => Unit = null

  private var oldIntv = 0
  private var oldIntSetv:SortedSet[Int] = SortedSet.empty
  private var oldIntw = 0
  private var oldIntSetw:SortedSet[Int] = SortedSet.empty

  private var intintaction: (Int,Int) => Unit = null
  private var intsetintsetaction:(SortedSet[Int],SortedSet[Int]) => Unit = null
  private var intsetintaction:(SortedSet[Int],Int) => Unit = null
  private var intintsetaction:(Int,SortedSet[Int]) => Unit = null

  def setAction(action: ()=>Unit): Unit ={
    this.action = action
  }

  def setIntAction(action: Int=>Unit): Unit ={
    this.actionIntParam = action
    oldIntv = v.asInstanceOf[IntValue].valueInt
  }

  def setIntSetAction(action: SortedSet[Int] => Unit): Unit ={
    this.actionIntSetParam = action
    oldIntSetv = v.asInstanceOf[CBLSSetVar].value
  }

  def setintintaction(intintaction: (Int,Int)=>Unit): Unit ={
    this.intintaction = intintaction
    this.oldIntv = v.asInstanceOf[CBLSIntVar].valueInt
    this.oldIntw = w.asInstanceOf[CBLSIntVar].valueInt
  }

  def setintsetintsetaction(intsetintsetaction:(SortedSet[Int],SortedSet[Int]) => Unit): Unit ={
    this.intsetintsetaction = intsetintsetaction
    this.oldIntSetv = v.asInstanceOf[CBLSSetVar].value
    this.oldIntSetw = w.asInstanceOf[CBLSSetVar].value
  }

  def setintsetintaction(intsetintaction:(SortedSet[Int],Int) => Unit): Unit ={
    this.intsetintaction = intsetintaction
    this.oldIntSetv = v.asInstanceOf[CBLSSetVar].value
    this.oldIntw = w.asInstanceOf[CBLSIntVar].valueInt
  }

  def setintintsetaction(intintsetaction:(Int,SortedSet[Int]) => Unit): Unit ={
    this.intintsetaction = intintsetaction
    this.oldIntv = v.asInstanceOf[CBLSIntVar].valueInt
    this.oldIntSetw = w.asInstanceOf[CBLSSetVar].value
  }

  for(value <- values){
    registerStaticAndDynamicDependency(value)
  }

  finishInitialization()

  if (ModifiedVars != null) {
    for(variable <- ModifiedVars){
      variable.setDefiningInvariant(this)
    }
  }

  override def notifyIntChanged(v: ChangingIntValue, i: Int, OldVal: Long, NewVal: Long): Unit ={
    scheduleForPropagation()
  }

  override def notifySetChanges(v: ChangingSetValue, id: Int, addedValues: Iterable[Int], removedValues: Iterable[Int], oldValue: SortedSet[Int], newValue: SortedSet[Int]): Unit = {
    scheduleForPropagation()
  }

<<<<<<< HEAD
=======

>>>>>>> a1a05486
  override def notifySeqChanges(v: ChangingSeqValue, d: Int, changes: SeqUpdate): Unit = {
    scheduleForPropagation()
  }

  override def performInvariantPropagation(): Unit ={
    if (action != null) action()

    if (actionIntParam!= null){
      actionIntParam(oldIntv)
    }
    if (actionIntSetParam != null){
      actionIntSetParam(oldIntSetv)
    }
    if(intintaction!=null){
      intintaction(oldIntv,oldIntw)
    }
    if (intsetintsetaction!=null){
      intsetintsetaction(oldIntSetv,oldIntSetw)
    }
    if (intsetintaction!=null){
      intsetintaction(oldIntSetv,oldIntw)
    }
    if (intintsetaction != null){
      intintsetaction(oldIntv,oldIntSetw)
    }

    //updating internal vars

    if (actionIntParam!= null){
      oldIntv = v.asInstanceOf[IntValue].valueInt
    }
    if (actionIntSetParam != null){
      oldIntSetv = v.asInstanceOf[CBLSSetVar].value
    }
    if(intintaction!=null){
      oldIntv = v.asInstanceOf[CBLSIntVar].valueInt
      oldIntw = w.asInstanceOf[CBLSIntVar].valueInt
    }
    if (intsetintsetaction!=null){
      oldIntSetv = v.asInstanceOf[CBLSSetVar].value
      oldIntSetw = w.asInstanceOf[CBLSSetVar].value
    }
    if (intsetintaction!=null){
      oldIntSetv = v.asInstanceOf[CBLSSetVar].value
      oldIntw = w.asInstanceOf[CBLSIntVar].valueInt
    }
    if (intintsetaction != null){
      oldIntv = v.asInstanceOf[CBLSIntVar].valueInt
      oldIntSetw = w.asInstanceOf[CBLSSetVar].value
    }
  }

  override def checkInternals(c: Checker): Unit = c.check(true, Some("Event.checkInternals"))

}<|MERGE_RESOLUTION|>--- conflicted
+++ resolved
@@ -95,11 +95,7 @@
 }
 
 /**Use the apply method in the companion object for building this*/
-<<<<<<< HEAD
-class Event(v:Value, w:Variable, ModifiedVars:Iterable[Variable])
-=======
 class Event(values:Iterable[Value], ModifiedVars:Iterable[Variable])
->>>>>>> a1a05486
   extends Invariant with IntNotificationTarget with SetNotificationTarget with SeqNotificationTarget {
 
   //unfortunately, it is not possible to pass a type "=>Unit" as parameter to a case class.
@@ -179,10 +175,7 @@
     scheduleForPropagation()
   }
 
-<<<<<<< HEAD
-=======
-
->>>>>>> a1a05486
+
   override def notifySeqChanges(v: ChangingSeqValue, d: Int, changes: SeqUpdate): Unit = {
     scheduleForPropagation()
   }
