--- conflicted
+++ resolved
@@ -93,8 +93,6 @@
     Solution(vars.map(_.snapshot),this)
   }
 
-<<<<<<< HEAD
-=======
   def snapShot(toRecord:Iterable[AbstractVariable]) = new Snapshot(toRecord,this)
 
   def declaredValues:Iterable[Value] = QList.toIterable(propagationElements).flatMap(_ match{
@@ -112,7 +110,6 @@
     s.restoreDecisionVariables()
   }
 
->>>>>>> a1a05486
   /**Called by each variable to register themselves to the model
    * @param v the variable
    * @return a unique identifier that will be used to distinguish variables. basically, variables use this value to set up an arbitrary ordering for use in dictionnaries.
@@ -238,7 +235,6 @@
   }
 
 
-<<<<<<< HEAD
   // this code is for distributed computation
 
   private var allObjectives:List[IntVarObjective] = Nil
@@ -248,11 +244,6 @@
     allObjectives = obj :: allObjectives
     nbObjectives += 1
     toReturn
-=======
-  /**converts the solution to a human-readable string*/
-  override def toString:String = {
-    "Solution(\n\t" + saves.mkString(",\n\t") + "\n)"
->>>>>>> a1a05486
   }
 
   private var globalElementsArray:Array[PropagationElement] = _
@@ -291,7 +282,7 @@
 
   /**converts the solution to a human-readable string*/
   override def toString:String = {
-    "Solution(\n" + saves.map(_.toString(model)).mkString(",\n\t") + "\n)"
+    "Solution(\n\t" + saves.map(_.toString(model)).mkString(",\n\t") + "\n)"
   }
 
   def restoreDecisionVariables(): Unit = {
@@ -577,19 +568,20 @@
 
   // Added by GO for pretty printing of some benchmarks:
   // to change if this affects the printing of other benchmarks
-<<<<<<< HEAD
   def toString(m:Store): String =
     if(m == null) s"Variable[m.uniqueID:${uniqueID}, value:${this.valueString}]"
     else s"Variable[m.name:${m.getVar(uniqueID)}, value:${this.valueString}]"
-=======
-  override def toString: String = s"${a.name} = ${a.valueString}"
->>>>>>> a1a05486
-
-  def valueString():String
-
-  final def restore(m:Store): Unit ={
+
+  final def restore(m:Store): Unit = {
     m.getPropagationElement(uniqueID) match {
-      case v : Variable if v.isDecisionVariable => doRestore(m)
+      case v : Variable if v.isDecisionVariable => doRestore()
+      case _ => throw new Error(s"can only re-assign decision variable, not $a")
+    }
+  }
+
+  final def restoreIfDecisionVariable(m:Store): Unit ={
+    m.getPropagationElement(uniqueID) match {
+      case v : Variable if v.isDecisionVariable => doRestore()
       case _ => ;
     }
   }
