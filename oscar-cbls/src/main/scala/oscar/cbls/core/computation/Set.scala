--- conflicted
+++ resolved
@@ -1,532 +1,524 @@
-/*******************************************************************************
-  * OscaR is free software: you can redistribute it and/or modify
-  * it under the terms of the GNU Lesser General Public License as published by
-  * the Free Software Foundation, either version 2.1 of the License, or
-  * (at your option) any later version.
-  *
-  * OscaR is distributed in the hope that it will be useful,
-  * but WITHOUT ANY WARRANTY; without even the implied warranty of
-  * MERCHANTABILITY or FITNESS FOR A PARTICULAR PURPOSE.  See the
-  * GNU Lesser General Public License  for more details.
-  *
-  * You should have received a copy of the GNU Lesser General Public License along with OscaR.
-  * If not, see http://www.gnu.org/licenses/lgpl-3.0.en.html
-  ******************************************************************************/
-/*******************************************************************************
-  * Contributors:
-  *     This code has been initially developed by CETIC www.cetic.be
-  *         by Renaud De Landtsheer
-  ******************************************************************************/
-
-
-package oscar.cbls.core.computation
-
-import oscar.cbls
-import oscar.cbls.algo.dll._
-import oscar.cbls.algo.quick.QList
-import oscar.cbls.algo.rb.RedBlackTreeMap
-import oscar.cbls.core.propagation._
-
-import scala.collection.immutable.SortedSet
-import scala.language.implicitConversions
-
-sealed trait SetValue extends Value{
-  def value: SortedSet[Long]
-  def domain:Domain
-  def min = domain.min
-  def max = domain.max
-  def name:String
-  override final def valueString: String = "{" + value.mkString(",") + "}"
-}
-
-object SetValue{
-  implicit def intSet2IntSetVar(a:SortedSet[Long]):SetValue = CBLSSetConst(a)
-  implicit def toFunction(i:SetValue):()=>SortedSet[Long] = () => i.value
-}
-
-class ChangingSetValueSnapShot(val variable:ChangingSetValue,val savedValue:SortedSet[Long]) extends AbstractVariableSnapShot(variable){
-  override protected def doRestore() : Unit = {variable.asInstanceOf[CBLSSetVar] := savedValue}
-}
-
-class ValueWisePropagationWaveIdentifier()
-abstract class ChangingSetValue(initialValue:SortedSet[Long], initialDomain:Domain)
-  extends AbstractVariable with SetValue{
-  private var privatedomain:Domain = initialDomain
-  private var m_NewValue: SortedSet[Long] = initialValue
-  private var OldValue:SortedSet[Long] = m_NewValue
-  private[this] var domainSizeDiv10 = privatedomain.size/10L
-  def domain:Domain = privatedomain
-
-  override def snapshot : ChangingSetValueSnapShot = new ChangingSetValueSnapShot(this,this.value)
-  def valueAtSnapShot(s:Snapshot):SortedSet[Long] = s(this) match{case s:ChangingSetValueSnapShot => s.savedValue case _ => throw new Error("cannot find value of " + this + " in snapshot")}
-
-  /**this must be protected because invariants might rework this after isntanciation
-    * for CBLSVars, no problems*/
-  protected def restrictDomain(d:Domain): Unit ={
-    privatedomain = privatedomain.intersect(d)
-    domainSizeDiv10 = privatedomain.size/10L
-  }
-
-  override def toString:String = name + ":={" + (if(model.propagateOnToString) value else m_NewValue).mkString(",") + "}"
-
-  /** this method is a toString that does not trigger a propagation.
-    * use this when debugging your software.
-    * you should specify to your IDE to render variable objects using this method isntead of the toString method
-    * @return a string similar to the toString method
-    */
-  def toStringNoPropagate: String = name + ":={" + m_NewValue.foldLeft("")(
-    (acc,intval) => if(acc.equalsIgnoreCase("")) ""+intval else acc+","+intval) + "}"
-
-  //mechanism that manage key with value changes
-  private val listeningElementsNonValueWise:DoublyLinkedList[(PropagationElement,Int)] = getDynamicallyListeningElements.permaFilter({case (pe,id) => id != Int.MinValue})
-
-  override protected[core] def registerDynamicallyListeningElementNoKey(listening : PropagationElement, i : Int) : Unit = {
-    super.registerDynamicallyListeningElementNoKey(listening, i)
-  }
-
-  def instrumentKeyToValueWiseKey(key:KeyForElementRemoval):ValueWiseKey = {
-    createValueWiseMechanicsIfNeeded()
-    new ValueWiseKey(key,this,null)
-  }
-
-  /**The values that have bee impacted since last propagation was performed.
-    * null if set was assigned
-    */
-  private[this] var addedValues:QList[Long] = null
-  private[this] var removedValues:QList[Long] = null
-  private[this] var nbTouched:Long = 0L
-
-  protected def insertValue(v:Long){
-    if (!m_NewValue.contains(v)) insertValueNotPreviouslyIn(v)
-  }
-
-  protected def insertValueNotPreviouslyIn(v:Long){
-    if (nbTouched != -1L){
-      addedValues = QList(v,addedValues)
-      nbTouched += 1L
-      if(nbTouched > domainSizeDiv10) nbTouched = -1L
-    }
-    m_NewValue +=v
-    notifyChanged()
-  }
-
-
-  protected def deleteValue(v:Long){
-    if (m_NewValue.contains(v)) deleteValuePreviouslyIn(v)
-  }
-
-  protected def deleteValues(values:Iterable[Long]){
-    values.map(deleteValue)
-  }
-
-  protected def insertValues(values:Iterable[Long]){
-    values.map(insertValue)
-  }
-
-  protected def deleteValuePreviouslyIn(v:Long){
-    if (nbTouched != -1L){
-      removedValues = QList(v,removedValues)
-      nbTouched += 1L
-      if(nbTouched > domainSizeDiv10) nbTouched = -1L
-    }
-    m_NewValue -=v
-    notifyChanged()
-  }
-
-  /**We suppose that the new value is not the same as the actual value.
-    * otherwise, there is a huge waste of time.
-    * @param v the new value to set to the variable
-    */
-  protected def setValue(v:SortedSet[Long]){
-    removedValues = null
-    addedValues = null
-    nbTouched = -1L
-    m_NewValue = v
-    notifyChanged()
-  }
-
-  private def createValueWiseMechanicsIfNeeded(){
-    if(valueToValueWiseKeys == null){
-      require(Int.MinValue <= domain.min, "when using valueWise mechanism, the domain of sets should have a min >= Int.MinValue")
-
-      offsetForValueWiseKey = cbls.longToInt(domain.min)
-      val nbValues = this.domain.max - this.domain.min + 1L
-      require(Int.MinValue <= nbValues, "when using valueWise mechanism, the domain of sets should be reasonably small")
-
-      valueToValueWiseKeys = Array.tabulate(cbls.longToInt(nbValues))(_ => new DoublyLinkedList[ValueWiseKey]())
-    }
-  }
-  private[this] var valueToValueWiseKeys:Array[DoublyLinkedList[ValueWiseKey]] = null
-  private[this] var offsetForValueWiseKey:Int = Int.MaxValue
-
-  @inline
-  def addToValueWiseKeys(key:ValueWiseKey,value:Int):DLLStorageElement[ValueWiseKey] = {
-    valueToValueWiseKeys(value - offsetForValueWiseKey).addElem(key)
-  }
-
-  @inline
-  private def valueWiseKeysAtValue(value:Long):DoublyLinkedList[ValueWiseKey] = valueToValueWiseKeys(cbls.longToInt(value - offsetForValueWiseKey))
-
-  override def performPropagation(){performSetPropagation()}
-
-  @inline
-  final protected def performSetPropagation(){
-    if(getDynamicallyListeningElements.isEmpty){
-      //no need to do it gradually
-      OldValue=m_NewValue
-    }else{
-      val (addedValues,deletedValues):(Iterable[Long],Iterable[Long]) = if (nbTouched == -1L) {
-        //need to call every listening one, so gradual approach required
-        if(m_NewValue == OldValue) (List.empty,List.empty) else (m_NewValue.diff(OldValue),OldValue.diff(m_NewValue))
-
-      }else {
-        //TODO: this is slow, and it delives TreeSet. TreeSet are slow fo valueWise notifications
-        //we have the set of values that have been touched (added or deleted)
-        //but we need to check for each opf them if they have been both added and deleted
-        var addedUnique = SortedSet.empty[Long] ++ this.addedValues
-        var removedUnique = SortedSet.empty[Long] ++ this.removedValues
-        for(inter <- addedUnique.intersect(removedUnique)){
-          val inNew = m_NewValue.contains(inter)
-          val inOld = OldValue.contains(inter)
-          if(!inOld || inNew) {
-            removedUnique = removedUnique - inter
-          }
-          if(!inNew || inOld) {
-            addedUnique = addedUnique - inter
-          }
-        }
-        (addedUnique,removedUnique)
-      }
-
-      assert((OldValue ++ addedValues -- deletedValues).equals(m_NewValue))
-
-      if(addedValues.nonEmpty || deletedValues.nonEmpty) {
-        //notifying the PE that listen to the whole set
-        val dynListElements = listeningElementsNonValueWise
-        val headPhantom = dynListElements.phantom
-        var currentElement = headPhantom.next
-        while (currentElement != headPhantom) {
-          val e = currentElement.elem
-          val inv : SetNotificationTarget = e._1.asInstanceOf[SetNotificationTarget]
-          assert({
-            this.model.notifiedInvariant = inv.asInstanceOf[Invariant]; true
-          })
-          inv.notifySetChanges(this, e._2, addedValues, deletedValues, OldValue, m_NewValue)
-          assert({
-            this.model.notifiedInvariant = null; true
-          })
-          //we go to the next to be robust against invariant that change their dependencies when notified
-          //this might cause crash because dynamicallyListenedInvariants is a mutable data structure
-          currentElement = currentElement.next
-        }
-
-        if(valueToValueWiseKeys != null) {
-          val currentValueWisePropagationWaveIdentifier = new ValueWisePropagationWaveIdentifier()
-
-          notifyForValues(addedValues, addedValues, deletedValues, currentValueWisePropagationWaveIdentifier)
-          notifyForValues(deletedValues, addedValues, deletedValues, currentValueWisePropagationWaveIdentifier)
-        }
-
-      }
-      //puis, on fait une affectation en plus, pour garbage collecter l'ancienne structure de donnees.
-      OldValue=m_NewValue
-    }
-    this.addedValues = null
-    this.removedValues = null
-    nbTouched = 0L
-  }
-
-  @inline  //This method is awfully slow, ad we do not know why
-  private def notifyForValues(values : Iterable[Long],addedValues:Iterable[Long], deletedValues:Iterable[Long], currentValueWisePropagationWaveIdentifier:ValueWisePropagationWaveIdentifier) {
-    val valuesIt = values.iterator
-    while(valuesIt.hasNext){
-      val value = valuesIt.next()
-      val valueWiseKeys = valueWiseKeysAtValue(value)
-      val headPhantom = valueWiseKeys.phantom
-      var currentElement : DLLStorageElement[ValueWiseKey] = headPhantom.next
-      while (currentElement != headPhantom) {
-        val e : ValueWiseKey = currentElement.elem
-        if(e.currentValueWisePropagationWaveIdentifier != currentValueWisePropagationWaveIdentifier) {
-          e.currentValueWisePropagationWaveIdentifier = currentValueWisePropagationWaveIdentifier
-          val target = e.target
-          assert({
-            this.model.notifiedInvariant = target.asInstanceOf[Invariant]
-            true
-          })
-          target.notifySetChanges(this, Int.MinValue, addedValues, deletedValues, OldValue, m_NewValue)
-          assert({
-            this.model.notifiedInvariant = null
-            true
-          })
-        }
-        //we go to the next to be robust against invariant that change their dependencies when notified
-        //this might cause crash because dynamicallyListenedInvariants is a mutable data structure
-        currentElement = currentElement.next
-      }
-    }
-  }
-
-
-
-
-  def value:SortedSet[Long] = getValue(false)
-
-  protected def newValue:SortedSet[Long] = getValue(true)
-
-  private def getValue(NewValue:Boolean=false):SortedSet[Long] = {
-    if (NewValue){
-      assert(model.checkExecutingInvariantOK(definingInvariant),
-        "variable [" + this + "] queried for latest val by non-controlling invariant")
-      m_NewValue
-    }else{
-      if (model == null) return m_NewValue
-      //if (definingInvariant == null && !model.propagating) return Value
-      model.propagate(this)
-      OldValue
-    }
-  }
-
-  /**We suppose that the new value is not the same as the actual value.
-    * otherwise, there is a huge waste of time.
-    * @param v the new value to set to the variable
-    */
-  protected def :=(v:SortedSet[Long]) {setValue(v)}
-
-  protected def :+=(i:Long) {this.insertValue(i)}
-  protected def :-=(i:Long) {this.deleteValue(i)}
-
-  def createClone:CBLSSetVar = {
-    val clone = new CBLSSetVar(model, this.value, this.domain, "clone of " + this.name)
-    clone <== this
-    clone
-  }
-
-  override def checkInternals(c:Checker){
-    assert(this.definingInvariant == null || OldValue.intersect(m_NewValue).size == m_NewValue.size,
-      "internal error: " + "Value: " + m_NewValue + " OldValue: " + OldValue)
-  }
-}
-trait SetNotificationTarget extends PropagationElement{
-  /**
-   * this method will be called just before the variable "v" is actually updated.
-    *
-    * @param v
-   * @param id d is always MinValue when notified for a valueWiseKey
-   * @param addedValues
-   * @param removedValues
-   * @param oldValue
-   * @param newValue
-   */
-  def notifySetChanges(v: ChangingSetValue, id: Int, addedValues: Iterable[Long], removedValues: Iterable[Long], oldValue: SortedSet[Long], newValue: SortedSet[Long]): Unit
-
-  def registerDynamicValueWiseDependency(s:SetValue):ValueWiseKey = {
-    s match{
-      case c:ChangingSetValue =>
-        val key = registerDynamicallyListenedElement(c,Int.MinValue)
-        val valueWiseKey = c.instrumentKeyToValueWiseKey(key)
-        valueWiseKey.target = this
-        valueWiseKey
-      case _ =>
-        DoNothingValueWiseKey
-    }
-  }
-}
-
-class ValueWiseKey(originalKey:KeyForElementRemoval,setValue:ChangingSetValue,var target:SetNotificationTarget){
-
-  val sizeOfSet:Int = cbls.longToInt(setValue.max - setValue.min + 1L)
-  val offset:Int = cbls.longToInt(setValue.min)
-  var currentValueWisePropagationWaveIdentifier:ValueWisePropagationWaveIdentifier = null
-
-  def performRemove(){
-    //remove all values in the focus of this key
-    for(i <- valueToKeyArray){
-      if(i != null) i.delete()
-    }
-    originalKey.performRemove()
-  }
-
-  val minValue:Long = setValue.min
-  val maxValue:Long = setValue.max
-
-  //var valueToKey:RedBlackTreeMap[DLLStorageElement[ValueWiseKey]] = RedBlackTreeMap.empty
-
-  val valueToKeyArray = Array.fill[DLLStorageElement[ValueWiseKey]](sizeOfSet)(null)
-
-  def addToKey(value:Long) {
-<<<<<<< HEAD
-    if(!(minValue <= value && value <= maxValue)) return
-=======
-    if(!(minValue <= value  && value <= maxValue)) return
->>>>>>> a4e8cc02
-    val intValue = cbls.longToInt(value)
-    require(valueToKeyArray(intValue) == null)
-    valueToKeyArray(intValue) = setValue.addToValueWiseKeys(this,intValue)
-  }
-
-  def removeFromKey(value:Long){
-<<<<<<< HEAD
-    if(!(minValue <= value && value <= maxValue)) return
-=======
-    if(!(minValue <= value  && value <= maxValue)) return
->>>>>>> a4e8cc02
-    val intValue = cbls.longToInt(value)
-    val k = valueToKeyArray(intValue)
-    k.delete()
-    valueToKeyArray(intValue) = null
-  }
-}
-
-case object DoNothingValueWiseKey extends ValueWiseKey(DummyKeyForElementRemoval,null,null){
-  override def addToKey(value : Long){}
-
-  override def removeFromKey(value : Long){}
-}
-
-
-object ChangingSetValue{
-  implicit val ord:Ordering[ChangingSetValue] = new Ordering[ChangingSetValue]{
-    def compare(o1: ChangingSetValue, o2: ChangingSetValue) = o1.compare(o2)
-  }
-}
-
-/**An IntSetVar is a variable managed by the [[oscar.cbls.core.computation.Store]] whose type is set of integer.
-  * @param givenModel is the model in s-which the variable is declared, can be null if the variable is actually a constant, see [[oscar.cbls.core.computation.CBLSSetConst]]
-  * @param initialDomain is the domain value of the variable. Some invariants exploit this value to declare fixed size arrays
-  * @param initialValue is the initial value of the variable
-  * @param n is the name of the variable, used for pretty printing only. if not set, a default will be used, based on the variable number
-  * */
-class CBLSSetVar(givenModel: Store, initialValue: SortedSet[Long], initialDomain:Domain, n: String = null)
-  extends ChangingSetValue(initialValue, initialDomain) with Variable{
-
-  require(givenModel != null)
-
-  model = givenModel
-
-  override def restrictDomain(d:Domain) = super.restrictDomain(d)
-
-  override def name: String = if (n == null) defaultName else n
-
-  override def :=(v:SortedSet[Long]) {setValue(v)}
-
-  override def :+=(i:Long) {this.insertValue(i)}
-  override def :-=(i:Long) {this.deleteValue(i)}
-
-  def <==(i: SetValue) {IdentitySet(this,i)}
-
-  override def insertValue(v : Long) : Unit = super.insertValue(v)
-
-  override def insertValueNotPreviouslyIn(v : Long) : Unit = super.insertValueNotPreviouslyIn(v)
-
-  override def deleteValue(v : Long) : Unit = super.deleteValue(v)
-
-  override def deleteValues(values : Iterable[Long]) : Unit = super.deleteValues(values)
-
-  override def insertValues(values : Iterable[Long]) : Unit = super.insertValues(values)
-
-  override def deleteValuePreviouslyIn(v : Long) : Unit = super.deleteValuePreviouslyIn(v)
-
-  /** We suppose that the new value is not the same as the actual value.
-    * otherwise, there is a huge waste of time.
-    * @param v the new value to set to the variable
-    */
-  override def setValue(v : SortedSet[Long]) : Unit = super.setValue(v)
-
-  override def value : SortedSet[Long] = super.value
-}
-
-object CBLSSetVar{
-  //this conversion is forbidden because we inserted the new grammar.
-  //implicit def toIntSet(v:IntSetVar):SortedSet[Long] = v.value
-
-  def apply(s:Store, v:Iterable[Long] = List.empty, d:Domain=FullRange, name:String="") = {
-    val emptySet:SortedSet[Long] = SortedSet.empty
-    new CBLSSetVar(s, emptySet ++ v, d, name)
-  }
-
-  implicit val ord:Ordering[CBLSSetVar] = new Ordering[CBLSSetVar]{
-    def compare(o1: CBLSSetVar, o2: CBLSSetVar) = o1.compare(o2)
-  }
-}
-
-object CBLSSetConst {
-  def apply(value : SortedSet[Long]) = new CBLSSetConst(value)
-}
-
-/**
- * An IntSetConst is an IntSetVar that has a constant value, defined by a set of integer.
- * It has no associated model, as there is no need to incorporate it into any propagation process.
- * @param value: the value of the constant
- * @author renaud.delandtsheer@cetic.be
- * */
-class CBLSSetConst(override val value:SortedSet[Long])
-  extends SetValue{
-  override def toString:String = "Set{" + value.mkString(",") + "}"
-  override def domain:Domain = DomainRange(value.min,value.max)
-  override val min: Long = if (value.isEmpty) Long.MaxValue else value.min
-  override val max: Long = if(value.isEmpty) Long.MinValue else value.max
-  override def name: String = toString
-}
-
-/*
-* @author renaud.delandtsheer@cetic.be
- */
-abstract class SetInvariant(initialValue:SortedSet[Long] = SortedSet.empty,
-                            initialDomain:Domain = FullRange)
-  extends ChangingSetValue(initialValue, initialDomain)
-  with Invariant {
-
-  override def definingInvariant: Invariant = this
-  override def isControlledVariable:Boolean = true
-  override def isDecisionVariable:Boolean = false
-
-  override def model = propagationStructure.asInstanceOf[Store]
-  override def hasModel:Boolean = schedulingHandler != null
-
-  private var customName:String = null
-  /**use this if you want to give a particular name to this concept, to be used in toString*/
-  def setName(n:String):SetInvariant = {
-    customName = n
-    this
-  }
-
-  override final def name: String = if(customName == null) this.getClass.getSimpleName else customName
-
-  override final def performPropagation(){
-    performInvariantPropagation()
-    performSetPropagation()
-  }
-}
-
-object IdentitySet{
-  def apply(toValue:CBLSSetVar, fromValue:SetValue){
-    fromValue match{
-      case c:CBLSSetConst => toValue := c.value
-      case c:ChangingSetValue => new IdentitySet(toValue, c)
-    }
-  }
-}
-
-/** an invariant that is the identity function
-  * @author renaud.delandtsheer@cetic.be
-  */
-class IdentitySet(toValue:CBLSSetVar, fromValue:ChangingSetValue)
-  extends Invariant
-  with SetNotificationTarget{
-
-  registerStaticAndDynamicDependency(fromValue)
-  toValue.setDefiningInvariant(this)
-  finishInitialization()
-
-  toValue := fromValue.value
-
-  override def notifySetChanges(v: ChangingSetValue, id: Int, addedValues: Iterable[Long], removedValues: Iterable[Long], oldValue: SortedSet[Long], newValue: SortedSet[Long]) : Unit = {
-    assert(v == this.fromValue)
-    for(added <- addedValues)toValue.insertValueNotPreviouslyIn(added)
-    for(deleted <- removedValues) toValue.deleteValuePreviouslyIn(deleted)
-  }
-
-  override def checkInternals(c:Checker){
-    c.check(toValue.value equals fromValue.value)
-  }
-}
+/*******************************************************************************
+  * OscaR is free software: you can redistribute it and/or modify
+  * it under the terms of the GNU Lesser General Public License as published by
+  * the Free Software Foundation, either version 2.1 of the License, or
+  * (at your option) any later version.
+  *
+  * OscaR is distributed in the hope that it will be useful,
+  * but WITHOUT ANY WARRANTY; without even the implied warranty of
+  * MERCHANTABILITY or FITNESS FOR A PARTICULAR PURPOSE.  See the
+  * GNU Lesser General Public License  for more details.
+  *
+  * You should have received a copy of the GNU Lesser General Public License along with OscaR.
+  * If not, see http://www.gnu.org/licenses/lgpl-3.0.en.html
+  ******************************************************************************/
+/*******************************************************************************
+  * Contributors:
+  *     This code has been initially developed by CETIC www.cetic.be
+  *         by Renaud De Landtsheer
+  ******************************************************************************/
+
+
+package oscar.cbls.core.computation
+
+import oscar.cbls
+import oscar.cbls.algo.dll._
+import oscar.cbls.algo.quick.QList
+import oscar.cbls.algo.rb.RedBlackTreeMap
+import oscar.cbls.core.propagation._
+
+import scala.collection.immutable.SortedSet
+import scala.language.implicitConversions
+
+sealed trait SetValue extends Value{
+  def value: SortedSet[Long]
+  def domain:Domain
+  def min = domain.min
+  def max = domain.max
+  def name:String
+  override final def valueString: String = "{" + value.mkString(",") + "}"
+}
+
+object SetValue{
+  implicit def intSet2IntSetVar(a:SortedSet[Long]):SetValue = CBLSSetConst(a)
+  implicit def toFunction(i:SetValue):()=>SortedSet[Long] = () => i.value
+}
+
+class ChangingSetValueSnapShot(val variable:ChangingSetValue,val savedValue:SortedSet[Long]) extends AbstractVariableSnapShot(variable){
+  override protected def doRestore() : Unit = {variable.asInstanceOf[CBLSSetVar] := savedValue}
+}
+
+class ValueWisePropagationWaveIdentifier()
+abstract class ChangingSetValue(initialValue:SortedSet[Long], initialDomain:Domain)
+  extends AbstractVariable with SetValue{
+  private var privatedomain:Domain = initialDomain
+  private var m_NewValue: SortedSet[Long] = initialValue
+  private var OldValue:SortedSet[Long] = m_NewValue
+  private[this] var domainSizeDiv10 = privatedomain.size/10L
+  def domain:Domain = privatedomain
+
+  override def snapshot : ChangingSetValueSnapShot = new ChangingSetValueSnapShot(this,this.value)
+  def valueAtSnapShot(s:Snapshot):SortedSet[Long] = s(this) match{case s:ChangingSetValueSnapShot => s.savedValue case _ => throw new Error("cannot find value of " + this + " in snapshot")}
+
+  /**this must be protected because invariants might rework this after isntanciation
+    * for CBLSVars, no problems*/
+  protected def restrictDomain(d:Domain): Unit ={
+    privatedomain = privatedomain.intersect(d)
+    domainSizeDiv10 = privatedomain.size/10L
+  }
+
+  override def toString:String = name + ":={" + (if(model.propagateOnToString) value else m_NewValue).mkString(",") + "}"
+
+  /** this method is a toString that does not trigger a propagation.
+    * use this when debugging your software.
+    * you should specify to your IDE to render variable objects using this method isntead of the toString method
+    * @return a string similar to the toString method
+    */
+  def toStringNoPropagate: String = name + ":={" + m_NewValue.foldLeft("")(
+    (acc,intval) => if(acc.equalsIgnoreCase("")) ""+intval else acc+","+intval) + "}"
+
+  //mechanism that manage key with value changes
+  private val listeningElementsNonValueWise:DoublyLinkedList[(PropagationElement,Int)] = getDynamicallyListeningElements.permaFilter({case (pe,id) => id != Int.MinValue})
+
+  override protected[core] def registerDynamicallyListeningElementNoKey(listening : PropagationElement, i : Int) : Unit = {
+    super.registerDynamicallyListeningElementNoKey(listening, i)
+  }
+
+  def instrumentKeyToValueWiseKey(key:KeyForElementRemoval):ValueWiseKey = {
+    createValueWiseMechanicsIfNeeded()
+    new ValueWiseKey(key,this,null)
+  }
+
+  /**The values that have bee impacted since last propagation was performed.
+    * null if set was assigned
+    */
+  private[this] var addedValues:QList[Long] = null
+  private[this] var removedValues:QList[Long] = null
+  private[this] var nbTouched:Long = 0L
+
+  protected def insertValue(v:Long){
+    if (!m_NewValue.contains(v)) insertValueNotPreviouslyIn(v)
+  }
+
+  protected def insertValueNotPreviouslyIn(v:Long){
+    if (nbTouched != -1L){
+      addedValues = QList(v,addedValues)
+      nbTouched += 1L
+      if(nbTouched > domainSizeDiv10) nbTouched = -1L
+    }
+    m_NewValue +=v
+    notifyChanged()
+  }
+
+
+  protected def deleteValue(v:Long){
+    if (m_NewValue.contains(v)) deleteValuePreviouslyIn(v)
+  }
+
+  protected def deleteValues(values:Iterable[Long]){
+    values.map(deleteValue)
+  }
+
+  protected def insertValues(values:Iterable[Long]){
+    values.map(insertValue)
+  }
+
+  protected def deleteValuePreviouslyIn(v:Long){
+    if (nbTouched != -1L){
+      removedValues = QList(v,removedValues)
+      nbTouched += 1L
+      if(nbTouched > domainSizeDiv10) nbTouched = -1L
+    }
+    m_NewValue -=v
+    notifyChanged()
+  }
+
+  /**We suppose that the new value is not the same as the actual value.
+    * otherwise, there is a huge waste of time.
+    * @param v the new value to set to the variable
+    */
+  protected def setValue(v:SortedSet[Long]){
+    removedValues = null
+    addedValues = null
+    nbTouched = -1L
+    m_NewValue = v
+    notifyChanged()
+  }
+
+  private def createValueWiseMechanicsIfNeeded(){
+    if(valueToValueWiseKeys == null){
+      require(Int.MinValue <= domain.min, "when using valueWise mechanism, the domain of sets should have a min >= Int.MinValue")
+
+      offsetForValueWiseKey = cbls.longToInt(domain.min)
+      val nbValues = this.domain.max - this.domain.min + 1L
+      require(Int.MinValue <= nbValues, "when using valueWise mechanism, the domain of sets should be reasonably small")
+
+      valueToValueWiseKeys = Array.tabulate(cbls.longToInt(nbValues))(_ => new DoublyLinkedList[ValueWiseKey]())
+    }
+  }
+  private[this] var valueToValueWiseKeys:Array[DoublyLinkedList[ValueWiseKey]] = null
+  private[this] var offsetForValueWiseKey:Int = Int.MaxValue
+
+  @inline
+  def addToValueWiseKeys(key:ValueWiseKey,value:Int):DLLStorageElement[ValueWiseKey] = {
+    valueToValueWiseKeys(value - offsetForValueWiseKey).addElem(key)
+  }
+
+  @inline
+  private def valueWiseKeysAtValue(value:Long):DoublyLinkedList[ValueWiseKey] = valueToValueWiseKeys(cbls.longToInt(value - offsetForValueWiseKey))
+
+  override def performPropagation(){performSetPropagation()}
+
+  @inline
+  final protected def performSetPropagation(){
+    if(getDynamicallyListeningElements.isEmpty){
+      //no need to do it gradually
+      OldValue=m_NewValue
+    }else{
+      val (addedValues,deletedValues):(Iterable[Long],Iterable[Long]) = if (nbTouched == -1L) {
+        //need to call every listening one, so gradual approach required
+        if(m_NewValue == OldValue) (List.empty,List.empty) else (m_NewValue.diff(OldValue),OldValue.diff(m_NewValue))
+
+      }else {
+        //TODO: this is slow, and it delives TreeSet. TreeSet are slow fo valueWise notifications
+        //we have the set of values that have been touched (added or deleted)
+        //but we need to check for each opf them if they have been both added and deleted
+        var addedUnique = SortedSet.empty[Long] ++ this.addedValues
+        var removedUnique = SortedSet.empty[Long] ++ this.removedValues
+        for(inter <- addedUnique.intersect(removedUnique)){
+          val inNew = m_NewValue.contains(inter)
+          val inOld = OldValue.contains(inter)
+          if(!inOld || inNew) {
+            removedUnique = removedUnique - inter
+          }
+          if(!inNew || inOld) {
+            addedUnique = addedUnique - inter
+          }
+        }
+        (addedUnique,removedUnique)
+      }
+
+      assert((OldValue ++ addedValues -- deletedValues).equals(m_NewValue))
+
+      if(addedValues.nonEmpty || deletedValues.nonEmpty) {
+        //notifying the PE that listen to the whole set
+        val dynListElements = listeningElementsNonValueWise
+        val headPhantom = dynListElements.phantom
+        var currentElement = headPhantom.next
+        while (currentElement != headPhantom) {
+          val e = currentElement.elem
+          val inv : SetNotificationTarget = e._1.asInstanceOf[SetNotificationTarget]
+          assert({
+            this.model.notifiedInvariant = inv.asInstanceOf[Invariant]; true
+          })
+          inv.notifySetChanges(this, e._2, addedValues, deletedValues, OldValue, m_NewValue)
+          assert({
+            this.model.notifiedInvariant = null; true
+          })
+          //we go to the next to be robust against invariant that change their dependencies when notified
+          //this might cause crash because dynamicallyListenedInvariants is a mutable data structure
+          currentElement = currentElement.next
+        }
+
+        if(valueToValueWiseKeys != null) {
+          val currentValueWisePropagationWaveIdentifier = new ValueWisePropagationWaveIdentifier()
+
+          notifyForValues(addedValues, addedValues, deletedValues, currentValueWisePropagationWaveIdentifier)
+          notifyForValues(deletedValues, addedValues, deletedValues, currentValueWisePropagationWaveIdentifier)
+        }
+
+      }
+      //puis, on fait une affectation en plus, pour garbage collecter l'ancienne structure de donnees.
+      OldValue=m_NewValue
+    }
+    this.addedValues = null
+    this.removedValues = null
+    nbTouched = 0L
+  }
+
+  @inline  //This method is awfully slow, ad we do not know why
+  private def notifyForValues(values : Iterable[Long],addedValues:Iterable[Long], deletedValues:Iterable[Long], currentValueWisePropagationWaveIdentifier:ValueWisePropagationWaveIdentifier) {
+    val valuesIt = values.iterator
+    while(valuesIt.hasNext){
+      val value = valuesIt.next()
+      val valueWiseKeys = valueWiseKeysAtValue(value)
+      val headPhantom = valueWiseKeys.phantom
+      var currentElement : DLLStorageElement[ValueWiseKey] = headPhantom.next
+      while (currentElement != headPhantom) {
+        val e : ValueWiseKey = currentElement.elem
+        if(e.currentValueWisePropagationWaveIdentifier != currentValueWisePropagationWaveIdentifier) {
+          e.currentValueWisePropagationWaveIdentifier = currentValueWisePropagationWaveIdentifier
+          val target = e.target
+          assert({
+            this.model.notifiedInvariant = target.asInstanceOf[Invariant]
+            true
+          })
+          target.notifySetChanges(this, Int.MinValue, addedValues, deletedValues, OldValue, m_NewValue)
+          assert({
+            this.model.notifiedInvariant = null
+            true
+          })
+        }
+        //we go to the next to be robust against invariant that change their dependencies when notified
+        //this might cause crash because dynamicallyListenedInvariants is a mutable data structure
+        currentElement = currentElement.next
+      }
+    }
+  }
+
+
+
+
+  def value:SortedSet[Long] = getValue(false)
+
+  protected def newValue:SortedSet[Long] = getValue(true)
+
+  private def getValue(NewValue:Boolean=false):SortedSet[Long] = {
+    if (NewValue){
+      assert(model.checkExecutingInvariantOK(definingInvariant),
+        "variable [" + this + "] queried for latest val by non-controlling invariant")
+      m_NewValue
+    }else{
+      if (model == null) return m_NewValue
+      //if (definingInvariant == null && !model.propagating) return Value
+      model.propagate(this)
+      OldValue
+    }
+  }
+
+  /**We suppose that the new value is not the same as the actual value.
+    * otherwise, there is a huge waste of time.
+    * @param v the new value to set to the variable
+    */
+  protected def :=(v:SortedSet[Long]) {setValue(v)}
+
+  protected def :+=(i:Long) {this.insertValue(i)}
+  protected def :-=(i:Long) {this.deleteValue(i)}
+
+  def createClone:CBLSSetVar = {
+    val clone = new CBLSSetVar(model, this.value, this.domain, "clone of " + this.name)
+    clone <== this
+    clone
+  }
+
+  override def checkInternals(c:Checker){
+    assert(this.definingInvariant == null || OldValue.intersect(m_NewValue).size == m_NewValue.size,
+      "internal error: " + "Value: " + m_NewValue + " OldValue: " + OldValue)
+  }
+}
+trait SetNotificationTarget extends PropagationElement{
+  /**
+   * this method will be called just before the variable "v" is actually updated.
+    *
+    * @param v
+   * @param id d is always MinValue when notified for a valueWiseKey
+   * @param addedValues
+   * @param removedValues
+   * @param oldValue
+   * @param newValue
+   */
+  def notifySetChanges(v: ChangingSetValue, id: Int, addedValues: Iterable[Long], removedValues: Iterable[Long], oldValue: SortedSet[Long], newValue: SortedSet[Long]): Unit
+
+  def registerDynamicValueWiseDependency(s:SetValue):ValueWiseKey = {
+    s match{
+      case c:ChangingSetValue =>
+        val key = registerDynamicallyListenedElement(c,Int.MinValue)
+        val valueWiseKey = c.instrumentKeyToValueWiseKey(key)
+        valueWiseKey.target = this
+        valueWiseKey
+      case _ =>
+        DoNothingValueWiseKey
+    }
+  }
+}
+
+class ValueWiseKey(originalKey:KeyForElementRemoval,setValue:ChangingSetValue,var target:SetNotificationTarget){
+
+  val sizeOfSet:Int = cbls.longToInt(setValue.max - setValue.min + 1L)
+  val offset:Int = cbls.longToInt(setValue.min)
+  var currentValueWisePropagationWaveIdentifier:ValueWisePropagationWaveIdentifier = null
+
+  def performRemove(){
+    //remove all values in the focus of this key
+    for(i <- valueToKeyArray){
+      if(i != null) i.delete()
+    }
+    originalKey.performRemove()
+  }
+
+  val minValue:Long = setValue.min
+  val maxValue:Long = setValue.max
+
+  //var valueToKey:RedBlackTreeMap[DLLStorageElement[ValueWiseKey]] = RedBlackTreeMap.empty
+
+  val valueToKeyArray = Array.fill[DLLStorageElement[ValueWiseKey]](sizeOfSet)(null)
+
+  def addToKey(value:Long) {
+    if(!(minValue <= value  && value <= maxValue)) return
+    val intValue = cbls.longToInt(value)
+    require(valueToKeyArray(intValue) == null)
+    valueToKeyArray(intValue) = setValue.addToValueWiseKeys(this,intValue)
+  }
+
+  def removeFromKey(value:Long){
+    if(!(minValue <= value  && value <= maxValue)) return
+    val intValue = cbls.longToInt(value)
+    val k = valueToKeyArray(intValue)
+    k.delete()
+    valueToKeyArray(intValue) = null
+  }
+}
+
+case object DoNothingValueWiseKey extends ValueWiseKey(DummyKeyForElementRemoval,null,null){
+  override def addToKey(value : Long){}
+
+  override def removeFromKey(value : Long){}
+}
+
+
+object ChangingSetValue{
+  implicit val ord:Ordering[ChangingSetValue] = new Ordering[ChangingSetValue]{
+    def compare(o1: ChangingSetValue, o2: ChangingSetValue) = o1.compare(o2)
+  }
+}
+
+/**An IntSetVar is a variable managed by the [[oscar.cbls.core.computation.Store]] whose type is set of integer.
+  * @param givenModel is the model in s-which the variable is declared, can be null if the variable is actually a constant, see [[oscar.cbls.core.computation.CBLSSetConst]]
+  * @param initialDomain is the domain value of the variable. Some invariants exploit this value to declare fixed size arrays
+  * @param initialValue is the initial value of the variable
+  * @param n is the name of the variable, used for pretty printing only. if not set, a default will be used, based on the variable number
+  * */
+class CBLSSetVar(givenModel: Store, initialValue: SortedSet[Long], initialDomain:Domain, n: String = null)
+  extends ChangingSetValue(initialValue, initialDomain) with Variable{
+
+  require(givenModel != null)
+
+  model = givenModel
+
+  override def restrictDomain(d:Domain) = super.restrictDomain(d)
+
+  override def name: String = if (n == null) defaultName else n
+
+  override def :=(v:SortedSet[Long]) {setValue(v)}
+
+  override def :+=(i:Long) {this.insertValue(i)}
+  override def :-=(i:Long) {this.deleteValue(i)}
+
+  def <==(i: SetValue) {IdentitySet(this,i)}
+
+  override def insertValue(v : Long) : Unit = super.insertValue(v)
+
+  override def insertValueNotPreviouslyIn(v : Long) : Unit = super.insertValueNotPreviouslyIn(v)
+
+  override def deleteValue(v : Long) : Unit = super.deleteValue(v)
+
+  override def deleteValues(values : Iterable[Long]) : Unit = super.deleteValues(values)
+
+  override def insertValues(values : Iterable[Long]) : Unit = super.insertValues(values)
+
+  override def deleteValuePreviouslyIn(v : Long) : Unit = super.deleteValuePreviouslyIn(v)
+
+  /** We suppose that the new value is not the same as the actual value.
+    * otherwise, there is a huge waste of time.
+    * @param v the new value to set to the variable
+    */
+  override def setValue(v : SortedSet[Long]) : Unit = super.setValue(v)
+
+  override def value : SortedSet[Long] = super.value
+}
+
+object CBLSSetVar{
+  //this conversion is forbidden because we inserted the new grammar.
+  //implicit def toIntSet(v:IntSetVar):SortedSet[Long] = v.value
+
+  def apply(s:Store, v:Iterable[Long] = List.empty, d:Domain=FullRange, name:String="") = {
+    val emptySet:SortedSet[Long] = SortedSet.empty
+    new CBLSSetVar(s, emptySet ++ v, d, name)
+  }
+
+  implicit val ord:Ordering[CBLSSetVar] = new Ordering[CBLSSetVar]{
+    def compare(o1: CBLSSetVar, o2: CBLSSetVar) = o1.compare(o2)
+  }
+}
+
+object CBLSSetConst {
+  def apply(value : SortedSet[Long]) = new CBLSSetConst(value)
+}
+
+/**
+ * An IntSetConst is an IntSetVar that has a constant value, defined by a set of integer.
+ * It has no associated model, as there is no need to incorporate it into any propagation process.
+ * @param value: the value of the constant
+ * @author renaud.delandtsheer@cetic.be
+ * */
+class CBLSSetConst(override val value:SortedSet[Long])
+  extends SetValue{
+  override def toString:String = "Set{" + value.mkString(",") + "}"
+  override def domain:Domain = DomainRange(value.min,value.max)
+  override val min: Long = if (value.isEmpty) Long.MaxValue else value.min
+  override val max: Long = if(value.isEmpty) Long.MinValue else value.max
+  override def name: String = toString
+}
+
+/*
+* @author renaud.delandtsheer@cetic.be
+ */
+abstract class SetInvariant(initialValue:SortedSet[Long] = SortedSet.empty,
+                            initialDomain:Domain = FullRange)
+  extends ChangingSetValue(initialValue, initialDomain)
+  with Invariant {
+
+  override def definingInvariant: Invariant = this
+  override def isControlledVariable:Boolean = true
+  override def isDecisionVariable:Boolean = false
+
+  override def model = propagationStructure.asInstanceOf[Store]
+  override def hasModel:Boolean = schedulingHandler != null
+
+  private var customName:String = null
+  /**use this if you want to give a particular name to this concept, to be used in toString*/
+  def setName(n:String):SetInvariant = {
+    customName = n
+    this
+  }
+
+  override final def name: String = if(customName == null) this.getClass.getSimpleName else customName
+
+  override final def performPropagation(){
+    performInvariantPropagation()
+    performSetPropagation()
+  }
+}
+
+object IdentitySet{
+  def apply(toValue:CBLSSetVar, fromValue:SetValue){
+    fromValue match{
+      case c:CBLSSetConst => toValue := c.value
+      case c:ChangingSetValue => new IdentitySet(toValue, c)
+    }
+  }
+}
+
+/** an invariant that is the identity function
+  * @author renaud.delandtsheer@cetic.be
+  */
+class IdentitySet(toValue:CBLSSetVar, fromValue:ChangingSetValue)
+  extends Invariant
+  with SetNotificationTarget{
+
+  registerStaticAndDynamicDependency(fromValue)
+  toValue.setDefiningInvariant(this)
+  finishInitialization()
+
+  toValue := fromValue.value
+
+  override def notifySetChanges(v: ChangingSetValue, id: Int, addedValues: Iterable[Long], removedValues: Iterable[Long], oldValue: SortedSet[Long], newValue: SortedSet[Long]) : Unit = {
+    assert(v == this.fromValue)
+    for(added <- addedValues)toValue.insertValueNotPreviouslyIn(added)
+    for(deleted <- removedValues) toValue.deleteValuePreviouslyIn(deleted)
+  }
+
+  override def checkInternals(c:Checker){
+    c.check(toValue.value equals fromValue.value)
+  }
+}