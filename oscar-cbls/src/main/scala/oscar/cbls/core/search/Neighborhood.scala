--- conflicted
+++ resolved
@@ -17,13 +17,8 @@
 package oscar.cbls.core.search
 
 import oscar.cbls.core.computation.{Solution, Store, Variable}
-<<<<<<< HEAD
-import oscar.cbls.core.distrib.{RemoteNeighborhood, RemoteTask, Supervisor}
-import oscar.cbls.core.objective.{AbortException, AbortableObjective, LoggingObjective, Objective, ProfiledObjective}
-=======
 import oscar.cbls.core.distributed.{RemoteNeighborhood, RemoteTask, Supervisor}
 import oscar.cbls.core.objective.{AbortException, AbortableObjective, LoggingObjective, Objective}
->>>>>>> 7582ce25
 import oscar.cbls.lib.search.combinators._
 import oscar.cbls.util.Properties
 
@@ -47,6 +42,7 @@
                         impactedVariables:Option[Iterable[Variable]] = None,
                         name:String = "CodedNeighborhood") extends Neighborhood(name) {
   override val profiler: EmptyProfiler = new EmptyProfiler(this)
+
   override def getMove(obj: Objective,
                        initialObj: Long,
                        acceptanceCriterion: AcceptanceCriterion): SearchResult = {
@@ -183,7 +179,7 @@
     val oldSol = initSolutionOpt.getOrElse(obj.model.solution())
     try {
       getMove(new AbortableObjective(shouldAbort, obj), initialObj, acceptanceCriterion)
-    }catch{
+    } catch {
       case _:AbortException =>
         oldSol.restoreDecisionVariables(true)
         NoMoveFound
@@ -341,7 +337,7 @@
 
             val printSynthesis = (System.nanoTime() >= nanoTimeAtNextSynthesis) || m.m.objAfter == Long.MaxValue
 
-            if(printSynthesis){
+            if (printSynthesis) {
 
               val firstPrefix = if (m.objAfter < prevObj) "-"
               else if (m.objAfter == prevObj) "="
@@ -360,7 +356,7 @@
 
               moveSynthesis = SortedMap.empty[String,Int]
               nanoTimeAtNextSynthesis = System.nanoTime() + (1000*1000*100) //100ms
-            }else if(didPrintBefore){
+            } else if (didPrintBefore) {
               prevObj = m.objAfter
             }
 
@@ -371,7 +367,7 @@
 
             require(m.objAfter == Long.MaxValue || obj.value == m.objAfter, "neighborhood was lying!:" + m + " got " + obj)
 
-          }else if (printTakenMoves) {
+          } else if (printTakenMoves) {
 
             if (m.objAfter != Long.MaxValue) {
               val firstPrefix = if (m.objAfter < prevObj) "-"
@@ -398,7 +394,7 @@
 
             require(m.objAfter == Long.MaxValue || obj.value == m.objAfter, s"neighborhood was lying!:$m got $obj")
 
-          }else{
+          } else {
             m.commit()
             if (additionalStringGenerator != null) println(additionalStringGenerator())
             if (obj.value == Long.MaxValue) println("Warning : objective == MaxLong, maybe you have some strong constraint violated?")
@@ -411,7 +407,7 @@
       moveCount += 1
     }
 
-    if(printMoveSythesis && moveSynthesis.nonEmpty) {
+    if (printMoveSythesis && moveSynthesis.nonEmpty) {
 
       val currentObjValue = obj.value
       //flush the preceding moves before a jump
@@ -469,14 +465,11 @@
  * a neighborhood that never finds any move (quite useless, actually)
  */
 case object NoMoveNeighborhood extends Neighborhood {
-<<<<<<< HEAD
   override val profiler: EmptyProfiler = new EmptyProfiler(this)
-  override def getMove(obj: Objective, initialObj:Long, acceptanceCriterion: (Long, Long) => Boolean): SearchResult = NoMoveFound
-=======
+
   override def getMove(obj: Objective,
                        initialObj: Long,
                        acceptanceCriterion: AcceptanceCriterion): SearchResult = NoMoveFound
->>>>>>> 7582ce25
 }
 
 trait SupportForAndThenChaining[MoveType<:Move] extends Neighborhood{
@@ -575,15 +568,11 @@
   private var bestNewObj: Long = Long.MaxValue
   protected var obj: Objective = null
 
-<<<<<<< HEAD
   override val profiler: NeighborhoodProfiler = new NeighborhoodProfiler(this)
 
-  override final def getMove(obj: Objective, initialObj:Long, acceptanceCriterion: (Long, Long) => Boolean): SearchResult = {
-=======
   override final def getMove(obj: Objective,
                              initialObj: Long,
                              acceptanceCriterion: AcceptanceCriterion): SearchResult = {
->>>>>>> 7582ce25
 
     oldObj = initialObj
     this.acceptanceCriterion = acceptanceCriterion
