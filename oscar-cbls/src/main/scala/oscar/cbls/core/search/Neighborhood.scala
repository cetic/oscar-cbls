/**
 * *****************************************************************************
 * OscaR is free software: you can redistribute it and/or modify
 * it under the terms of the GNU Lesser General Public License as published by
 * the Free Software Foundation, either version 2.1 of the License, or
 * (at your option) any later version.
 *
 * OscaR is distributed in the hope that it will be useful,
 * but WITHOUT ANY WARRANTY; without even the implied warranty of
 * MERCHANTABILITY or FITNESS FOR A PARTICULAR PURPOSE.  See the
 * GNU Lesser General Public License  for more details.
 *
 * You should have received a copy of the GNU Lesser General Public License along with OscaR.
 * If not, see http://www.gnu.org/licenses/lgpl-3.0.en.html
 * ****************************************************************************
 */
package oscar.cbls.core.search

import oscar.cbls.core.computation.{Solution, Store, Variable}
import oscar.cbls.core.distrib.{RemoteNeighborhood, RemoteTask, Supervisor}
import oscar.cbls.core.objective.{AbortException, AbortableObjective, LoggingObjective, Objective}
import oscar.cbls.lib.search.combinators._
import oscar.cbls.util.Properties

import scala.collection.immutable.SortedMap

abstract sealed class SearchResult

case object NoMoveFound extends SearchResult

case class MoveFound(m: Move) extends SearchResult {
  def commit(): Unit = { m.commit() }
  def objAfter: Long = m.objAfter
  override def toString: String = m.toString
}

object SearchResult {
  implicit def moveToSearchResult(m: Move): MoveFound = MoveFound(m)
}

class CodedNeighborhood(codedMove: => Unit,
                        impactedVariables:Option[Iterable[Variable]] = None,
                        name:String = "CodedNeighborhood") extends Neighborhood(name) {
  override def getMove(obj: Objective,
                       initialObj: Long,
                       acceptanceCriterion: (Long, Long) => Boolean): SearchResult = {
    val startSol = impactedVariables match{
      case None => obj.model.solution()
      case Some(x) => obj.model.saveValues(x)
    }
    codedMove
    val nextObj = obj.value
    startSol.restoreDecisionVariables()
    if(acceptanceCriterion(initialObj,nextObj)){
<<<<<<< HEAD
      MoveFound(new CodedMove(() => {codedMove()},nextObj, name))
=======
      MoveFound(new CodedMove(codedMove, nextObj, name))
>>>>>>> 29a1ba80
    }else{
      NoMoveFound
    }
  }
}

abstract class JumpNeighborhood(name:String) extends Neighborhood(name) {

  /**
   * the method that actually performs the move
   * notice that this method is called when the move is committed,
   * which happens after the neighborhood returns the move.
   */
  def doIt(): Unit

  /**
   * this method checks that the jump can actually be performed
   * it is called before the neighborhood returns either MoveFound or NoMoveFound
   * notice that the doIt method is called only if canDoIt returned true.
   * override it if your jump might not be applicable
   * (and do not forget to handle this case in your search strategy)
   *
   * @return
   */
  def canDoIt: Boolean = true

  override def getMove(obj: Objective, initialObj:Long, acceptanceCriterion: (Long, Long) => Boolean = (oldObj, newObj) => oldObj > newObj): SearchResult = {
    if (canDoIt) CallBackMove(() => doIt(), valueAfter, name)
    else NoMoveFound
  }

  /**
   * returns the value after the move
   * called by getMove, by default, this is Long.MaxValue, which is the correct value for a jump
   * in case your jump does not modify the obj function and you want to include this in the move description, override this method
   *
   * @return
   */
  def valueAfter: Long = Long.MaxValue
}

abstract class JumpNeighborhoodParam[T](name:String) extends Neighborhood(name) {

  final def doIt(): Unit = {
    doIt(getParam)
  }

  def doIt(param: T): Unit

  /**if null is returned, the neighborhood returns NoMoveFound*/
  def getParam: T
  def getShortDescription(param: T): String

  override def getMove(obj: Objective, initialObj:Long, acceptanceCriterion: (Long, Long) => Boolean): SearchResult = {
    val param: T = getParam
    if (param == null) NoMoveFound
    else CallBackMove((param: T) => doIt(param), Long.MaxValue, name, param)
  }
}

/**
 * @author renaud.delandtsheer@cetic.be
 */
abstract class Neighborhood(name:String = null) {

  /**
   * collects and returns the statistics that have been requested in the neighborhood.
   * use the Statistics combinator to activate the collection of statistics
   *
   * @return
   */
  final def profilingStatistics:String = Properties.justifyRightArray(Profile.statisticsHeader :: collectProfilingStatistics/*.map(a => ("" :: a.toList).toArray)*/).mkString("\n")
  def collectProfilingStatistics:List[Array[String]] = List.empty
  //TODO: profiling stats should als include %founds next to #found

  /**
   * the method that returns a move from the neighborhood.
   * The returned move should typically be accepted by the acceptance criterion over the objective function.
   * Some neighborhoods are actually jumps, so that they might violate this basic rule however.
   *
   * @param obj the objective function. notice that it is actually a function. if you have an [[oscar.cbls.core.objective.Objective]] there is an implicit conversion available
   * @param acceptanceCriterion
   * @return
   */
  def getMove(obj: Objective, initialObj:Long, acceptanceCriterion: (Long, Long) => Boolean = (oldObj, newObj) => oldObj > newObj): SearchResult

  /**
   * the method that returns a move from the neighborhood.
   * The returned move should typically be accepted by the acceptance criterion over the objective function.
   * Some neighborhoods are actually jumps, so that they might violate this basic rule however.
   *
   * @param obj the objective function. notice that it is actually a function. if you have an [[oscar.cbls.core.objective.Objective]] there is an implicit conversion available
   * @param acceptanceCriterion
   * @param shouldAbort a method that can abort the search abruptly, returning NoMoveFound in case of abort
   *                    even if high-quality solutions are stores within combinators below this neighborhood
   * @return
   */
  def getMoveAbortable(obj: Objective,
                       initialObj:Long,
                       acceptanceCriterion: (Long, Long) => Boolean = (oldObj, newObj) => oldObj > newObj,
                       shouldAbort:()=>Boolean,
                       initSolutionOpt:Option[Solution] = None): SearchResult = {
    val oldSol = initSolutionOpt.getOrElse(obj.model.solution())
    try {
      getMove(new AbortableObjective(shouldAbort, obj), initialObj, acceptanceCriterion)
    }catch{
      case _:AbortException =>
        oldSol.restoreDecisionVariables(true)
        NoMoveFound
    }
  }

  //this resets the internal state of the Neighborhood
  def reset(): Unit = {}

  def resetStatistics(): Unit = {}

  override def toString: String = if(name == null) this.getClass.getSimpleName else name

  var _verbose: Int = 0

  /**
   * possible verbosity levels:
   * 0: no verbosities
   * 1: every 10th of a second, summarise all performed moves, by neighbourhoods
   * 2: print every move
   * 3: print every search
   * 4: print every explored neighbour
   * */
  def verbose: Int = _verbose
  /**
   * possible verbosity levels:
   * 0: no verbosities
   * 1: every 10th of a second, summarise all performed moves, by neighbourhoods
   * 2: print every move
   * 3: print every search
   * 4: print every explored neighbour
   * */
  def verbose_=(i: Int): Unit = {
    _verbose = i
    additionalStringGenerator = null
  }

  var additionalStringGenerator: () => String = null

  /**
   * sets the verbosity level with an additional string generator that ins called eieher on eahc move (level = 1L)
   *   or for each explored neighbor (level = 2L)
   */
  def verboseWithExtraInfo(verbosity: Int, additionalString: () => String): Unit = {
    verbose = verbosity
    additionalStringGenerator = additionalString
  }

  protected def printMoveSythesis:Boolean = verbose == 1L
  protected def printTakenMoves: Boolean = verbose >= 2L
  protected def printExploredNeighborhoods: Boolean = verbose >= 3L
  protected def printExploredNeighbors: Boolean = verbose >= 4L

  /**
   * @return true if a move has been performed, false otherwise
   */
  def doImprovingMove(obj: Objective): Boolean = 0L != doAllMoves(_ >= 1L, obj)

  /**
   * @param shouldStop a function that takes the iteration number and returns true if search should be stopped
   *                   eg if the problem is considered as solved
   *                   you can evaluate some objective function there such as a violation degree
   * @param acceptanceCriterion a criterion for accepting a move
   *                            by default, we only accept improving moves, but you could change it
   *                            and accept degrading moves as well (eg for tabu search)
   *                            notice that some moves do not consider the acceptance criterion
   *                            because their purpose is to randomize the current solution.
   * @return the number of moves performed
   */
  def doAllMoves(shouldStop: Int => Boolean = _ => false, obj: Objective, acceptanceCriterion: (Long, Long) => Boolean = (oldObj, newObj) => oldObj > newObj): Int = {

    def nStrings(n: Int, s: String): String = if (n <= 0) "" else s + nStrings(n - 1, s)
    def padToLength(s: String, l: Int): String = (s + nStrings(l, " ")).substring(0, l)
    def trimToLength(s: String, l: Int): String = if (s.length >= l) s.substring(0, l) else s

    if (verbose != 0){
      println(s"start doAllMove at ${java.time.LocalDateTime.now}")
      println(s"initial objective function:$obj")
    }
    var moveSynthesis = SortedMap.empty[String,Int]

    val startSearchNanotime = System.nanoTime()
    var nanoTimeAtNextSynthesis = startSearchNanotime + (1000*1000*100) //100ms

    var bestObj = Long.MaxValue
    var prevObj = Long.MaxValue
    var toReturn = 0
    var moveCount = 0
    val enrichedObj = if (additionalStringGenerator == null) obj else new ObjWithStringGenerator(obj, additionalStringGenerator)
    while (!shouldStop(moveCount)) {
      getMove(enrichedObj, obj.value, acceptanceCriterion) match {
        case NoMoveFound =>

          if(printMoveSythesis && moveSynthesis.nonEmpty){
            val finalObj = obj.value
            val firstPrefix = if (finalObj < prevObj) "-"
            else if (finalObj == prevObj) "="
            else "+"
            val smallPaddingLength = 20

            val secondPrefix = (if (finalObj < bestObj) {
              " # "
            } else if (finalObj == bestObj) " ° "
            else "   ") + padToLength(finalObj.toString,smallPaddingLength)
            println(firstPrefix + secondPrefix + moveSynthesis.toList.map({case (name,n) => padToLength(trimToLength(name, smallPaddingLength-4)+ ":"+n, smallPaddingLength)}).mkString(" "))

            moveSynthesis = SortedMap.empty[String,Int]
            nanoTimeAtNextSynthesis = System.nanoTime() + (1000*1000*100) //100ms
          }
          if (printTakenMoves || printMoveSythesis) {

            val runDurationMs:Long = ((System.nanoTime() - startSearchNanotime).toFloat / 1000000).ceil.toLong
            val hours = (runDurationMs / (1000.0 * 60 * 60)).floor.toInt
            val minutes = (runDurationMs / (1000.0 * 60)).floor.toInt % 60
            val seconds: Double = (runDurationMs / 1000.0) % 60

            println(f"no more move found after $toReturn it, duration:$hours:$minutes:$seconds%1.3f")
          }

          return toReturn;
        case m: MoveFound =>
          if(printMoveSythesis){

            var didPrintBefore:Boolean = false
            if(m.m.objAfter == Long.MaxValue && moveSynthesis.nonEmpty){
              //in case we are jumping and tehre are some moves to print, we force print a synthesis
              didPrintBefore = true
              //TODO: we should not consider m.objAfter!!! we should consider the obj BEFORE the move is taken

              val currentObjValue = obj.value // this is the obj before the jump
              //flush the preceding moves before a jump
              val firstPrefix = if (currentObjValue  < prevObj) "-"
              else if (currentObjValue  == prevObj) "="
              else "+"

              prevObj = currentObjValue //we update it since it was displayed

              val smallPaddingLength = 20

              val secondPrefix = (if (currentObjValue < bestObj) {
                bestObj = currentObjValue
                " # "
              } else if (currentObjValue == bestObj) " ° "
              else "   ") + padToLength(currentObjValue.toString,smallPaddingLength)
              println(firstPrefix + secondPrefix + moveSynthesis.toList.map({case (name,n) => padToLength(trimToLength(name, smallPaddingLength-4)+ ":"+n, smallPaddingLength)}).mkString(" "))

              moveSynthesis = SortedMap.empty[String,Int]
              nanoTimeAtNextSynthesis = System.nanoTime() + (1000*1000*100) //100ms
            }

            val neighborhoodName = m.m.neighborhoodName
            moveSynthesis = moveSynthesis + ((neighborhoodName,moveSynthesis.getOrElse(neighborhoodName,0)+1))

            val printSynthesis = (System.nanoTime() >= nanoTimeAtNextSynthesis) || m.m.objAfter == Long.MaxValue

            if(printSynthesis){

              val firstPrefix = if (m.objAfter < prevObj) "-"
              else if (m.objAfter == prevObj) "="
              else "+"

              prevObj = m.objAfter

              val smallPaddingLength = 20

              val secondPrefix = (if (m.objAfter < bestObj) {
                bestObj = m.objAfter
                " # "
              } else if (m.objAfter == bestObj) " ° "
              else "   ") + padToLength(m.objAfter.toString,smallPaddingLength)
              println(firstPrefix + secondPrefix + moveSynthesis.toList.map({case (name,n) => padToLength(trimToLength(name, smallPaddingLength-4)+ ":"+n, smallPaddingLength)}).mkString(" "))

              moveSynthesis = SortedMap.empty[String,Int]
              nanoTimeAtNextSynthesis = System.nanoTime() + (1000*1000*100) //100ms
            }else if(didPrintBefore){
              prevObj = m.objAfter
            }

            m.commit()
            //TODO: additionalString should be handled with synthesis!
            if (printSynthesis && additionalStringGenerator != null) println(additionalStringGenerator())
            if (obj.value == Long.MaxValue) println("Warning : objective == MaxLong, maybe you have some strong constraint violated?")

            require(m.objAfter == Long.MaxValue || obj.value == m.objAfter, "neighborhood was lying!:" + m + " got " + obj)

          }else if (printTakenMoves) {

            if (m.objAfter != Long.MaxValue) {
              val firstPrefix = if (m.objAfter < prevObj) "-"
              else if (m.objAfter == prevObj) "="
              else "+"

              prevObj = m.objAfter

              val secondPrefix = (if (m.objAfter < bestObj) {
                bestObj = m.objAfter
                " # "
              } else if (m.objAfter == bestObj) " ° "
              else "   ") + " " + m.objAfter

              println(firstPrefix + secondPrefix + "   " + m.toString())
            } else {
              prevObj = m.objAfter
              println(m.toString())
            }

            m.commit()
            if (additionalStringGenerator != null) println(additionalStringGenerator())
            if (obj.value == Long.MaxValue) println("Warning : objective == MaxLong, maybe you have some strong constraint violated?")

            require(m.objAfter == Long.MaxValue || obj.value == m.objAfter, s"neighborhood was lying!:$m got $obj")

          }else{
            m.commit()
            if (additionalStringGenerator != null) println(additionalStringGenerator())
            if (obj.value == Long.MaxValue) println("Warning : objective == MaxLong, maybe you have some strong constraint violated?")

            require(m.objAfter == Long.MaxValue || obj.value == m.objAfter, s"neighborhood was lying!:$m got $obj")
          }
      }

      toReturn += 1
      moveCount += 1
    }

    if(printMoveSythesis && moveSynthesis.nonEmpty) {

      val currentObjValue = obj.value
      //flush the preceding moves before a jump
      val firstPrefix = if (currentObjValue < prevObj) "-"
      else if (currentObjValue == prevObj) "="
      else "+"

      val smallPaddingLength = 20

      val secondPrefix = (if (currentObjValue < bestObj) {
        bestObj = currentObjValue
        " # "
      } else if (currentObjValue == bestObj) " ° "
      else "   ") + padToLength(currentObjValue.toString, smallPaddingLength)
      println(firstPrefix + secondPrefix + moveSynthesis.toList.map({case (name, n) => padToLength(trimToLength(name, smallPaddingLength - 4) + ":" + n, smallPaddingLength) }).mkString(" "))
    }

    if (printTakenMoves || printMoveSythesis) {
      println(s"stop criteria of doAllMove met after $moveCount moves, ${((System.nanoTime() - startSearchNanotime)/1000000).toInt} ms")
    }
    toReturn
  }

  def getAllMoves(shouldStop: Int => Boolean = _ => false, obj: Objective, acceptanceCriterion: (Long, Long) => Boolean = (oldObj, newObj) => oldObj > newObj): List[Move] = {

    var toReturn : List[Move] = List.empty

    val instrumentedThis = this afterMoveOnMove(m => toReturn = m :: toReturn)
    instrumentedThis.doAllMoves(shouldStop,obj,acceptanceCriterion)

    toReturn.reverse
  }

  //Call this at the main site
  def labelNeighborhoodsForRemoteOperation(supervisor:Supervisor):(Int,Int) = {
    val x = labelAndExtractRemoteTasks(supervisor: Supervisor)
    (x._1,x._2)
  }

  //Call this at the worker site
  def identifyRemotelySearchableNeighborhoods:SortedMap[Int,RemoteTask] = {
    SortedMap.empty[Int,RemoteNeighborhood] ++ (labelAndExtractRemoteTasks(supervisor = null)._3.map(r => (r.taskId,r)))
  }

  def labelAndExtractRemoteTasks(supervisor: Supervisor, currentID: Int = 0, nbDistributedCombinators:Int = 0, acc: List[RemoteTask] = Nil):(Int,Int,List[RemoteTask]) =
    (currentID, nbDistributedCombinators, acc)
}

/**
 * a neighborhood that never finds any move (quite useless, actually)
 */
case object NoMoveNeighborhood extends Neighborhood {
  override def getMove(obj: Objective, initialObj:Long, acceptanceCriterion: (Long, Long) => Boolean): SearchResult = NoMoveFound
}

trait SupportForAndThenChaining[MoveType<:Move] extends Neighborhood{

  def instantiateCurrentMove(newObj:Long):MoveType

  def dynAndThen(other:MoveType => Neighborhood,maximalIntermediaryDegradation: Long = Long.MaxValue):DynAndThen[MoveType] = {
    new DynAndThen[MoveType](this,other,maximalIntermediaryDegradation)
  }

  /**
   * This is to perform "afterMove" corrections. After the move, we can perform some deterministic (!) corrections,
   * that are grouped into a move and aggregated to the moves from the left hand side neighborhood
   *
   * @param correctAfterMove the procedure that further change something to the model.
   *                         It mut be deterministic and it is not advised to perform a search here.
   *                         If you want to perform a search, please use the classical dyAndThen method with regular neighborhoods
   * @param impactedVariables the set of variables that are impacted by the correctAfterMove procedure.
   *                          It is optional but a speed improvement is probably gained if it is specified
   * @param maximalIntermediaryDegradation the maximal degradation that can be done after a move from the left hand side neighborhood.
   * @return
   */
  def dynAndThenDo(correctAfterMove: MoveType => Unit,
                   impactedVariables:Option[Iterable[Variable]] = None,
                   maximalIntermediaryDegradation: Long = Long.MaxValue):DynAndThen[MoveType] =
    dynAndThen(
      other = firstMove =>
        new CodedNeighborhood(
          correctAfterMove(firstMove),
          impactedVariables
        ),
      maximalIntermediaryDegradation = maximalIntermediaryDegradation)

  /**
   * to build a composite neighborhood.
   * the first neighborhood is used only to provide a round robin exploration on its possible moves
   * you must ensure that this first neighborhood will perform a hotRestart, so that it will enumerate all its moves
   * internally, this neighborhood will be called with a fully acceptant acceptanceCriteria,
   *
   * the move combinator for every move provided by the first neighborhood, the combinator calls the second one
   * and we consider the composition of the two moves for the acceptance criteria.
   * the returned move is the composition of the two found moves
   *
   * you must also ensure that the two neighborhood evaluate the same objective function,
   * since this combinator needs to evaluate the whole composite move, and not only the last part of the composition
   *
   * A native composite neighborhood will probably be much faster than this combinator, so use this for prototyping
   * for instance, this combinator does not allow for some form of symmetry breaking, unless you are really doing it the hard way.
   *
   * this move will reset the first neighborhood on every call, since it is probably bounded by the number of moves it can provide
   *
   * @param b given that the move returned by the first neighborhood is committed, we explore the globally improving moves of this one
   * @author renaud.delandtsheer@cetic.be
   */
  def andThen(b: Neighborhood) = AndThen(this, b)

  /**
   * This combinator supports a filter on moves, you can post any function to forbid some moves from being explored
   * beware: it is more efficient to filter upfront by appropriately tuning the parameters of the neighborhood a, so this is really some sort of DIY solution.
   * @param filter the filter function through which you can accept/reject moves from a
   */
  def filter(filter:MoveType => Boolean):Neighborhood = new Filter[MoveType](this, filter)
}

/**
 * This is an easier way to implement your neighborhood; it provides a simplified interface and hides away searching for the best move vs. the first move
 * and the management of the acceptingCriterion.
 *
 * to implement a neighborhood, you must implement the method exploreNeighborhood
 * in this method, you evaluate moves, and to notify that a move has been
 * explored you call the method evaluateCurrentMoveObjTrueIfStopRequired(newObj:Long)
 *
 * this method tells you if the search must be stopped, or not.
 *
 * you must also implement the method instantiateCurrentMove,
 * so that the framework can actually get the current move, notably to return and comit it.
 *
 * this method must be able to return its result when you call the method evaluateCurrentMoveObjTrueIfStopRequired
 *
 * to evaluate the objective function, the Objective is in the variable obj
 *
 * @param best true if you want the best move false if you want the first acceptable move
 * @param neighborhoodName the name of the neighborhood, used for verbosities
 */
abstract class EasyNeighborhood[M<:Move](best:Boolean = false, neighborhoodName:String=null)
  extends Neighborhood with SupportForAndThenChaining[M]{

  protected def neighborhoodNameToString: String = if (neighborhoodName != null) neighborhoodName else this.getClass.getSimpleName

  override def toString: String = neighborhoodNameToString

  //passing parameters, and getting return values from the search
  private var oldObj: Long = 0L
  private var acceptanceCriterion: (Long, Long) => Boolean = null
  private var toReturnMove: Move = null
  private var bestNewObj: Long = Long.MaxValue
  protected var obj: Objective = null

  override final def getMove(obj: Objective, initialObj:Long, acceptanceCriterion: (Long, Long) => Boolean): SearchResult = {

    oldObj = initialObj
    this.acceptanceCriterion = acceptanceCriterion
    toReturnMove = null
    bestNewObj = Long.MaxValue
    this.obj = if (printExploredNeighbors) new LoggingObjective(obj) else obj
    if (printExploredNeighborhoods)
      println(neighborhoodNameToString + ": start exploration")

    exploreNeighborhood()

    if (toReturnMove == null || (best && !acceptanceCriterion(oldObj, bestNewObj))) {
      if (printExploredNeighborhoods) {
        println(neighborhoodNameToString + ": no move found")
      }
      NoMoveFound
    } else {
      if (printExploredNeighborhoods) {
        println(neighborhoodNameToString + ": move found: " + toReturnMove)
      }
      toReturnMove
    }
  }

  /**
   * This is the method you must implement and that performs the search of your neighborhood.
   * every time you explore a neighbor, you must perform the calls to notifyMoveExplored or moveRequested(newObj) && submitFoundMove(myMove)){
   * as explained in the documentation of this class
   */
  def exploreNeighborhood(): Unit

  def instantiateCurrentMove(newObj: Long): M

  var tmpNewObj: Long = 0L

  def evaluateCurrentMoveObjTrueIfStopRequired(newObj: Long): Boolean = {
    //cas à gérer:
    //verbose (on affiche le mouvement; qu'on instancie donc avec obj)
    //andThen (pas utile de l'instancier sns obj pq on va de tt façons propager en commençant le voisinage suivant.
    //normal
    //pour l'instant, cas normal uniquement (en fait le AndThen sera géré par le combinateur idoine)

    val myPrintExploredNeighbors = printExploredNeighbors

    if (best) {
      if (newObj < bestNewObj) {
        bestNewObj = newObj
        toReturnMove = instantiateCurrentMove(newObj)
        if (myPrintExploredNeighbors) {
          println(s"Explored $toReturnMove, new best, saved (might be filtered out if best is not accepted)")
          println(obj.asInstanceOf[LoggingObjective].getAndCleanEvaluationLog.mkString("\n"))
        }
      } else {
        if (myPrintExploredNeighbors) {
          println(s"Explored ${instantiateCurrentMove(newObj)}, not the new best, not saved")
          println(obj.asInstanceOf[LoggingObjective].getAndCleanEvaluationLog.mkString("\n"))
        }
      }
      false //since we are looking for the best one, we do not stop
    } else {
      if (acceptanceCriterion(oldObj, newObj)) {
        bestNewObj = newObj
        toReturnMove = instantiateCurrentMove(newObj)
        if (myPrintExploredNeighbors) {
          println(s"Explored $toReturnMove, accepted, exploration stopped")
          println(obj.asInstanceOf[LoggingObjective].getAndCleanEvaluationLog.mkString("\n"))
        }
        true //since we are looking for the first one, we stop
      } else {
        //explored, but not saved
        if (myPrintExploredNeighbors) {
          println(s"Explored ${instantiateCurrentMove(newObj)}, not accepted, not saved")
          println(obj.asInstanceOf[LoggingObjective].getAndCleanEvaluationLog.mkString("\n"))
        }
        false
      }
    }
  }

  def afterMoveOnMove(proc:M => Unit):Neighborhood = DoOnMove(this,(m:Move) => proc(m.asInstanceOf[M]))
}

abstract class EasyNeighborhoodMultiLevel[M<:Move](neighborhoodName:String=null)
  extends Neighborhood with SupportForAndThenChaining[M]{

  protected def neighborhoodNameToString: String = if (neighborhoodName != null) neighborhoodName else this.getClass.getSimpleName

  override def toString: String = neighborhoodNameToString

  //passing parameters, and getting return values from the search
  private var oldObj: Long = 0L
  private var acceptanceCriterion: (Long, Long) => Boolean = null
  private var toReturnMove: Move = null
  private var bestNewObj: Long = Long.MaxValue
  protected var obj: Objective = null
  private var exploring = false // to check that it is not called recursiely because it is not reentrant

  override final def getMove(obj: Objective, initialObj:Long, acceptanceCriterion: (Long, Long) => Boolean): SearchResult = {

    require(!exploring,s"$this is not a re-entrant neighborhood")
    exploring = true
    try {
      oldObj = initialObj

      this.acceptanceCriterion = acceptanceCriterion
      toReturnMove = null
      bestNewObj = initialObj //Long.MaxValue // //because we do not want "no move" to be considered as an actual move.
      this.obj = if (printExploredNeighbors) new LoggingObjective(obj) else obj
      if (printExploredNeighborhoods) {
        println(s"$neighborhoodNameToString: start exploration")
      }

      exploreNeighborhood(oldObj)
    }finally {
      exploring = false
    }

    if (toReturnMove == null) {
      if (printExploredNeighborhoods) {
        println(neighborhoodNameToString + ": no move found")
      }
      NoMoveFound
    } else {
      if (printExploredNeighborhoods) {
        println(neighborhoodNameToString + ": move found: " + toReturnMove)
      }
      toReturnMove
    }
  }

  /**
   * This is the method you must implement and that performs the search of your neighborhood.
   * every time you explore a neighbor, you must perform the calls to notifyMoveExplored or moveRequested(newObj) && submitFoundMove(myMove)){
   * as explained in the documentation of this class
   */
  def exploreNeighborhood(initialObj: Long): Unit

  def instantiateCurrentMove(newObj: Long): M

  def moveHasBeenFound:Boolean = toReturnMove != null

  def evaluateCurrentMoveObjTrueIfSomethingFound(newObj: Long): Boolean = {
    //on teste l'acceptance criterion sur tout
    //on garde toujours le meilleur mouvement
    //on dit juste si un mouvement a été accepté et améliore le best so far ou pas

    val myPrintExploredNeighbors = printExploredNeighbors

    if ((newObj < bestNewObj || toReturnMove == null)&& acceptanceCriterion(oldObj, newObj)) {
      bestNewObj = newObj
      toReturnMove = instantiateCurrentMove(newObj)
      if (myPrintExploredNeighbors) {
        println(s"Explored $toReturnMove, new best accepted)")
        println(obj.asInstanceOf[LoggingObjective].getAndCleanEvaluationLog.mkString("\n"))
      }
      true
    } else {
      if (myPrintExploredNeighbors) {
        println(s"Explored ${instantiateCurrentMove(newObj)}, not the new best or not accepted, not saved")
        println(obj.asInstanceOf[LoggingObjective].getAndCleanEvaluationLog.mkString("\n"))
      }
      false
    }
  }

  def afterMoveOnMove(proc:M => Unit):Neighborhood = DoOnMove(this,(m:Move) => proc(m.asInstanceOf[M]))
}

class ObjWithStringGenerator(obj: Objective, additionalStringGenerator: () => String) extends Objective {
  override def detailedString(short: Boolean, indent: Long): String = {
    obj.detailedString(short,indent)+ "\n" + nSpace(indent) + additionalStringGenerator().split("\\R",-1).mkString("\n" + nSpace(indent)) + "\n"
  }

  override def model: Store = obj.model

  override def value: Long = obj.value
}<|MERGE_RESOLUTION|>--- conflicted
+++ resolved
@@ -52,11 +52,7 @@
     val nextObj = obj.value
     startSol.restoreDecisionVariables()
     if(acceptanceCriterion(initialObj,nextObj)){
-<<<<<<< HEAD
-      MoveFound(new CodedMove(() => {codedMove()},nextObj, name))
-=======
-      MoveFound(new CodedMove(codedMove, nextObj, name))
->>>>>>> 29a1ba80
+      MoveFound(new CodedMove(() => codedMove,nextObj, name))
     }else{
       NoMoveFound
     }
