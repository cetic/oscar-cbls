--- conflicted
+++ resolved
@@ -51,14 +51,14 @@
 
   protected def neighborhoodNameToString:String = if (neighborhoodName != null) neighborhoodName + ":" else ""
 
-  /** Ghis performs the move, evaluates the objective function, and backtracks the move
-   * notice that the objAfter is supposed to carry the proper value, so you generally do not need to call this
-   * since it is not an efficient way to proceed
-   * notice that it relies on the touchedVariables method.
-   *
-   * @param obj the objective function to evaluate
-   * @return the value of the objective function if the move were taken
-   */
+  /** this performs the move, evaluates the objective function, and backtracks the move
+    * notice that the objAfter is supposed to carry the proper value, so you generally do not need to call this
+    * since it is not an efficient way to proceed
+    * notice that it relies on the touchedVariables method.
+    *
+    * @param obj the objective function to evaluate
+    * @return the value of the objective function if the move were taken
+    */
   def evaluate(obj:Objective):Long = {
     val model = obj.model
     val snapshot = model.saveValues(touchedVariables)
@@ -103,19 +103,11 @@
 }
 
 /**
-<<<<<<< HEAD
- * this class does not provide an implementation for touchedVariables,
- * since we are only inputting source code for executing the move
- * you must incorporate the obj into the move name in order to display it
- * */
-class EvaluableCodedMove(doAndUndo: () => (() => Unit),
-=======
   * this class does not provide an implementation for touchedVariables,
   * since we are only inputting source code for executing the move
   * you must incorporate the obj into the move name in order to display it
   * */
 class EvaluableCodedMove(doAndUndo: () => () => Unit,
->>>>>>> a1a05486
                          override val objAfter: Long = Long.MaxValue,
                          override val neighborhoodName: String = "EvaluableCodedMove",
                          val moveName:String = "EvaluableCodedMove")
