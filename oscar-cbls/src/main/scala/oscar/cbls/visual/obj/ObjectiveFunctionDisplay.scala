--- conflicted
+++ resolved
@@ -19,7 +19,8 @@
   panel.setVerticalAxisTrace(true)
 
   def createChart =
-    ChartFactory.createXYLineChart(title,"Time (s)","Objective function value",xyDataset,PlotOrientation.VERTICAL,true,true, false);
+    ChartFactory.createXYLineChart(title,"Time (s)","Objective function value",xyDataset,PlotOrientation.VERTICAL,true,false, false);
+
   def drawFunction(value: Long) ={
     if(value < best) best = value
     val at = (getWatch - startinAt).toDouble/1000
@@ -37,19 +38,10 @@
       resExp = resExp * 10
     }
     resExp = resExp/10
-<<<<<<< HEAD
-=======
-   // println(resExp)
->>>>>>> 22dfdc7d
     var res = resExp
     while(value/res > 1){
       res += resExp
     }
-<<<<<<< HEAD
-=======
-    //println(value)
-    //println(res)
->>>>>>> 22dfdc7d
     res
   }
 }
