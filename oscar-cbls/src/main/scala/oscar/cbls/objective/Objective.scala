--- conflicted
+++ resolved
@@ -136,7 +136,6 @@
 
   def model:Store
 
-<<<<<<< HEAD
   /**
    * this one is to get the value of the obhjective function, and tell that it is not in the context
    * of neighborhood exploration
@@ -144,9 +143,6 @@
    * @return
    */
   def valueNoSearch:Int = value
-
-=======
->>>>>>> 3131443e
   /**
    * This method returns the actual objective value.
    * It is easy to override it, and perform a smarter propagation if needed.
