--- conflicted
+++ resolved
@@ -98,14 +98,10 @@
  *                                     This increases convergence, but decreased optimality of this approach.
  *                                     The default value is very large, so that this mechanism is inactive.
  */
-<<<<<<< HEAD
-class LateAcceptanceHillClimbing(a:Neighborhood, length:Int = 20, maxRelativeIncreaseOnBestObj:Double = 10000, initialObj:Option[Long] = None) extends NeighborhoodCombinator(a) {
-=======
 class LateAcceptanceHillClimbing(a: Neighborhood,
                                  length: Int = 20,
                                  maxRelativeIncreaseOnBestObj: Double = 10000,
                                  initialObj: Option[Long] = None) extends NeighborhoodCombinator(a) {
->>>>>>> 7582ce25
   require(maxRelativeIncreaseOnBestObj > 1, "maybe you should not use LateAcceptanceHillClimbing if obj cannot increase anyway")
 
   val memory:Array[Long] = Array.fill(length)(Long.MaxValue)
