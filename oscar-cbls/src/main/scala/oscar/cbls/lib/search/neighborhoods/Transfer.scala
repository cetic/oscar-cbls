--- conflicted
+++ resolved
@@ -1,178 +1,175 @@
-/*******************************************************************************
-  * OscaR is free software: you can redistribute it and/or modify
-  * it under the terms of the GNU Lesser General Public License as published by
-  * the Free Software Foundation, either version 2.1 of the License, or
-  * (at your option) any later version.
-  *
-  * OscaR is distributed in the hope that it will be useful,
-  * but WITHOUT ANY WARRANTY; without even the implied warranty of
-  * MERCHANTABILITY or FITNESS FOR A PARTICULAR PURPOSE.  See the
-  * GNU Lesser General Public License  for more details.
-  *
-  * You should have received a copy of the GNU Lesser General Public License along with OscaR.
-  * If not, see http://www.gnu.org/licenses/lgpl-3.0.en.html
-  ******************************************************************************/
-
-package oscar.cbls.lib.search.neighborhoods
-
-import oscar.cbls._
-import oscar.cbls.algo.search.HotRestart
-import oscar.cbls.core.computation.{CBLSIntVar, Variable}
-import oscar.cbls.core.search.{EasyNeighborhoodMultiLevel, First, LoopBehavior, Move}
-
-
-/**
-  *
-  * @param vars
-  * @param name
-  * @param searchZone1
-  * @param searchZone2
-  * @param appliedFactors given variableID1,value1,variableID2,value2 you can specify factor1,factor2
-  * @param searchZoneForDelta
-  * @param symmetryCanBeBrokenOnIndices
-  * @param selectFirstVariableBehavior
-  * @param selectSecondVariableBehavior
-  * @param hotRestart
-  */
-case class TransferNeighborhood(vars:Array[CBLSIntVar],
-                                name:String = "TransferNeighborhood",
-                                searchZone1:()=>Iterable[Long] = null,
-                                searchZone2:() => (Long,Long)=>Iterable[Long] = null,
-                                appliedFactors:() => (Long,Long,Long,Long) => (Long,Long) = () => _ => (1,1),
-                                searchZoneForDelta:() => (Long,Long) => (Long,Long) => LinearOptimizer, //donne des delta à essayer (TOTO: faire un enwton raphson ou regula falsi ou dichotomoe ici!!!
-                                symmetryCanBeBrokenOnIndices:Boolean = true,
-                                selectFirstVariableBehavior:LoopBehavior = First(),
-                                selectSecondVariableBehavior:LoopBehavior = First(),
-                                hotRestart:Boolean = true)
-  extends EasyNeighborhoodMultiLevel[TransferMove](name){
-
-  //the indice to start with for the exploration
-  var firstVarIndice:Long = 0L
-  var firstVar:CBLSIntVar = null
-  var oldValOfFirstVar:Long = 0
-
-  var secondVarIndice:Long = -1L
-  var secondVar:CBLSIntVar = null
-  var oldValOfSecondVar:Long = 0
-
-  var delta:Long = 0L
-  var factor1:Long = 1L
-  var factor2:Long = 1L
-
-  override def exploreNeighborhood(initialObj: Long){
-
-    val firstIterationSchemeZone =
-      if (searchZone1 == null) {
-        if (hotRestart) {
-          if (firstVarIndice >= vars.length) firstVarIndice = 0L
-          0L until vars.length startBy firstVarIndice
-        } else 0L until vars.length
-      } else if (hotRestart) HotRestart(searchZone1(), firstVarIndice) else searchZone1()
-
-    val searchZone2ForThisSearch = if (searchZone2 == null) null else searchZone2()
-    val searchZoneForDeltaL1 = searchZoneForDelta()
-
-    val appliedFactorsForThisTime = appliedFactors()
-
-    val (iIterator,notifyFound1) = selectFirstVariableBehavior.toIterator(firstIterationSchemeZone)
-    while (iIterator.hasNext) {
-      firstVarIndice = iIterator.next()
-      firstVar = vars(firstVarIndice)
-      oldValOfFirstVar = firstVar.newValue
-
-      val secondIterationSchemeZone = if (searchZone2ForThisSearch == null) 0L until vars.length else searchZone2ForThisSearch(firstVarIndice,oldValOfFirstVar)
-      val searchZoneForDeltaL2 = searchZoneForDeltaL1(firstVarIndice,oldValOfFirstVar)
-
-      val (jIterator,notifyFound2) = selectSecondVariableBehavior.toIterator(secondIterationSchemeZone)
-      while (jIterator.hasNext) {
-        secondVarIndice = jIterator.next()
-        secondVar = vars(secondVarIndice)
-        oldValOfSecondVar = secondVar.newValue
-
-        if ((!symmetryCanBeBrokenOnIndices || firstVarIndice < secondVarIndice) //we break symmetry on variables
-          && firstVarIndice != secondVarIndice) {
-
-          val iterationOnDelta:LinearOptimizer = searchZoneForDeltaL2(secondVarIndice,oldValOfSecondVar)
-
-          //TODO: il faut cadrer dans le domaine des variables!!
-
-           (factor1,factor2) = appliedFactorsForThisTime(firstVarIndice,oldValOfFirstVar,secondVarIndice,oldValOfSecondVar)
-
-          def evaluate(delta:Long): Long ={
-            this.delta = delta
-            firstVar := oldValOfFirstVar + (delta * factor1)
-            secondVar := oldValOfSecondVar - (delta * factor2)
-            val newObj = obj.value
-            firstVar := oldValOfFirstVar
-            secondVar := oldValOfSecondVar
-            newObj
-          }
-
-<<<<<<< HEAD
-          val minValueForDelta = ((secondVar.min - oldValOfSecondVar) max (oldValOfFirstVar - firstVar.max)) / factor1
-          val maxValueForDelta = ((secondVar.max - oldValOfSecondVar) min (oldValOfFirstVar - firstVar.min)) / factor2
-=======
-          val minValueForDelta = (firstVar.min - oldValOfFirstVar) max (oldValOfSecondVar - secondVar.max)
-          val maxValueForDelta = (firstVar.max - oldValOfFirstVar) min (oldValOfSecondVar - secondVar.min)
-
->>>>>>> 4cdc394d
-
-          val (bestDelta,objForDelta) = iterationOnDelta.search(0L, initialObj, minValueForDelta, maxValueForDelta, evaluate)
-
-          this.delta = bestDelta
-
-          if (evaluateCurrentMoveObjTrueIfSomethingFound(objForDelta)) {
-            notifyFound1()
-            notifyFound2()
-          }
-        }
-      }
-    }
-    firstVarIndice = firstVarIndice + 1L
-    secondVarIndice = -1L
-    require(firstVar.newValue == oldValOfFirstVar)
-    require(secondVar.newValue == oldValOfSecondVar)
-    firstVar = null
-    secondVar = null
-  }
-
-
-  override def instantiateCurrentMove(newObj: Long) =
-    TransferMove(
-      firstVar, oldValOfFirstVar, firstVarIndice,
-      secondVar, oldValOfSecondVar, secondVarIndice,
-      factor1,factor2,delta:Long,
-      newObj, name)
-
-  //this resets the internal state of the Neighborhood
-  override def reset(): Unit = {
-    firstVarIndice = 0L
-  }
-}
-
-
-/** standard move that swaps the value of two CBLSIntVar
-  *
-  * @param firstVar the variable
-  * @param secondVar the other variable
-  * @param objAfter the objective after this assignation will be performed
-  * @param neighborhoodName a string describing the neighborhood hat found the move (for debug purposes)
-  * @author renaud.delandtsheer@cetic.be
-  */
-case class TransferMove(firstVar:CBLSIntVar, oldValOfFirstVar:Long, firstVarIndice:Long,
-                        secondVar:CBLSIntVar, oldValOfSecondVar: Long, secondVarIndice:Long,
-                        factor1:Long,factor2:Long,delta:Long,
-                        override val objAfter:Long, override val neighborhoodName:String = null)
-  extends Move(objAfter, neighborhoodName){
-
-  override def commit() {
-    firstVar := oldValOfFirstVar + (delta * factor1)
-    secondVar := oldValOfSecondVar - (delta * factor2)
-  }
-
-  override def toString: String  = {
-    neighborhoodNameToString + "Transfer(" + firstVar + " :+= " + (delta * factor1) + " "  + secondVar + ":-=" + (delta * factor2) + objToString + ")"
-  }
-
-  override def touchedVariables: List[Variable] = List(firstVar,secondVar)
-}
+/*******************************************************************************
+  * OscaR is free software: you can redistribute it and/or modify
+  * it under the terms of the GNU Lesser General Public License as published by
+  * the Free Software Foundation, either version 2.1 of the License, or
+  * (at your option) any later version.
+  *
+  * OscaR is distributed in the hope that it will be useful,
+  * but WITHOUT ANY WARRANTY; without even the implied warranty of
+  * MERCHANTABILITY or FITNESS FOR A PARTICULAR PURPOSE.  See the
+  * GNU Lesser General Public License  for more details.
+  *
+  * You should have received a copy of the GNU Lesser General Public License along with OscaR.
+  * If not, see http://www.gnu.org/licenses/lgpl-3.0.en.html
+  ******************************************************************************/
+
+package oscar.cbls.lib.search.neighborhoods
+
+import oscar.cbls._
+import oscar.cbls.algo.search.HotRestart
+import oscar.cbls.core.computation.{CBLSIntVar, Variable}
+import oscar.cbls.core.search.{EasyNeighborhoodMultiLevel, First, LoopBehavior, Move}
+
+
+/**
+  *
+  * @param vars
+  * @param name
+  * @param searchZone1
+  * @param searchZone2
+  * @param appliedFactors given variableID1,value1,variableID2,value2 you can specify factor1,factor2
+  * @param searchZoneForDelta
+  * @param symmetryCanBeBrokenOnIndices
+  * @param selectFirstVariableBehavior
+  * @param selectSecondVariableBehavior
+  * @param hotRestart
+  */
+case class TransferNeighborhood(vars:Array[CBLSIntVar],
+                                name:String = "TransferNeighborhood",
+                                searchZone1:()=>Iterable[Long] = null,
+                                searchZone2:() => (Long,Long)=>Iterable[Long] = null,
+                                appliedFactors:() => (Long,Long,Long,Long) => (Long,Long) = () => _ => (1,1),
+                                searchZoneForDelta:() => (Long,Long) => (Long,Long) => LinearOptimizer, //donne des delta à essayer (TOTO: faire un enwton raphson ou regula falsi ou dichotomoe ici!!!
+                                symmetryCanBeBrokenOnIndices:Boolean = true,
+                                selectFirstVariableBehavior:LoopBehavior = First(),
+                                selectSecondVariableBehavior:LoopBehavior = First(),
+                                hotRestart:Boolean = true)
+  extends EasyNeighborhoodMultiLevel[TransferMove](name){
+
+  //the indice to start with for the exploration
+  var firstVarIndice:Long = 0L
+  var firstVar:CBLSIntVar = null
+  var oldValOfFirstVar:Long = 0
+
+  var secondVarIndice:Long = -1L
+  var secondVar:CBLSIntVar = null
+  var oldValOfSecondVar:Long = 0
+
+  var delta:Long = 0L
+  var factor1:Long = 1L
+  var factor2:Long = 1L
+
+  override def exploreNeighborhood(initialObj: Long){
+
+    val firstIterationSchemeZone =
+      if (searchZone1 == null) {
+        if (hotRestart) {
+          if (firstVarIndice >= vars.length) firstVarIndice = 0L
+          0L until vars.length startBy firstVarIndice
+        } else 0L until vars.length
+      } else if (hotRestart) HotRestart(searchZone1(), firstVarIndice) else searchZone1()
+
+    val searchZone2ForThisSearch = if (searchZone2 == null) null else searchZone2()
+    val searchZoneForDeltaL1 = searchZoneForDelta()
+
+    val appliedFactorsForThisTime = appliedFactors()
+
+    val (iIterator,notifyFound1) = selectFirstVariableBehavior.toIterator(firstIterationSchemeZone)
+    while (iIterator.hasNext) {
+      firstVarIndice = iIterator.next()
+      firstVar = vars(firstVarIndice)
+      oldValOfFirstVar = firstVar.newValue
+
+      val secondIterationSchemeZone = if (searchZone2ForThisSearch == null) 0L until vars.length else searchZone2ForThisSearch(firstVarIndice,oldValOfFirstVar)
+      val searchZoneForDeltaL2 = searchZoneForDeltaL1(firstVarIndice,oldValOfFirstVar)
+
+      val (jIterator,notifyFound2) = selectSecondVariableBehavior.toIterator(secondIterationSchemeZone)
+      while (jIterator.hasNext) {
+        secondVarIndice = jIterator.next()
+        secondVar = vars(secondVarIndice)
+        oldValOfSecondVar = secondVar.newValue
+
+        if ((!symmetryCanBeBrokenOnIndices || firstVarIndice < secondVarIndice) //we break symmetry on variables
+          && firstVarIndice != secondVarIndice) {
+
+          val iterationOnDelta:LinearOptimizer = searchZoneForDeltaL2(secondVarIndice,oldValOfSecondVar)
+
+          //TODO: il faut cadrer dans le domaine des variables!!
+
+           (factor1,factor2) = appliedFactorsForThisTime(firstVarIndice,oldValOfFirstVar,secondVarIndice,oldValOfSecondVar)
+          require(factor1 > 0)
+          require(factor2 > 0)
+
+          def evaluate(delta:Long): Long ={
+            this.delta = delta
+            firstVar := oldValOfFirstVar + (delta * factor1)
+            secondVar := oldValOfSecondVar - (delta * factor2)
+            val newObj = obj.value
+            firstVar := oldValOfFirstVar
+            secondVar := oldValOfSecondVar
+            newObj
+          }
+
+          val minValueForDelta = (secondVar.max - oldValOfSecondVar)/factor2 max (oldValOfFirstVar - firstVar.min)/factor1
+          val maxValueForDelta = (oldValOfSecondVar - secondVar.min)/factor2 min (firstVar.max - oldValOfFirstVar)/factor1
+
+
+          val (bestDelta,objForDelta) = iterationOnDelta.search(0L, initialObj, minValueForDelta, maxValueForDelta, evaluate)
+
+          this.delta = bestDelta
+
+          if (evaluateCurrentMoveObjTrueIfSomethingFound(objForDelta)) {
+            notifyFound1()
+            notifyFound2()
+          }
+        }
+      }
+    }
+    firstVarIndice = firstVarIndice + 1L
+    secondVarIndice = -1L
+    require(firstVar.newValue == oldValOfFirstVar)
+    require(secondVar.newValue == oldValOfSecondVar)
+    firstVar = null
+    secondVar = null
+  }
+
+
+  override def instantiateCurrentMove(newObj: Long) =
+    TransferMove(
+      firstVar, oldValOfFirstVar, firstVarIndice,
+      secondVar, oldValOfSecondVar, secondVarIndice,
+      factor1,factor2,delta:Long,
+      newObj, name)
+
+  //this resets the internal state of the Neighborhood
+  override def reset(): Unit = {
+    firstVarIndice = 0L
+  }
+}
+
+
+/** standard move that swaps the value of two CBLSIntVar
+  *
+  * @param firstVar the variable
+  * @param secondVar the other variable
+  * @param objAfter the objective after this assignation will be performed
+  * @param neighborhoodName a string describing the neighborhood hat found the move (for debug purposes)
+  * @author renaud.delandtsheer@cetic.be
+  */
+case class TransferMove(firstVar:CBLSIntVar, oldValOfFirstVar:Long, firstVarIndice:Long,
+                        secondVar:CBLSIntVar, oldValOfSecondVar: Long, secondVarIndice:Long,
+                        factor1:Long,factor2:Long,delta:Long,
+                        override val objAfter:Long, override val neighborhoodName:String = null)
+  extends Move(objAfter, neighborhoodName){
+
+  override def commit() {
+    firstVar := oldValOfFirstVar + (delta * factor1)
+    secondVar := oldValOfSecondVar - (delta * factor2)
+  }
+
+  override def toString: String  = {
+    neighborhoodNameToString + "Transfer(" + firstVar + " :+= " + (delta * factor1) + " "  + secondVar + ":-=" + (delta * factor2) + objToString + ")"
+  }
+
+  override def touchedVariables: List[Variable] = List(firstVar,secondVar)
+}