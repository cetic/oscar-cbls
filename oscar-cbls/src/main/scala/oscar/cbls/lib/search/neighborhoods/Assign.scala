/*******************************************************************************
  * OscaR is free software: you can redistribute it and/or modify
  * it under the terms of the GNU Lesser General Public License as published by
  * the Free Software Foundation, either version 2.1 of the License, or
  * (at your option) any later version.
  *
  * OscaR is distributed in the hope that it will be useful,
  * but WITHOUT ANY WARRANTY; without even the implied warranty of
  * MERCHANTABILITY or FITNESS FOR A PARTICULAR PURPOSE.  See the
  * GNU Lesser General Public License  for more details.
  *
  * You should have received a copy of the GNU Lesser General Public License along with OscaR.
  * If not, see http://www.gnu.org/licenses/lgpl-3.0.en.html
  ******************************************************************************/

package oscar.cbls.lib.search.neighborhoods

<<<<<<< HEAD
import oscar.cbls.algo.search.{IdenticalAggregator, HotRestart}
import oscar.cbls.core.computation.{Variable }
import oscar.cbls.core.search.{Move, EasyNeighborhoodMultiLevel, First, LoopBehavior}
import oscar.cbls._
=======
import oscar.cbls.algo.search.{HotRestart, IdenticalAggregator}
import oscar.cbls.core.computation.{CBLSIntVar, Variable}
import oscar.cbls.core.search.{EasyNeighborhoodMultiLevel, First, LoopBehavior, Move}
>>>>>>> 9150832f


/**
  * will find a variable in the array, and find a value from its range that improves the objective function
  *
  * @param vars an array of [[oscar.cbls.core.computation.CBLSIntVar]] defining the search space
  * @param name the name of the neighborhood
  * @param selectIndiceBehavior how should it iterate on the variables?
  * @param selectValueBehavior how should it iterate over the possible values to affect to the variable?
  * @param searchZone a subset of the indices of vars to consider.
  *                   If none is provided, all the array will be considered each time
  * @param symmetryClassOfVariables a function that input the ID of a variable and returns a symmetry class;
  *                      ony one of the variable in each class will be considered to make search faster
  *                      Long.MinValue is considered different to itself
  *                      if you set to None this will not be used at all
  *                      variables of the same class with different values will not be considered as symmetrical
  * @param symmetryClassOfValues a function that inputs the ID of a variable and a possible value for this variable,
  *                              and returns a symmetry class for this variable and value
  *                              only values belonging to different symmetry classes will be tested
  *                             Long.MinValue is considered different to itself
  *                             (this is only useful if your model is awfully expensive to evaluate)
  * @param domain a function that receives a variable and its Id in the vars array
  *               and returns the domain that is searched for the variable
  *               by default, the domain of the variable is explored
  * @param hotRestart  if true, the exploration order in case you ar not going for the best is a hotRestart
  *                    even if you specify a searchZone that is: the exploration starts again
  *                    at the position where it stopped, and consider the indices in increasing order
  *                    if false, consider the exploration range in natural order from the first position.
  */
case class AssignNeighborhood(vars:Array[CBLSIntVar],
                              name:String = "AssignNeighborhood",
                              selectIndiceBehavior:LoopBehavior = First(),
                              selectValueBehavior:LoopBehavior = First(),
                              searchZone:() => Iterable[Long] = null,
                              symmetryClassOfVariables:Option[Long => Long] = None,
                              symmetryClassOfValues:Option[Long => Long => Long] = None,
                              domain:(CBLSIntVar,Long) => Iterable[Long] = (v,i) => v.domain.values,
                              hotRestart:Boolean = true)
  extends EasyNeighborhoodMultiLevel[AssignMove](name){
  //the indice to start with for the exploration
  var startIndice:Long = 0L

  var currentVar:CBLSIntVar = null
  var currentIndice:Long = 0L
  var newVal:Long = 0L

  override def exploreNeighborhood(initialObj: Long){

    val iterationZone : Iterable[Long] =
      if (searchZone == null) 0L until vars.length
      else searchZone()

    val iterationSchemeOnZone =
      if (hotRestart) HotRestart(iterationZone, startIndice)
      else iterationZone

    val iterationSchemeOnSymmetryFreeZone = symmetryClassOfVariables match {
      case None => iterationSchemeOnZone
      case Some(s) => IdenticalAggregator.removeIdenticalClassesLazily(iterationSchemeOnZone, (index :Long) => (s(index),vars(index).value))
    }

    //iterating over the variables to consider
    val (indicesIterator,notifyFound1) = selectIndiceBehavior.toIterator(iterationSchemeOnSymmetryFreeZone)
    while(indicesIterator.hasNext){
      currentIndice = indicesIterator.next()
      currentVar = vars(currentIndice)
      //now we have the current variable

      val oldVal = currentVar.value

      val domainIterationScheme = symmetryClassOfValues match {
        case None => domain(currentVar, currentIndice)
        case Some(s) => IdenticalAggregator.removeIdenticalClassesLazily(domain(currentVar, currentIndice), s(currentIndice))
      }

      //iterating over the values of the variable
      val (domainIterationSchemeIterator,notifyFound2) = selectValueBehavior.toIterator(domainIterationScheme)
      while(domainIterationSchemeIterator.hasNext){
        newVal = domainIterationSchemeIterator.next()
        if (newVal != oldVal){
          //testing newValue
          val newObj = obj.assignVal(currentVar,newVal)

          if (evaluateCurrentMoveObjTrueIfSomethingFound(newObj)) {
            notifyFound1()
            notifyFound2()
          }
        }
      }
    }

    startIndice = currentIndice + 1L
  }

  override def instantiateCurrentMove(newObj:Long) =
    AssignMove(currentVar, newVal, currentIndice, newObj, name)

  //this resets the internal state of the Neighborhood
  override def reset(): Unit = {
    startIndice = 0L
  }
}


/**
<<<<<<< HEAD
 * will find a variable in the array, and find a value from its range that improves the objective function
 *
 * @param vars an array of [[oscar.cbls.core.computation.CBLSIntVar]] defining the search space
 * @param name the name of the neighborhood
 * @param selectIndiceBehavior how should it iterate on the variables?
 * @param selectValueBehavior how should it iterate over the possible values to affect to the variable?
 * @param searchZone a subset of the indices of vars to consider.
 *                   If none is provided, all the array will be considered each time
 * @param symmetryClassOfVariables a function that input the ID of a variable and returns a symmetry class;
 *                      ony one of the variable in each class will be considered to make search faster
 *                      Long.MinValue is considered different to itself
 *                      if you set to None this will not be used at all
 *                      variables of the same class with different values will not be considered as symmetrical
 * @param symmetryClassOfValues a function that inputs the ID of a variable and a possible value for this variable,
 *                              and returns a symmetry class for this variable and value
 *                              only values belonging to different symmetry classes will be tested
 *                             Long.MinValue is considered different to itself
 *                             (this is only useful if your model is awfully expensive to evaluate)
 * @param domain a function that receives a variable and its Id in the vars array
 *               and returns the domain that is searched for the variable
 *               by default, the domain of the variable is explored
 * @param hotRestart  if true, the exploration order in case you ar not going for the best is a hotRestart
 *                    even if you specify a searchZone that is: the exploration starts again
 *                    at the position where it stopped, and consider the indices in increasing order
 *                    if false, consider the exploration range in natural order from the first position.
 */
case class NumericAssignNeighborhood(vars:Array[CBLSIntVar],
                              name:String = "NumericAssignNeighborhood",
                              selectIndiceBehavior:LoopBehavior = First(),
                              selectValueBehavior:LoopBehavior = First(),
                              searchZone:() => Iterable[Long] = null,
                              symmetryClassOfVariables:Option[Long => Long] = None,
                              symmetryClassOfValues:Option[Long => Long => Long] = None,
                              domain:(CBLSIntVar,Long) => Iterable[Long] = (v,i) => v.domain.values,
                              domainExplorer:LinearOptimizer,
                              hotRestart:Boolean = true)
=======
  * will find a variable in the array, and find a value from its range that improves the objective function
  *
  * @param vars an array of [[oscar.cbls.core.computation.CBLSIntVar]] defining the search space
  * @param name the name of the neighborhood
  * @param selectIndiceBehavior how should it iterate on the variables?
  * @param selectValueBehavior how should it iterate over the possible values to affect to the variable?
  * @param searchZone a subset of the indices of vars to consider.
  *                   If none is provided, all the array will be considered each time
  * @param symmetryClassOfVariables a function that input the ID of a variable and returns a symmetry class;
  *                      ony one of the variable in each class will be considered to make search faster
  *                      Int.MinValue is considered different to itself
  *                      if you set to None this will not be used at all
  *                      variables of the same class with different values will not be considered as symmetrical
  * @param symmetryClassOfValues a function that inputs the ID of a variable and a possible value for this variable,
  *                              and returns a symmetry class for this variable and value
  *                              only values belonging to different symmetry classes will be tested
  *                             Int.MinValue is considered different to itself
  *                             (this is only useful if your model is awfully expensive to evaluate)
  * @param domain a function that receives a variable and its Id in the vars array
  *               and returns the domain that is searched for the variable
  *               by default, the domain of the variable is explored
  * @param hotRestart  if true, the exploration order in case you ar not going for the best is a hotRestart
  *                    even if you specify a searchZone that is: the exploration starts again
  *                    at the position where it stopped, and consider the indices in increasing order
  *                    if false, consider the exploration range in natural order from the first position.
  */
case class NumericAssignNeighborhood(vars:Array[CBLSIntVar],
                                     name:String = "NumericAssignNeighborhood",
                                     selectIndiceBehavior:LoopBehavior = First(),
                                     selectValueBehavior:LoopBehavior = First(),
                                     searchZone:() => Iterable[Int] = null,
                                     symmetryClassOfVariables:Option[Int => Int] = None,
                                     symmetryClassOfValues:Option[Int => Int => Int] = None,
                                     domain:(CBLSIntVar,Int) => Iterable[Int] = (v,i) => v.domain,
                                     domainExplorer:LinearOptimizer,
                                     hotRestart:Boolean = true)
>>>>>>> 9150832f
  extends EasyNeighborhoodMultiLevel[AssignMove](name){
  //the indice to start with for the exploration
  var startIndice:Long = 0L

  var currentVar:CBLSIntVar = null
  var currentIndice:Long = 0L
  var newVal:Long = 0L

  override def exploreNeighborhood(initialObj: Long){

    val iterationZone =
      if (searchZone == null) 0L until vars.length
      else searchZone()

    val iterationSchemeOnZone =
      if (hotRestart) HotRestart(iterationZone, startIndice)
      else iterationZone

    val iterationSchemeOnSymmetryFreeZone = symmetryClassOfVariables match {
      case None => iterationSchemeOnZone
      case Some(s) => IdenticalAggregator.removeIdenticalClassesLazily(iterationSchemeOnZone, (index : Long) => (s(index),vars(index).value))
    }

    //iterating over the variables to consider
    val (indicesIterator,notifyFound1) = selectIndiceBehavior.toIterator(iterationSchemeOnSymmetryFreeZone)
    while(indicesIterator.hasNext){
      currentIndice = indicesIterator.next()
      currentVar = vars(currentIndice)
      //now we have the current variable

      val oldVal = currentVar.value

      val domainIterationScheme = symmetryClassOfValues match {
        case None => domain(currentVar, currentIndice)
        case Some(s) => IdenticalAggregator.removeIdenticalClassesLazily(domain(currentVar, currentIndice), s(currentIndice))
      }

      def eval(value:Long):Long = {
        this.newVal = value
        obj.assignVal(currentVar,value)
      }

      val (newVal,bestObj) = domainExplorer.search(oldVal, initialObj, domainIterationScheme.min, domainIterationScheme.max, eval)
      this.newVal = newVal

      if (evaluateCurrentMoveObjTrueIfSomethingFound(bestObj)) {
        notifyFound1()
      }
    }

    startIndice = currentIndice + 1L
  }

  override def instantiateCurrentMove(newObj:Long) =
    AssignMove(currentVar, newVal, currentIndice, newObj, name)

  //this resets the internal state of the Neighborhood
  override def reset(): Unit = {
    startIndice = 0L
  }
}

/** standard move that assigns an Long value to a CBLSIntVar
  *
  * @param i the variable
  * @param v the value to assign
  * @param id an ID that is used by the neighborhood to pass additional information
  * @param objAfter the objective after this assignation will be performed
  * @param neighborhoodName a string describing the neighborhood hat found the move (for debug purposes)
  * @author renaud.delandtsheer@cetic.be
  */
case class AssignMove(i:CBLSIntVar,v:Long, id:Long, override val objAfter:Long, override val neighborhoodName:String = null)
  extends Move(objAfter, neighborhoodName){

  override def commit() {i := v}

  override def toString: String = {
    neighborhoodNameToString + "AssignMove(" + i + " set to " + v + objToString + ")"
  }

  override def touchedVariables: List[Variable] = List(i)
}<|MERGE_RESOLUTION|>--- conflicted
+++ resolved
@@ -15,16 +15,10 @@
 
 package oscar.cbls.lib.search.neighborhoods
 
-<<<<<<< HEAD
 import oscar.cbls.algo.search.{IdenticalAggregator, HotRestart}
 import oscar.cbls.core.computation.{Variable }
 import oscar.cbls.core.search.{Move, EasyNeighborhoodMultiLevel, First, LoopBehavior}
 import oscar.cbls._
-=======
-import oscar.cbls.algo.search.{HotRestart, IdenticalAggregator}
-import oscar.cbls.core.computation.{CBLSIntVar, Variable}
-import oscar.cbls.core.search.{EasyNeighborhoodMultiLevel, First, LoopBehavior, Move}
->>>>>>> 9150832f
 
 
 /**
@@ -130,7 +124,6 @@
 
 
 /**
-<<<<<<< HEAD
  * will find a variable in the array, and find a value from its range that improves the objective function
  *
  * @param vars an array of [[oscar.cbls.core.computation.CBLSIntVar]] defining the search space
@@ -167,44 +160,6 @@
                               domain:(CBLSIntVar,Long) => Iterable[Long] = (v,i) => v.domain.values,
                               domainExplorer:LinearOptimizer,
                               hotRestart:Boolean = true)
-=======
-  * will find a variable in the array, and find a value from its range that improves the objective function
-  *
-  * @param vars an array of [[oscar.cbls.core.computation.CBLSIntVar]] defining the search space
-  * @param name the name of the neighborhood
-  * @param selectIndiceBehavior how should it iterate on the variables?
-  * @param selectValueBehavior how should it iterate over the possible values to affect to the variable?
-  * @param searchZone a subset of the indices of vars to consider.
-  *                   If none is provided, all the array will be considered each time
-  * @param symmetryClassOfVariables a function that input the ID of a variable and returns a symmetry class;
-  *                      ony one of the variable in each class will be considered to make search faster
-  *                      Int.MinValue is considered different to itself
-  *                      if you set to None this will not be used at all
-  *                      variables of the same class with different values will not be considered as symmetrical
-  * @param symmetryClassOfValues a function that inputs the ID of a variable and a possible value for this variable,
-  *                              and returns a symmetry class for this variable and value
-  *                              only values belonging to different symmetry classes will be tested
-  *                             Int.MinValue is considered different to itself
-  *                             (this is only useful if your model is awfully expensive to evaluate)
-  * @param domain a function that receives a variable and its Id in the vars array
-  *               and returns the domain that is searched for the variable
-  *               by default, the domain of the variable is explored
-  * @param hotRestart  if true, the exploration order in case you ar not going for the best is a hotRestart
-  *                    even if you specify a searchZone that is: the exploration starts again
-  *                    at the position where it stopped, and consider the indices in increasing order
-  *                    if false, consider the exploration range in natural order from the first position.
-  */
-case class NumericAssignNeighborhood(vars:Array[CBLSIntVar],
-                                     name:String = "NumericAssignNeighborhood",
-                                     selectIndiceBehavior:LoopBehavior = First(),
-                                     selectValueBehavior:LoopBehavior = First(),
-                                     searchZone:() => Iterable[Int] = null,
-                                     symmetryClassOfVariables:Option[Int => Int] = None,
-                                     symmetryClassOfValues:Option[Int => Int => Int] = None,
-                                     domain:(CBLSIntVar,Int) => Iterable[Int] = (v,i) => v.domain,
-                                     domainExplorer:LinearOptimizer,
-                                     hotRestart:Boolean = true)
->>>>>>> 9150832f
   extends EasyNeighborhoodMultiLevel[AssignMove](name){
   //the indice to start with for the exploration
   var startIndice:Long = 0L
@@ -276,7 +231,7 @@
   * @param neighborhoodName a string describing the neighborhood hat found the move (for debug purposes)
   * @author renaud.delandtsheer@cetic.be
   */
-case class AssignMove(i:CBLSIntVar,v:Long, id:Long, override val objAfter:Long, override val neighborhoodName:String = null)
+case class AssignMove(i:CBLSIntVar,v:Long, id:Int, override val objAfter:Long, override val neighborhoodName:String = null)
   extends Move(objAfter, neighborhoodName){
 
   override def commit() {i := v}
