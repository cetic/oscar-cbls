/**
<<<<<<< HEAD
  * *****************************************************************************
  * OscaR is free software: you can redistribute it and/or modify
  * it under the terms of the GNU Lesser General Public License as published by
  * the Free Software Foundation, either version 2.1 of the License, or
  * (at your option) any later version.
  *
  * OscaR is distributed in the hope that it will be useful,
  * but WITHOUT ANY WARRANTY; without even the implied warranty of
  * MERCHANTABILITY or FITNESS FOR A PARTICULAR PURPOSE.  See the
  * GNU Lesser General Public License  for more details.
  *
  * You should have received a copy of the GNU Lesser General Public License along with OscaR.
  * If not, see http://www.gnu.org/licenses/lgpl-3.0.en.html
  * ****************************************************************************
  */
=======
 * *****************************************************************************
 * OscaR is free software: you can redistribute it and/or modify
 * it under the terms of the GNU Lesser General Public License as published by
 * the Free Software Foundation, either version 2.1 of the License, or
 * (at your option) any later version.
 *
 * OscaR is distributed in the hope that it will be useful,
 * but WITHOUT ANY WARRANTY; without even the implied warranty of
 * MERCHANTABILITY or FITNESS FOR A PARTICULAR PURPOSE.  See the
 * GNU Lesser General Public License  for more details.
 *
 * You should have received a copy of the GNU Lesser General Public License along with OscaR.
 * If not, see http://www.gnu.org/licenses/lgpl-3.0.en.html
 * ****************************************************************************
 */

>>>>>>> e04af2fc
package oscar.cbls.lib.search.neighborhoods.vlsn

import oscar.cbls.core.objective.Objective
import oscar.cbls.lib.search.neighborhoods.vlsn.CycleFinderAlgoType.CycleFinderAlgoType
import oscar.cbls.lib.search.neighborhoods.vlsn.VLSNMoveType._
import oscar.cbls.core.search._

import scala.annotation.tailrec
import scala.collection.immutable.{SortedMap, SortedSet}

object VLSN{

  /**
   * To prevent any gradual enrichment process in the VLSN,
   * the whole VLSN graph is then explored prior to cycle detection.
   */
  def noEnrichment() = new NoEnrichment()

  /**
   * create a composite enrichment scheme, where the nodes are first partitioned
   * according to some BasePartitionSchemeSpec,
   * and some EnrichmentSchemeSpec specifies
   * what edges are accepted between nodes of different partitions from the base,
   * depending on the current enrichment level.
   *
   * It is also possible to specify that the insert moves can be shifted by some enrichment level,
   * compared to the node moves. This can reduce the tendency to load many nodes first before optimizing.
   * This tendency can increase the appearance of local minima.
   *
   * @param base the base partition specifying how nodes are partitioned
   * @param enrich specifies for each level of enrichment, what edges should be explored or not,
   *               based on the partitioning
   * @param shiftInsert to shift the insert by some level of enrichment, compared to other moves.
   *                    should be >=0
   *                    This will result in the number of enrichment level to increase by shiftInsert.
   */
  def compositeEnrichmentSchemeSpec(base: BasePartitionSchemeSpec,
                                           enrich: EnrichmentSchemeSpec, shiftInsert:Int = 0) =
    new CompositeEnrichmentSchemeSpec(base,enrich, shiftInsert)


  /**
   * Specifies that the initial partitions must be based on vehicle routes:
   * one partition per route, plus one partition for unrouted nodes.
   */
  def vehiclePartitionSpec() = new VehiclePartitionSpec()


  /**
   * randomly spreads the nodes (routed and unrouted) into nbPartition sets, of moreless the same size.
   *
   * @param nbPartitions the number of partitions to generate
   */
  def sameSizeRandomPartitionsSpec(nbPartitions:Int) =
  new SameSizeRandomPartitionsSpec(nbPartitions:Int)

  /**
   * spreads the nodes (routed and unrouted) into nbPartition sets, of more less the same size.
   * nodes of the same vehicle will have a tendency to be in the same partitions,
   * and unrouted nodes are spread evenly among all partitions
   *
   * @param nbPartitions the number of partitions to generate
   */
  def vehicleStructuredSameSizePartitionsSpreadUnroutedSpec(nbPartitions:Int) =
    new VehicleStructuredSameSizePartitionsSpreadUnroutedSpec(nbPartitions:Int)


  /**
   * all edges are to be explored in a single pass.
   * this is nearly the same as using no enrichment,
   * except that if using a single pass scheme, you can set a shiftInsert
   */
  def singlePassSchemeSpec() = new SinglePassSchemeSpec()

  /**
   * specifies a random enrichment process;
   * at each level, it selects a set of pairs of partitions,
   * and all edges between any f the selected pairs of partition are allowed.
   * in addition to all the edges allowed at lower enrichment levels
   *
   * This also ensures that at all level,
   * the same number of allowed edge is more less the same
   *
   * @param maxEnrichmentLevel the number of enrichment levels to achieve
   */
  def linearRandomSchemeSpec(maxEnrichmentLevel:Int) = new LinearRandomSchemeSpec(maxEnrichmentLevel)

  /**
   * at each level, nodes are grouped into sets;
   * and all edges between nodes belonging to the same sets are allowed
   * in addition to all the edges allowed at lower enrichment levels
   *
   *  * the initial sets are specified by the base partitioning,
   *  and at each level, sets are merged two by two.
   *  thus going from one level eto the nest one will divide the number of sets by two,
   *  ame force the number of edges to be explored to double,
   *  compared to the number explored at the previous level
   */
  def divideAndConquerSchemeSpec()  = new DivideAndConquerSchemeSpec()

}


abstract class VLSNEnrichmentSchemeSpec(){
  def instantiate(vehicleToRoutedNodesToMove: SortedMap[Int, SortedSet[Int]],
                  unroutedNodesToInsert: SortedSet[Int]):EnrichmentScheme

}


/**
 * To prevent any gradual enrichment process in the VLSN,
 * the whole VLSN graph is then explored prior to cycle detection.
 */
case class NoEnrichment() extends VLSNEnrichmentSchemeSpec(){
  override def instantiate(vehicleToRoutedNodesToMove: SortedMap[Int, SortedSet[Int]],
                           unroutedNodesToInsert: SortedSet[Int]): EnrichmentScheme = {
    new EnrichmentScheme(
      SameSizeRandomPartitionsSpec(1).instantiate(vehicleToRoutedNodesToMove,unroutedNodesToInsert),
      SinglePassScheme(1))
  }
}

/**
 * create a composite enrichment scheme, where the nodes are first partitioned
 * according to some BasePartitionSchemeSpec,
 * and some EnrichmentSchemeSpec specifies
 * what edges are accepted between nodes of different partitions from the base,
 * depending on the current enrichment level.
 *
 * It is also possible to specify that the insert moves can be shifted by some enrichment level,
 * compared to the node moves. This can reduce the tendency to load many nodes first before optimizing.
 * This tendency can increase the appearance of local minima.
 *
 * @param base the base partition specifying how nodes are partitioned
 * @param enrich specifies for each level of enrichment, what edges should be explored or not,
 *               based on the partitioning
 * @param shiftInsert to shift the insert by some level of enrichment, compared to other moves.
 *                    should be >=0
 *                    This will result in the number of enrichment level to increase by shiftInsert.
 */
case class CompositeEnrichmentSchemeSpec(base: BasePartitionSchemeSpec,
                                         enrich: EnrichmentSchemeSpec, shiftInsert:Int = 0) extends VLSNEnrichmentSchemeSpec(){
  override def instantiate(vehicleToRoutedNodesToMove: SortedMap[Int, SortedSet[Int]],
                           unroutedNodesToInsert: SortedSet[Int]): EnrichmentScheme = {
    require(shiftInsert >=0, "you cannot shift insert by negative number")
    val baseInst = base.instantiate(vehicleToRoutedNodesToMove,unroutedNodesToInsert)
    new EnrichmentScheme(
      baseInst,
      enrich.instantiate(baseInst.nbPartition + shiftInsert),
      shiftInsert
    )
  }
}

abstract class BasePartitionSchemeSpec(){
  def instantiate(vehicleToRoutedNodesToMove: SortedMap[Int, SortedSet[Int]],
                  unroutedNodesToInsert: SortedSet[Int]):BasePartitionScheme
}

/**
 * Specifies that the initial partitions must be based on vehicle routes:
 * one partition per route, plus one partition for unrouted nodes.
 */
case class VehiclePartitionSpec() extends BasePartitionSchemeSpec(){
  override def instantiate(vehicleToRoutedNodesToMove: SortedMap[Int, SortedSet[Int]],
                           unroutedNodesToInsert: SortedSet[Int]): BasePartitionScheme = {
    new VehiclePartition(vehicleToRoutedNodesToMove, unroutedNodesToInsert)
  }
}

/**
 * randomly spreads the nodes (routed and unrouted) into nbPartition sets, of moreless the same size.
 *
 * @param nbPartitions the number of partitions to generate
 */
case class SameSizeRandomPartitionsSpec(nbPartitions:Int) extends BasePartitionSchemeSpec(){
  override def instantiate(vehicleToRoutedNodesToMove: SortedMap[Int, SortedSet[Int]],
                           unroutedNodesToInsert: SortedSet[Int]): BasePartitionScheme = {
    val allNodes = unroutedNodesToInsert.toList ::: vehicleToRoutedNodesToMove.toList.flatMap(_._2.toList)
    new SameSizeRandomPartitions(allNodes,nbPartitions)
  }
}

/**
 * spreads the nodes (routed and unrouted) into nbPartition sets, of more less the same size.
 * nodes of the same vehicle will have a tendency to be in the same partitions,
 * and unrouted nodes are spread evenly among all partitions
 *
 * @param nbPartitions the number of partitions to generate
 */
case class VehicleStructuredSameSizePartitionsSpreadUnroutedSpec(nbPartitions:Int) extends BasePartitionSchemeSpec(){
  override def instantiate(vehicleToRoutedNodesToMove: SortedMap[Int, SortedSet[Int]],
                           unroutedNodesToInsert: SortedSet[Int]): BasePartitionScheme = {
    VehicleStructuredSameSizePartitionsSpreadUnrouted(vehicleToRoutedNodesToMove,
      unroutedNodesToInsert,
      nbPartitions:Int)
  }
}


abstract class EnrichmentSchemeSpec(){
  def instantiate(nbPartitions:Int):VLSNEnrichmentScheme
}

/**
 * all edges are to be explored in a single pass.
 * this is nearly the same as using no enrichment,
 * except that if using a single pass scheme, you can set a shiftInsert
 */
case class SinglePassSchemeSpec() extends EnrichmentSchemeSpec(){
  override def instantiate(nbPartitions: Int): VLSNEnrichmentScheme = {
    SinglePassScheme(nbPartitions)
  }
}

/**
 * specifies a random enrichment process;
 * at each level, it selects a set of pairs of partitions,
 * and all edges between any f the selected pairs of partition are allowed.
 * in addition to all the edges allowed at lower enrichment levels
 *
 * This also ensures that at all level,
 * the same number of allowed edge is more less the same
 *
 * @param maxEnrichmentLevel the number of enrichment levels to achieve
 */
case class LinearRandomSchemeSpec(maxEnrichmentLevel:Int) extends EnrichmentSchemeSpec(){
  override def instantiate(nbPartitions: Int): VLSNEnrichmentScheme = {
    val realNbSteps = maxEnrichmentLevel min (nbPartitions*(nbPartitions-1)/2)
    if(realNbSteps == 0)  SinglePassScheme(nbPartitions)
    else RandomScheme(nbPartitions,realNbSteps)
  }
}

/**
 * at each level, nodes are grouped into sets;
 * and all edges between nodes belonging to the same sets are allowed
 * in addition to all the edges allowed at lower enrichment levels
 *
 *  * the initial sets are specified by the base partitioning,
 *  and at each level, sets are merged two by two.
 *  thus going from one level eto the nest one will divide the number of sets by two,
 *  ame force the number of edges to be explored to double,
 *  compared to the number explored at the previous level
 */
case class DivideAndConquerSchemeSpec() extends EnrichmentSchemeSpec(){
  override def instantiate(nbPartitions: Int): VLSNEnrichmentScheme = {
    new DivideAndConquerScheme(nbPartitions)
  }
}


/**
 * Very Large Scale Neighborhood
 * it searches for a composition of atomic moves that, together improve the objective function, although separatedly, they are not feasible.
 * check @Article{Mouthuy2012,
 *     author="Mouthuy, S{\'e}bastien and Hentenryck, Pascal Van and Deville, Yves",
 *     title="Constraint-based Very Large-Scale Neighborhood search",
 *     journal="Constraints",
 *     year="2012",
 *     month="Apr",
 *     volume="17",
 *     number="2",
 *     pages="87L--122L"}
 * {{{
 *def vlsn(l:Int = Int.MaxValue) = {
 *
 * val lClosestNeighborsByDistance: Array[SortedSet[Int]] = Array.tabulate(n)(node =>
 *   SortedSet.empty[Int] ++ myVRP.kFirst(l, closestRelevantNeighborsByDistance)(node))
 *
 * val nodeToAllVehicles = SortedMap.empty[Int, Iterable[Int]] ++ (v until n).map(node => (node, vehicles))
 *
 * def routeUnroutedPointVLSN(targetVehicle: Int):(Int => Neighborhood) = {
 *   if(vehicletoWorkload(targetVehicle).value + serviceTimePerNode > maxWorkloadPerVehicle){
 *     (_ => NoMoveNeighborhood)
 *   }else {
 *     val nodesOfTargetVehicle = myVRP.getRouteOfVehicle(targetVehicle)
 *
 *     unroutedNodeToInsert:Int => {
 *       val lNearestNodesOfTargetVehicle = nodesOfTargetVehicle.filter(x => lClosestNeighborsByDistance(unroutedNodeToInsert) contains x)
 *       insertPointUnroutedFirst(
 *         () => List(unroutedNodeToInsert),
 *         () => _ => lNearestNodesOfTargetVehicle,
 *         myVRP,
 *         hotRestart = false,
 *         selectInsertionPointBehavior = Best(),
 *         positionIndependentMoves = true //compulsory because we are in VLSN
 *       )
 *     }
 *   }
 * }
 *
 * def movePointVLSN(targetVehicle: Int):(Int => Neighborhood) = {
 *   if(vehicletoWorkload(targetVehicle).value + serviceTimePerNode > maxWorkloadPerVehicle){
 *     (_ => NoMoveNeighborhood)
 *   }else {
 *     val nodesOfTargetVehicle = myVRP.getRouteOfVehicle(targetVehicle)
 *
 *     nodeToMove:Int => {
 *       val lNearestNodesOfTargetVehicle = nodesOfTargetVehicle.filter(x => lClosestNeighborsByDistance(nodeToMove) contains x)
 *       onePointMove(
 *         () => List(nodeToMove),
 *         () => _ => lNearestNodesOfTargetVehicle,
 *         myVRP,
 *         selectDestinationBehavior = Best(),
 *         hotRestart = false,
 *         positionIndependentMoves = true  //compulsory because we are in VLSN
 *       )
 *     }
 *   }
 * }
 *
 * def removePointVLSN(node: Int) =
 *   removePoint(
 *     () => List(node),
 *     myVRP,
 *     positionIndependentMoves = true,
 *     hotRestart = false)
 *
 * def threeOptOnVehicle(vehicle:Int) = {
 *   val nodesOfTargetVehicle = myVRP.getRouteOfVehicle(vehicle)
 *   //insertions points are position where we perform the insert,
 *   // basically the segment will start in plae of the insertion point and the insertion point will be moved upward
 *   val nodesOfTargetVehicleButVehicle = nodesOfTargetVehicle.filter(_ != vehicle)
 *   val insertionPoints = if(vehicle != v-1) vehicle+1 :: nodesOfTargetVehicleButVehicle else nodesOfTargetVehicleButVehicle
 *
 *   threeOpt(() => insertionPoints,
 *     () => _ => nodesOfTargetVehicleButVehicle,
 *     myVRP,
 *     breakSymmetry = false)
 * }
 *
 * def removeAndReInsertVLSN(pointToRemove: Int): (() => Unit) = {
 *   val checkpointBeforeRemove = myVRP.routes.defineCurrentValueAsCheckpoint(true)
 *   require(pointToRemove >= v, "cannot remove vehicle point: " + v)
 *
 *   myVRP.routes.value.positionOfAnyOccurrence(pointToRemove) match {
 *     case None => throw new Error("cannot remove non routed point:" + pointToRemove)
 *     case Some(positionOfPointToRemove) =>
 *       myVRP.routes.remove(positionOfPointToRemove)
 *   }
 *
 *   def restoreAndRelease: (() => Unit) = () => {
 *     myVRP.routes.rollbackToTopCheckpoint(checkpointBeforeRemove)
 *     myVRP.routes.releaseTopCheckpoint()
 *   }
 *
 *   restoreAndRelease
 * }
 *
 * new VLSN(
 *   v,
 *   () => {
 *     SortedMap.empty[Int, SortedSet[Int]] ++ vehicles.map((vehicle: Int) => (vehicle, SortedSet.empty[Int] ++ myVRP.getRouteOfVehicle(vehicle).filter(_ >= v)))
 *   },
 *
 *   () => SortedSet.empty[Int] ++ myVRP.unroutedNodes,
 *   nodeToRelevantVehicles = () => nodeToAllVehicles,
 *
 *   targetVehicleNodeToInsertNeighborhood = routeUnroutedPointVLSN,
 *   targetVehicleNodeToMoveNeighborhood = movePointVLSN,
 *   removePointVLSN,
 *   removeNodeAndReInsert = removeAndReInsertVLSN,
 *
 *   reOptimizeVehicle = Some(vehicle => Some(threeOptOnVehicle(vehicle))),
 *   useDirectInsert = true,
 *
 *   objPerVehicle,
 *   unroutedPenaltyObj,
 *   obj,
 *
 *   cycleFinderAlgoSelection = CycleFinderAlgoType.Mouthuy,
 *
 *   name="VLSN(" + l + ")"
 * )
 *}}}
 *
 * VLSN is a saturating neighborhood, that is: it will run until no more moves can be found, and at this point,
 * it wil return a single move that actually reloads the solution that was reached step-by-step by the VLSN.
 * Typically, you may want to use VLSN MaxMoves 1 because it is useless to call it more than once.
 *
 * @param v the number of vehicles
 * @param initVehicleToRoutedNodesToMove a function that generates a map from vehicle to nodes that are to be moved
 *                                       (or unrouted) by this neighborhood (other nodes present on the vehicles will not be moved)
 * @param initUnroutedNodesToInsert a function generating the nodes that are not routed
 *                                  an that the VLSN should try and route
 * @param nodeToRelevantVehicles a map from node to the vehicles where the node can be routed.
 *                               It must be defined for each node mentioned in initVehicleToRoutedNodesToMove
 *                               and initUnroutedNodesToInsert
 * @param targetVehicleNodeToInsertNeighborhood vehicle to node to a neighborhood that try and insert the node
 *                                              on the vehicle.
 *                                              VLSN guarantees that the node is not routed
 *                                              (it was in initUnroutedNodesToInsert and not routed yet, or was unrouted)
 *                                              You'd better use best for this neighborhood, and no hot restart
 *                                              the moves returned by this neighborhood must be position-independent
 *                                              (check API of your neighborhood for that)
 * @param targetVehicleNodeToMoveNeighborhood vehicle to node to a neighborhood that try and move the node to the vehicle.
 *                                            VLSN guarantees that the node is routed, and reached by another vehicle.
 *                                             You'd better use best for this neighborhood, and no hot restart
 *                                             the moves returned by this neighborhood must be position-independent
 *                                             (check API of your neighborhood for that)
 * @param nodeToRemoveNeighborhood node to a neighborhood that try and remove the node.
 *                                  VLSN guarantees that the node is routed.
 *                                  you do not need any hot restart here
 *                                  the moves returned by this neighborhood must be position-independent (check API of your neighborhood for that)
 * @param removeNodeAndReInsert this is a particular procedure that given a node, which VLSN guarantees to be routed,
 *                              removes teh node from the route, and returns a procedure to re-insert it.
 *                              VLSN guarantees that the remove procedure will be called on a route
 *                              that is restored to its state when the node was removed.
 * @param reOptimizeVehicle an optional procedure to re-optimize the route of a vehicle that VLSN just
 *                          improved by performing some exchange with another vehicle or other atomic move of the VLSN
 *                          given a vehicle,it is expected to return an (optional again) neighborhood that is then exhausted
 *                          the returned neighborhood cannot modify the route of any other vehicle thn the one specified
 * @param vehicleToObjective an array of size v that gives the objective function per vehicle. it must incorporate the strong constraint as well.
 * @param unroutedPenalty the penalty for unrouted nodes
 * @param globalObjective the global objective, which must be a sum of the above objective functions
 *                        (you can of course re-factor so that he strong constraints appear only once)
 * @param cycleFinderAlgoSelection the cycle finder algo to use. Mouthy is the fastest. In some rara case, you might experiment with MouthuyAndThenDFS.
 *                                 DFS is complete, but slower than Mouthuy
 * @param doAfterCycle an additional method that will be regularly called by the VLSN. you can use it to perform some rendering of the search progress,
 *                     but do not modify the current solution; this can only be done through the reOptimizeVehicle method.
 * @param name a name that will be used in pretty printing.
 * @param reoptimizeAtStartUp to automatically perform the re-optimization
 *                            on all vehicle before starting up the VLSN process
 * @param debugNeighborhoodExploration The base neighborhood should only modify the vehicle they are supposed to.
 *                                     if they modify another vehicle, this causes the VLSN to crash for unclear reasons.
 *                                     if this flag is set, the VLSN will check that the base neighborhood
 *                                     only modify vehicles they are supposed to, and report a clear error if they do not.
 *                                     by default, it is not set because there is a (small) time overhead in this flag.
 * @param enrichmentSchemeSpec with this parameter, you can specify how the VLSN can perform early cycle detection throughout the constrution of the VLSN graph.
 *                             this can provide great speedup when facing weakly constrained problems, with many possible moves WRT. strong constraints,
 *                             or when the basic moves are significantly time consuming to explore.
 *                             Check the VLSN object for all possible parameters here.
 *
 *                             a good example is{{{
 *                             CompositeEnrichmentSchemeSpec(
 *                                  SameSizeRandomPartitionsSpec(nbPartitions = 20),
 *                                  LinearRandomSchemeSpec(maxEnrichmentLevel=10))
 *                             }}}
 *                             THIS IS EXPERIMENTAL
 * @param injectAllCacheBeforeEnriching forces the VLSN to insect all edges cached from one iteration before starting the exploration of the VLSN graph.
 *                                      only useful if using gradual enrichment processes, and unlikely to be useful
 *                                      THIS IS EXPERIMENTAL
 * @author renaud.delandtsheer@cetic.be
 */
class VLSN(v:Int,
           initVehicleToRoutedNodesToMove:() => SortedMap[Int,SortedSet[Int]],
           initUnroutedNodesToInsert:() => SortedSet[Int],
           nodeToRelevantVehicles:() => Map[Int,Iterable[Int]],

           targetVehicleNodeToInsertNeighborhood:Int => Int => Neighborhood,
           targetVehicleNodeToMoveNeighborhood:Int => Int => Neighborhood,
           nodeToRemoveNeighborhood:Int => Neighborhood,

           removeNodeAndReInsert:Int => () => Unit,

           reOptimizeVehicle:Option[Int => Option[Neighborhood]],

           vehicleToObjective:Array[Objective],
           unroutedPenalty:Objective,
           globalObjective:Objective,
           cycleFinderAlgoSelection:CycleFinderAlgoType = CycleFinderAlgoType.Mouthuy,
           maxIt : Int = Int.MaxValue,
           doAfterCycle : Option[() => Unit] = None,
           name:String = "VLSN",

           reoptimizeAtStartUp:Boolean = true,
           debugNeighborhoodExploration:Boolean = false,

           enrichmentSchemeSpec:VLSNEnrichmentSchemeSpec = VLSN.noEnrichment(),
           injectAllCacheBeforeEnriching:Boolean = false) extends Neighborhood {

  def doReoptimize(vehicle:Int): Unit = {
    val reOptimizeNeighborhoodGenerator = reOptimizeVehicle match{
      case None => return
      case Some(reOptimizeNeighborhoodGenerator) => reOptimizeNeighborhoodGenerator
    }

    val oldObjVehicle = vehicleToObjective(vehicle).value
    val oldGlobalObjective = globalObjective.value

    reOptimizeNeighborhoodGenerator(vehicle) match {
      case None => ;
      case Some(n) =>
        n.verbose = 0
        val nbPerformedMoves = n.doAllMoves(obj = globalObjective)
        if ((printTakenMoves && nbPerformedMoves > 0L) || (printExploredNeighborhoods && nbPerformedMoves == 0L)) {
          println(s"   - ?  ${globalObjective.value}   $name:ReOptimizeVehicle(vehicle:$vehicle, neighborhood:$n nbMoves:$nbPerformedMoves)")
        }

        val vehicleObjDelta = vehicleToObjective(vehicle).value - oldObjVehicle
        val globalObjDelta = globalObjective.value - oldGlobalObjective

        require(vehicleObjDelta == globalObjDelta,
          s"re-optimization of vehicle $vehicle wih$n did impact other vehicle, vehicleObjDelta:$vehicleObjDelta globalObjDelta:$globalObjDelta")
    }
  }

  override def getMove(obj: Objective,
                       initialObj: Long,
                       acceptanceCriterion: (Long, Long) => Boolean): SearchResult = {

    if(printExploredNeighborhoods) println("start VLSN")
    val initialSolution = obj.model.solution(true)

    var somethingDone: Boolean = false

    if(reoptimizeAtStartUp){
      for(vehicle <- 0 until v){
        doReoptimize(vehicle)
      }
    }

    if(debugNeighborhoodExploration){
      require(globalObjective.value == obj.value, "global objective given to VLSN(" + globalObjective.value + ") not equal to Obj of search procedure (" + obj.value + ")")
      val summedPartialObjective = vehicleToObjective.map(_.value).sum + unroutedPenalty.value
      require(summedPartialObjective == globalObjective.value,
        s"summed partial objectives with unrouted ($summedPartialObjective) not equal to global objective (${globalObjective.value})")
    }

    var dataForRestartOpt = doVLSNSearch(
      initVehicleToRoutedNodesToMove(),
      initUnroutedNodesToInsert(),
      None)

    doAfterCycle match {
      case Some(toDo) => toDo()
      case None => ()
    }

    var remainingIt = maxIt

    //we restart with incremental restart as much as posible
    while (dataForRestartOpt.isDefined && remainingIt > 0) {
      remainingIt = remainingIt - 1
      val dataForRestart = dataForRestartOpt.get
      somethingDone = true
      dataForRestartOpt = restartVLSNIncrementally(oldGraph = dataForRestart.oldGraph,
        performedMoves = dataForRestart.performedMoves,
        oldVehicleToRoutedNodesToMove = dataForRestart.oldVehicleToRoutedNodesToMove,
        oldUnroutedNodesToInsert = dataForRestart.oldUnroutedNodesToInsert)
      doAfterCycle match {
        case Some(toDo) => toDo()
        case None => ()
      }
    }

    if (somethingDone) {
      val finalSolution = obj.model.solution(true)
      val finalObj = obj.value

      initialSolution.restoreDecisionVariables()

      if(acceptanceCriterion(initialObj,finalObj)){
        MoveFound(LoadSolutionMove(finalSolution, finalObj, name))
      }else{
        NoMoveFound
      }

    } else {
      NoMoveFound
    }
  }

  /*
    private def doVLSNSearch(vehicleToRoutedNodesToMove: SortedMap[Int, SortedSet[Int]],
                             unroutedNodesToInsert: SortedSet[Int],
                             cachedExplorations: Option[CachedExplorations]): Option[DataForVLSNRestart] = {

      //TODO: this is the time consuming part of the VLSN; a smart approach would really help here.
      //first, explore the atomic moves, and build VLSN graph
      val (vlsnGraph,directEdges) = buildGraph(vehicleToRoutedNodesToMove,
        unroutedNodesToInsert,
        cachedExplorations)

      //println(vlsnGraph.statistics)

      val liveNodes = Array.fill(vlsnGraph.nbNodes)(true)

      def killNodesImpactedByCycle(cycle: List[Edge]): Unit = {
        val theImpactedVehicles = impactedVehicles(cycle)

        val impactedRoutingNodes = SortedSet.empty[Int] ++ cycle.flatMap(edge => {
          val node = edge.from.representedNode; if (node >= 0) Some(node) else None
        })

        for (vlsnNode <- vlsnGraph.nodes) {
          if ((impactedRoutingNodes contains vlsnNode.representedNode) || (theImpactedVehicles contains vlsnNode.vehicle)) {
            liveNodes(vlsnNode.nodeID) = false
          }
        }
      }

      def impactedVehicles(cycle: List[Edge]):SortedSet[Int] = SortedSet.empty[Int] ++ cycle.flatMap(edge => {
        var l:List[Int] = List.empty
        val vehicleFrom = edge.from.vehicle
        if (vehicleFrom < v && vehicleFrom >= 0) l = vehicleFrom :: Nil
        val vehicleTo = edge.to.vehicle
        if (vehicleTo < v && vehicleTo >= 0) l = vehicleTo :: Nil
        l
      })

      var acc: List[List[Edge]] = List.empty
      var computedNewObj: Long = globalObjective.value

      def performEdgesAndKillCycles(edges:List[Edge]): Unit ={
        acc = edges :: acc
        val delta = edges.map(edge => edge.deltaObj).sum
        require(delta < 0, "delta should be negative, got " + delta)
        computedNewObj += delta

        for(edge <- edges){
          if(edge.move != null){
            edge.move.commit()
          }
        }
        killNodesImpactedByCycle(edges)

        require(globalObjective.value == computedNewObj, "new global objective differs from computed newObj:" + globalObjective + "!=" + computedNewObj + "edges:" + edges + " - Unrouted Penlaty:" +  unroutedPenalty.value + " - Obj Per Vehicle:" + vehicleToObjective.mkString(";"))
      }

      //first, kill the direct edges
      for(directEdge <- directEdges){
        performEdgesAndKillCycles(List(directEdge))
      }

      while (true) {
        CycleFinderAlgo(vlsnGraph, cycleFinderAlgoSelection).findCycle(liveNodes) match {
          case Some(listOfEdge) =>
            performEdgesAndKillCycles(listOfEdge)
          case None =>
            //we did not find any move at all on the graph
            //there is no possible incremental restart for VLSN
            if (acc.isEmpty) return None
            else {
              //We have exhausted the graph, and VLSN can be restarted
              if(printTakenMoves) {
                println("   - ?  " + computedNewObj + "   " + name)
                for(cycle <- acc){
                  val moves = cycle.flatMap(edge => Option(edge.move))
                  val vehicles = impactedVehicles(cycle)
                  val moveTypes = "[" + cycle.flatMap(edge => if(edge.deltaObj==0) None else Some(edge.moveType)).groupBy((a:VLSNMoveType) => a).toList.map({case (moveType,l) => (""  + moveType + "->" + l.size)}).mkString(",") + "]"
                  val deltaObj = cycle.map(edge => edge.deltaObj).sum
                  println("                deltaObj:" + deltaObj+ " size:" + moves.length + " vehicles:{" + vehicles.mkString(",") + "} moveTypes:" + moveTypes + " moves:{" + moves.mkString(",") + "}")
                }
              }

              //println(vlsnGraph.toDOT(acc,false,true))

              //re-optimize
              reOptimizeVehicle match{
                case None => ;
                case Some(_) =>
                  //re-optimizing impacted vehicles (optional)
                  for(vehicle <- impactedVehicles(acc.flatten)){
                    doReoptimize(vehicle)
                  }
              }

              //println(debugString())

              //now returns data for incremental restart of VLSN
              return Some(DataForVLSNRestart(
                vlsnGraph,
                acc.flatten,
                vehicleToRoutedNodesToMove: SortedMap[Int, SortedSet[Int]],
                unroutedNodesToInsert: SortedSet[Int]))
            }
        }
      }
      throw new Error("should not reach this")
    }
  */



  //////////////////////////////////////////////////////////////////////////////////////////////////////////////////////

  private def doVLSNSearch(vehicleToRoutedNodesToMove: SortedMap[Int, SortedSet[Int]],
                           unroutedNodesToInsert: SortedSet[Int],
                           cachedExplorations: Option[CachedExplorations]): Option[DataForVLSNRestart] = {

    val enrichmentScheme = enrichmentSchemeSpec.instantiate(vehicleToRoutedNodesToMove, unroutedNodesToInsert)

    val moveExplorer:MoveExplorer = getMoveExplorer(vehicleToRoutedNodesToMove, unroutedNodesToInsert, enrichmentScheme.moveToLevel, cachedExplorations)


    val maxEnrichmentLevel = enrichmentScheme.maxLevel

    var dirtyNodes:SortedSet[Int] = SortedSet.empty

    val liveNodes = Array.fill(moveExplorer.nbNodesInVLSNGraph)(true)

    var dirtyVehicles:SortedSet[Int] = SortedSet.empty

    def impactedVehicles(cycle: List[Edge]):SortedSet[Int] = SortedSet.empty[Int] ++ cycle.flatMap(edge => {
      var l:List[Int] = List.empty
      val vehicleFrom = edge.from.vehicle
      if (vehicleFrom < v && vehicleFrom >= 0) l = vehicleFrom :: Nil
      val vehicleTo = edge.to.vehicle
      if (vehicleTo < v && vehicleTo >= 0) l = vehicleTo :: Nil
      l
    })

    var acc: List[List[Edge]] = List.empty
    var computedNewObj: Long = globalObjective.value

    def performEdgesAndKillCycles(edges:List[Edge], vlsnGraph:VLSNGraph): Unit ={
      acc = edges :: acc
      val delta = edges.map(edge => edge.deltaObj).sum
      require(delta < 0, "delta should be negative, got " + delta)
      computedNewObj += delta

      for(edge <- edges){
        if(edge.move != null){
          edge.move.commit()
        }
      }

      val theImpactedVehicles = impactedVehicles(edges)

      val impactedRoutingNodes = SortedSet.empty[Int] ++ edges.flatMap(edge => {
        val node = edge.from.representedNode; if (node >= 0) Some(node) else None
      })

      dirtyVehicles = dirtyVehicles ++ theImpactedVehicles
      dirtyNodes = dirtyNodes ++ edges.flatMap(edge => List(edge.from.representedNode,edge.to.representedNode).filter(_ > v))

      for (vlsnNode <- vlsnGraph.nodes) {
        if ((impactedRoutingNodes contains vlsnNode.representedNode) || (theImpactedVehicles contains vlsnNode.vehicle)) {
          liveNodes(vlsnNode.nodeID) = false
        }
      }

      require(globalObjective.value == computedNewObj, "new global objective differs from computed newObj:" + globalObjective + "!=" + computedNewObj + "\nedges:\n" + edges.mkString("\n\t") + "\nUnrouted Penlaty:" +  unroutedPenalty.value + " - Obj Per Vehicle:\n" + vehicleToObjective.mkString("\n"))
    }

    def printCycle(cycle:List[Edge]){
      val moves = cycle.flatMap(edge => Option(edge.move))
      val vehicles = impactedVehicles(cycle)
      val moveTypes = "[" + cycle.flatMap(edge => if(edge.move == null) None else Some(edge.moveType)).groupBy((a:VLSNMoveType) => a).toList.map({case (moveType,l) => (""  + moveType + "->" + l.size)}).mkString(",") + "]"
      val deltaObj = cycle.map(edge => edge.deltaObj).sum
      println("                deltaObj:" + deltaObj+ " size:" + moves.length + " vehicles:{" + vehicles.mkString(",") + "} moveTypes:" + moveTypes + " moves:{" + moves.mkString(",") + "}")
    }

    var vlsnGraph:VLSNGraph = null
    //We need this graph after completion of the loop to build the cache of not used moves.
    var nbEdgesAtPreviousIteration = moveExplorer.nbEdgesInGraph

    if(injectAllCacheBeforeEnriching) {

      moveExplorer.injectAllCache()
      if (printTakenMoves) {
        println("            " + " loaded " + (moveExplorer.nbEdgesInGraph - nbEdgesAtPreviousIteration) + " edges from cache")
      }
      nbEdgesAtPreviousIteration = moveExplorer.nbEdgesInGraph
    }

    var currentEnrichmentLevel = -1
    while (currentEnrichmentLevel < maxEnrichmentLevel && dirtyVehicles.size < v) {
      currentEnrichmentLevel += 1

      if(printTakenMoves) {
        println("            enriching VLSN graph to level " + currentEnrichmentLevel + "/" + maxEnrichmentLevel + " of " + enrichmentSchemeSpec)
      }
      vlsnGraph = moveExplorer.enrichGraph(currentEnrichmentLevel, dirtyNodes, dirtyVehicles)

      if(printTakenMoves) {
        println("            " + vlsnGraph.statisticsString + " added " + (vlsnGraph.nbEdges - nbEdgesAtPreviousIteration) + " edges")
      }

      if(vlsnGraph.nbEdges == nbEdgesAtPreviousIteration && currentEnrichmentLevel !=0){
        if(printTakenMoves) {
          println("            skip cycle search")
        }
      }else {
        nbEdgesAtPreviousIteration = vlsnGraph.nbEdges
        var cycleFound: Boolean = true
        //now, we search for every cycles in this graph
        while (cycleFound) {
          CycleFinderAlgo(vlsnGraph, cycleFinderAlgoSelection).findCycle(liveNodes) match {
            case Some(listOfEdge) =>
              if (printTakenMoves) printCycle(listOfEdge)
              performEdgesAndKillCycles(listOfEdge, vlsnGraph)

              cycleFound = true
            case None =>
              //we did not find any move at all on the graph, so it can be enriched now
              cycleFound = false
          }
        }
      }
    }

    //println(vlsnGraph.toDOT(light = true))

    if(currentEnrichmentLevel < maxEnrichmentLevel && dirtyVehicles.size == v && printTakenMoves){
      println("       " + "skipped remaining levels because all vehicles are dirty")
    }
    // Now, all vehicles are dirty or have been fully developed through the graph is exhausted,
    // it might not be complete but all vehicles are dirty
    if(printTakenMoves) {
      println("   - ?  " + computedNewObj + "   " + name)
    }
    //println(vlsnGraph.toDOT(acc,false,true))

    //re-optimize
    reOptimizeVehicle match{
      case None => ;
      case Some(_) =>
        //re-optimizing impacted vehicles (optional)
        for(vehicle <- impactedVehicles(acc.flatten)){
          doReoptimize(vehicle)
        }
    }

    //there is no possible incremental restart for VLSN
    if (acc.isEmpty) {
      None
    } else {
      Some(DataForVLSNRestart(
        vlsnGraph,
        acc.flatten,
        vehicleToRoutedNodesToMove: SortedMap[Int, SortedSet[Int]],
        unroutedNodesToInsert: SortedSet[Int]))
    }
  }

<<<<<<< HEAD
=======

  // ////////////////////////////////////////////////////////////////////////////////////////////////////////////////////

>>>>>>> e04af2fc
  case class DataForVLSNRestart(oldGraph: VLSNGraph,
                                performedMoves: List[Edge],
                                oldVehicleToRoutedNodesToMove: SortedMap[Int, SortedSet[Int]],
                                oldUnroutedNodesToInsert: SortedSet[Int])

  private def restartVLSNIncrementally(oldGraph: VLSNGraph,
                                       performedMoves: List[Edge],
                                       oldVehicleToRoutedNodesToMove: SortedMap[Int, SortedSet[Int]],
                                       oldUnroutedNodesToInsert: SortedSet[Int]):Option[DataForVLSNRestart] = {

    val (updatedVehicleToRoutedNodesToMove, updatedUnroutedNodesToInsert) =
      updateZones(performedMoves: List[Edge],
        oldVehicleToRoutedNodesToMove: SortedMap[Int, SortedSet[Int]],
        oldUnroutedNodesToInsert: SortedSet[Int])

    val cachedExplorations: Option[CachedExplorations] =
      CachedExplorations(
        oldGraph,
        performedMoves,
        v)

    doVLSNSearch(updatedVehicleToRoutedNodesToMove,
      updatedUnroutedNodesToInsert,
      cachedExplorations)
  }

  @tailrec
  private def updateZones(performedMoves: List[Edge],
                          vehicleToRoutedNodesToMove: SortedMap[Int, SortedSet[Int]],
                          unroutedNodesToInsert: SortedSet[Int]): (SortedMap[Int, SortedSet[Int]], SortedSet[Int]) = {

    performedMoves match {
      case Nil => (vehicleToRoutedNodesToMove, unroutedNodesToInsert)
      case edge :: tail =>

        val fromNode = edge.from
        val toNode = edge.to

        edge.moveType match {
          case InsertNoEject =>
            val targetVehicle = toNode.vehicle
            val insertedNode = fromNode.representedNode

            updateZones(
              tail,
              vehicleToRoutedNodesToMove + (targetVehicle -> (vehicleToRoutedNodesToMove.getOrElse(targetVehicle, SortedSet.empty[Int]) + insertedNode)),
              unroutedNodesToInsert - insertedNode
            )

          case InsertWithEject =>
            val targetVehicle = toNode.vehicle
            val insertedNode = fromNode.representedNode
            val ejectedNode = toNode.representedNode

            updateZones(
              tail,
              vehicleToRoutedNodesToMove + (targetVehicle -> (vehicleToRoutedNodesToMove.getOrElse(targetVehicle, SortedSet.empty[Int]) + insertedNode - ejectedNode)),
              unroutedNodesToInsert - insertedNode
            )

          case MoveNoEject =>
            val fromVehicle = fromNode.vehicle
            val targetVehicle = toNode.vehicle
            val movedNode = fromNode.representedNode

            updateZones(
              tail,
              vehicleToRoutedNodesToMove
                + (targetVehicle -> (vehicleToRoutedNodesToMove.getOrElse(targetVehicle, SortedSet.empty[Int]) + movedNode))
                + (fromVehicle -> (vehicleToRoutedNodesToMove(fromVehicle) - movedNode)),
              unroutedNodesToInsert
            )
          case MoveWithEject =>
            val fromVehicle = fromNode.vehicle
            val targetVehicle = toNode.vehicle
            val movedNode = fromNode.representedNode
            val ejectedNode = toNode.representedNode

            updateZones(
              tail,
              vehicleToRoutedNodesToMove
                + (targetVehicle -> (vehicleToRoutedNodesToMove.getOrElse(targetVehicle, SortedSet.empty[Int]) + movedNode - ejectedNode))
                + (fromVehicle -> (vehicleToRoutedNodesToMove(fromVehicle) - movedNode)),
              unroutedNodesToInsert
            )

          case Remove =>
            val fromVehicle = fromNode.vehicle
            val removedNode = fromNode.representedNode

            updateZones(
              tail,
              vehicleToRoutedNodesToMove
                + (fromVehicle -> (vehicleToRoutedNodesToMove(fromVehicle) - removedNode)),
              unroutedNodesToInsert + removedNode
            )

          case SymbolicTrashToInsert | SymbolicVehicleToTrash | SymbolicTrashToNodeForEject =>
            //nothing to do here
            updateZones(tail, vehicleToRoutedNodesToMove, unroutedNodesToInsert)

        }
    }
  }

  private def getMoveExplorer(vehicleToRoutedNodesToMove: SortedMap[Int, SortedSet[Int]],
                              unroutedNodesToInsert: SortedSet[Int],
                              gradualEnrichmentSchemeN1V1N2V2P:(Int,Int,Int,Int) => Int,
                              cachedExplorations: Option[CachedExplorations]): MoveExplorer = {
    cachedExplorations match {
      case None =>
        new MoveExplorer(
          v: Int,
          vehicleToRoutedNodesToMove,
          unroutedNodesToInsert,
          nodeToRelevantVehicles(),

          targetVehicleNodeToInsertNeighborhood,
          targetVehicleNodeToMoveNeighborhood,
          nodeToRemoveNeighborhood,
          removeNodeAndReInsert,

          vehicleToObjective,
          unroutedPenalty,
          globalObjective,
          debugNeighborhoodExploration,
          gradualEnrichmentSchemeN1V1N2V2P)
      case Some(cache) =>
        new IncrementalMoveExplorer(
          v: Int,
          vehicleToRoutedNodesToMove,
          unroutedNodesToInsert,
          nodeToRelevantVehicles(),

          targetVehicleNodeToInsertNeighborhood,
          targetVehicleNodeToMoveNeighborhood,
          nodeToRemoveNeighborhood,
          removeNodeAndReInsert,

          vehicleToObjective,
          unroutedPenalty,
          globalObjective,
          cache,
          debugNeighborhoodExploration,
          gradualEnrichmentSchemeN1V1N2V2P)
    }
<<<<<<< HEAD
    if(printExploredNeighborhoods) println(s"     ${vlsnGraph.statisticsString}")

    (vlsnGraph,edges)

=======
>>>>>>> e04af2fc
  }
}<|MERGE_RESOLUTION|>--- conflicted
+++ resolved
@@ -1,21 +1,4 @@
 /**
-<<<<<<< HEAD
-  * *****************************************************************************
-  * OscaR is free software: you can redistribute it and/or modify
-  * it under the terms of the GNU Lesser General Public License as published by
-  * the Free Software Foundation, either version 2.1 of the License, or
-  * (at your option) any later version.
-  *
-  * OscaR is distributed in the hope that it will be useful,
-  * but WITHOUT ANY WARRANTY; without even the implied warranty of
-  * MERCHANTABILITY or FITNESS FOR A PARTICULAR PURPOSE.  See the
-  * GNU Lesser General Public License  for more details.
-  *
-  * You should have received a copy of the GNU Lesser General Public License along with OscaR.
-  * If not, see http://www.gnu.org/licenses/lgpl-3.0.en.html
-  * ****************************************************************************
-  */
-=======
  * *****************************************************************************
  * OscaR is free software: you can redistribute it and/or modify
  * it under the terms of the GNU Lesser General Public License as published by
@@ -32,15 +15,13 @@
  * ****************************************************************************
  */
 
->>>>>>> e04af2fc
 package oscar.cbls.lib.search.neighborhoods.vlsn
 
-import oscar.cbls.core.objective.Objective
+import oscar.cbls.Objective
 import oscar.cbls.lib.search.neighborhoods.vlsn.CycleFinderAlgoType.CycleFinderAlgoType
 import oscar.cbls.lib.search.neighborhoods.vlsn.VLSNMoveType._
 import oscar.cbls.core.search._
-
-import scala.annotation.tailrec
+import oscar.cbls._
 import scala.collection.immutable.{SortedMap, SortedSet}
 
 object VLSN{
@@ -506,7 +487,7 @@
            enrichmentSchemeSpec:VLSNEnrichmentSchemeSpec = VLSN.noEnrichment(),
            injectAllCacheBeforeEnriching:Boolean = false) extends Neighborhood {
 
-  def doReoptimize(vehicle:Int): Unit = {
+  def doReoptimize(vehicle:Int) {
     val reOptimizeNeighborhoodGenerator = reOptimizeVehicle match{
       case None => return
       case Some(reOptimizeNeighborhoodGenerator) => reOptimizeNeighborhoodGenerator
@@ -521,14 +502,15 @@
         n.verbose = 0
         val nbPerformedMoves = n.doAllMoves(obj = globalObjective)
         if ((printTakenMoves && nbPerformedMoves > 0L) || (printExploredNeighborhoods && nbPerformedMoves == 0L)) {
-          println(s"   - ?  ${globalObjective.value}   $name:ReOptimizeVehicle(vehicle:$vehicle, neighborhood:$n nbMoves:$nbPerformedMoves)")
+          println(s"   - ?  " + globalObjective.value + s"   $name:ReOptimizeVehicle(vehicle:$vehicle, neighborhood:$n nbMoves:$nbPerformedMoves)")
         }
 
         val vehicleObjDelta = vehicleToObjective(vehicle).value - oldObjVehicle
         val globalObjDelta = globalObjective.value - oldGlobalObjective
 
         require(vehicleObjDelta == globalObjDelta,
-          s"re-optimization of vehicle $vehicle wih$n did impact other vehicle, vehicleObjDelta:$vehicleObjDelta globalObjDelta:$globalObjDelta")
+          "re-optimization of vehicle " + vehicle + " wih" + n + " did impact other vehicle, vehicleObjDelta:" + vehicleObjDelta + " globalObjDelta:" + globalObjDelta)
+
     }
   }
 
@@ -550,8 +532,7 @@
     if(debugNeighborhoodExploration){
       require(globalObjective.value == obj.value, "global objective given to VLSN(" + globalObjective.value + ") not equal to Obj of search procedure (" + obj.value + ")")
       val summedPartialObjective = vehicleToObjective.map(_.value).sum + unroutedPenalty.value
-      require(summedPartialObjective == globalObjective.value,
-        s"summed partial objectives with unrouted ($summedPartialObjective) not equal to global objective (${globalObjective.value})")
+      require(summedPartialObjective == globalObjective.value, "summed partial objectives with unrouted (" + summedPartialObjective + ") not equal to global objective (" + globalObjective.value + ")")
     }
 
     var dataForRestartOpt = doVLSNSearch(
@@ -862,12 +843,9 @@
     }
   }
 
-<<<<<<< HEAD
-=======
 
   // ////////////////////////////////////////////////////////////////////////////////////////////////////////////////////
 
->>>>>>> e04af2fc
   case class DataForVLSNRestart(oldGraph: VLSNGraph,
                                 performedMoves: List[Edge],
                                 oldVehicleToRoutedNodesToMove: SortedMap[Int, SortedSet[Int]],
@@ -894,7 +872,6 @@
       cachedExplorations)
   }
 
-  @tailrec
   private def updateZones(performedMoves: List[Edge],
                           vehicleToRoutedNodesToMove: SortedMap[Int, SortedSet[Int]],
                           unroutedNodesToInsert: SortedSet[Int]): (SortedMap[Int, SortedSet[Int]], SortedSet[Int]) = {
@@ -1014,12 +991,5 @@
           debugNeighborhoodExploration,
           gradualEnrichmentSchemeN1V1N2V2P)
     }
-<<<<<<< HEAD
-    if(printExploredNeighborhoods) println(s"     ${vlsnGraph.statisticsString}")
-
-    (vlsnGraph,edges)
-
-=======
->>>>>>> e04af2fc
   }
 }