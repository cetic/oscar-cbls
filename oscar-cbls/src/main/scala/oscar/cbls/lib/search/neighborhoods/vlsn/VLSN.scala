--- conflicted
+++ resolved
@@ -290,23 +290,18 @@
 
   override def getMove(obj: Objective,
                        initialObj: Long,
-<<<<<<< HEAD
-                       acceptanceCriterion: (Long, Long) => Boolean): SearchResult = {
+                       acceptanceCriterion: AcceptanceCriterion): SearchResult = {
     profiler.explorationStarted()
-=======
-                       acceptanceCriterion: AcceptanceCriterion): SearchResult = {
-
->>>>>>> 7582ce25
-    if(printTakenMoves) println("start VLSN")
+    if (printTakenMoves) println("start VLSN")
     val initialSolution = obj.model.solution(true)
 
-    if(reoptimizeAtStartUp){
-      for(vehicle <- 0 until v){
+    if (reoptimizeAtStartUp) {
+      for (vehicle <- 0 until v) {
         doReoptimize(vehicle)
       }
     }
 
-    if(debugNeighborhoodExploration){
+    if (debugNeighborhoodExploration){
       require(globalObjective.value == obj.value, "global objective given to VLSN(" + globalObjective.value + ") not equal to Obj of search procedure (" + obj.value + ")")
       val summedPartialObjective = vehicleToObjective.map(_.value).sum + unroutedPenalty.value
       require(summedPartialObjective == globalObjective.value, "summed partial objectives with unrouted (" + summedPartialObjective + ") not equal to global objective (" + globalObjective.value + ")")
@@ -326,7 +321,6 @@
     }
 
     var remainingIt = maxIt-1
-
 
     //we restart as much as possible, there is no data for restart when there is no cycle found at all
     while (dataForRestartOpt.isDefined && remainingIt > 0) {
@@ -353,10 +347,10 @@
 
       initialSolution.restoreDecisionVariables()
 
-      if(acceptanceCriterion(initialObj,finalObj)){
+      if (acceptanceCriterion(initialObj,finalObj)) {
         profiler.explorationEnded(Some(initialObj - finalObj))
         MoveFound(LoadSolutionMove(finalSolution, finalObj, name))
-      }else{
+      } else {
         profiler.explorationEnded(None)
         NoMoveFound
       }
