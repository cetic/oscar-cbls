/**
  * *****************************************************************************
  * OscaR is free software: you can redistribute it and/or modify
  * it under the terms of the GNU Lesser General Public License as published by
  * the Free Software Foundation, either version 2.1 of the License, or
  * (at your option) any later version.
  *
  * OscaR is distributed in the hope that it will be useful,
  * but WITHOUT ANY WARRANTY; without even the implied warranty of
  * MERCHANTABILITY or FITNESS FOR A PARTICULAR PURPOSE.  See the
  * GNU Lesser General Public License  for more details.
  *
  * You should have received a copy of the GNU Lesser General Public License along with OscaR.
  * If not, see http://www.gnu.org/licenses/lgpl-3.0.en.html
  * ****************************************************************************
  */
package oscar.cbls.lib.search.neighborhoods.vlsn

class CycleFinderAlgoDFS(graph:VLSNGraph,pruneOnReachability:Boolean) extends CycleFinderAlgo{
  private val nodes:Array[Node] = graph.nodes
  private val nbNodes = nodes.length
  private val nbLabels = graph.nbLabels

  override def findCycle(isLiveNode:Array[Boolean]):Option[List[Edge]] = {

    val reachabilityMatrix = if(pruneOnReachability){
      new ReachabilityFloydWarshall(graph:VLSNGraph).buildRechabilityMatrix()
    }else null

    //MatrixTools.printBoolMatrix(reachabilityMatrix)

    val isNodeReached = Array.fill(nbNodes)(false)
    val isLabelReached = Array.fill(nbLabels)(false)
    val isNodeFullyExplored = Array.fill(nbNodes)(false)
    var rootNode:Node = null
    var rooNodeID:Int = -1

    def dfsExplore(node:Node,summedDelta:Long):Option[List[Edge]] ={
      var outgoingEdges = node.outgoing

      while(outgoingEdges != Nil){
        val currentEdge = outgoingEdges.head
        outgoingEdges = outgoingEdges.tail

        val currentEdgeDelta = currentEdge.deltaObj
        val newSummedDelta = currentEdgeDelta + summedDelta

        val targetNode = currentEdge.to
        val targetNodeID = targetNode.nodeID

        if(isLiveNode(targetNodeID) && !isNodeFullyExplored(targetNodeID)) {
          if (targetNode == rootNode) {
            if (newSummedDelta < 0L) {
              //we just found a negative cycle
              return Some(List(currentEdge))
            } //else e found a cycle, but it is not negative
          } else if (!pruneOnReachability || reachabilityMatrix(targetNodeID)(rooNodeID)) {

            val targetLabel = targetNode.label

            if (!isNodeReached(targetNodeID)
              && !isLabelReached(targetLabel)) {
              //this is a new node, it has a label that has not been reached yet
              //mark and recurse
              isLabelReached(targetLabel) = true
              isNodeReached(targetNodeID) = true
              dfsExplore(targetNode, newSummedDelta) match {
                case None => ;
                case Some(l) => return Some(currentEdge :: l)
              }
              isLabelReached(targetLabel) = false
              isNodeReached(targetNodeID) = false
            }
          }
        }
      }
      None
    }

    for(n <- nodes){
      rootNode = n
      rooNodeID = n.nodeID
      isLabelReached(rootNode.label) = true
      isNodeReached(rooNodeID) = true

      dfsExplore(rootNode,0L) match{
        case None => ;
        case a => return a
      }
      isLabelReached(rootNode.label) = false
      isNodeReached(rooNodeID) = false
      isNodeFullyExplored(rooNodeID) = true
    }
    None
  }
}

<<<<<<< HEAD

class ReachabilityFloydWarshall(graph:VLSNGraph){
=======
class ReacheabilityFloydWarshall(graph:VLSNGraph){
>>>>>>> 94933dfc
  private val nodes:Array[Node] = graph.nodes
  private val edges:Array[Edge] = graph.edges
  private val nbNodes = nodes.length
  private val nodeRange = 0 until nbNodes

  def buildRechabilityMatrix():Array[Array[Boolean]] = {
    val adjacencyMatrix = buildFloydMatrices()
    saturateAdjacencyMatrixToReacheabilityMatrix(adjacencyMatrix)
    adjacencyMatrix
  }

  private def buildFloydMatrices(): Array[Array[Boolean]] = {
    val adjacencyMatrix:Array[Array[Boolean]] = Array.tabulate(nbNodes)(_ => Array.fill(nbNodes)(false))

    for(node <- nodes.indices){
      adjacencyMatrix(node)(node) = true
    }

    for(edge <- edges){
      adjacencyMatrix(edge.from.nodeID)(edge.to.nodeID) = true
    }

    adjacencyMatrix
  }

  private def saturateAdjacencyMatrixToReacheabilityMatrix(adjacencyMatrix : Array[Array[Boolean]]):Unit = {
    for (k <- nodeRange) {
      for (i <- nodeRange) {
        for (j <- nodeRange) {
          adjacencyMatrix(i)(j) = adjacencyMatrix (i)(j) || (adjacencyMatrix (i)(k) &&  adjacencyMatrix(k)(j))
        }
      }
    }
  }
}<|MERGE_RESOLUTION|>--- conflicted
+++ resolved
@@ -95,12 +95,8 @@
   }
 }
 
-<<<<<<< HEAD
 
 class ReachabilityFloydWarshall(graph:VLSNGraph){
-=======
-class ReacheabilityFloydWarshall(graph:VLSNGraph){
->>>>>>> 94933dfc
   private val nodes:Array[Node] = graph.nodes
   private val edges:Array[Edge] = graph.edges
   private val nbNodes = nodes.length
