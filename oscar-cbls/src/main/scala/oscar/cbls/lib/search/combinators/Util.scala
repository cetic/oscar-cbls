package oscar.cbls.lib.search.combinators

import oscar.cbls.core.objective.Objective
import oscar.cbls.core.search._
import oscar.cbls.util.Properties
import oscar.cbls.visual.SingleFrameWindow
import oscar.cbls.visual.obj.ObjectiveFunctionDisplay

import scala.concurrent.duration.{Duration, DurationInt}

trait UtilityCombinators{
  /**
   * collects statistics about the run time and progress achieved by neighborhood a
   * they can be obtained by querying this object with method toString
   * or globally on the whole neighborhood using the method statistics
   * WARNING: do not use this inside an AndThen,
   *          since the objective function is instrumented by this combinator, so the statistics will be counter-intuitive
   *
   * @param a The neighborhood to profile
   * @param ignoreInitialObj flag to ignore the initial value of objective function
   */
  def profile(a:Neighborhood,ignoreInitialObj:Boolean = false) = Profile(a,ignoreInitialObj)
}

/**
 * This combinator create a frame that draw the evolution curve of the objective function.
 * You can also display other information on the curve, but the main curve will always be the obj function.
 *
 * @param a a neighborhood
 * @param obj the objective function
 * @param title The title of the frame
 * @param minCap The minimum displayed value
 * @param maxCap The maximum displayed value
 * @param percentile The percentile (1 to 100) of the best displayed value
 * @param otherValues An array of other value you want to be displayed (as a tuple (String, () => Long))
 * @author fabian.germeau@cetic.be
 */
class ShowObjectiveFunction(a: Neighborhood, obj: () => Long, title: String = "Objective function vs. time[s]",
                            minCap: Long = 0L,
                            maxCap:Long = Long.MaxValue,
                            percentile:Int = 100,
                            otherValues: Array[(String, () => Long)] = Array.empty) extends NeighborhoodCombinator(a){
  //objGraphic is an internal frame that contains the curve itself and visualFrame is a basic frame that contains objGraphic
  private val objGraphic = ObjectiveFunctionDisplay(title, minCap, maxCap, percentile, otherValues.map(_._1).toList)
  private val otherValuesFunctions = otherValues.map(_._2)
  val window = SingleFrameWindow.show(objGraphic,title)

  override def getMove(obj: Objective, initialObj:Long, acceptanceCriteria: (Long, Long) => Boolean): SearchResult ={
    a.getMove(obj, initialObj, acceptanceCriteria) match {
      case m: MoveFound =>
        InstrumentedMove(m.m, null, () => notifyNewObjValue(m.m))
      case x => x
    }
  }

  /*
    After each move we send the new value and time to objGraphic who will register the value
    and then we write the curve
   */
  def notifyNewObjValue(m:Move): Unit ={
    objGraphic.drawFunction(obj(), otherValuesFunctions)
  }
}


/**
 * the purpose of this combinator is to change the name of the neighborhood it is given as parameter.
 * it will add a prefix to all moves sent back by this combinator
 * the only purposes are documentation and debug
 *
 * @param a the base neighborhood
 * @param name the name
 */
class Name(a: Neighborhood, val name: String) extends NeighborhoodCombinator(a) {
  /**
   * @param acceptanceCriterion oldObj,newObj => should the move to the newObj be kept (default is oldObj > newObj)
   *                            beware that a changing criteria might interact unexpectedly with stateful neighborhood combinators
   * @return an improving move
   */
  override def getMove(obj: Objective, initialObj:Long, acceptanceCriterion: (Long, Long) => Boolean): SearchResult = {
    if(printExploredNeighborhoods) println(name + ": start exploration")
    a.getMove(obj, initialObj:Long, acceptanceCriterion) match {
      case NoMoveFound =>
        if(printExploredNeighborhoods) println(name + ": NoMoveFound")
        NoMoveFound
      case MoveFound(m) =>
        if(printExploredNeighborhoods) println(name + ": MoveFound:" + m)
        NamedMove(m, name)
    }
  }

  override def toString: String = name
}


/**
 * the purpose of this combinator is to change the name of the neighborhood it is given as parameter.
 * it will add a prefix to all moves sent back by this combinator
 * the only purposes are documentation and debug
 *
 * @param a The base neighborhood
 * @param name The combinator's name
 */
class ChainableName[MoveType <: Move](a: Neighborhood with SupportForAndThenChaining[MoveType], val name: String)
  extends NeighborhoodCombinator(a) with SupportForAndThenChaining[MoveType]{
  /**
   * @param acceptanceCriterion oldObj,newObj => should the move to the newObj be kept (default is oldObj > newObj)
   *                            beware that a changing criteria might interact unexpectedly with stateful neighborhood combinators
   * @return an improving move
   */
  override def getMove(obj: Objective, initialObj:Long, acceptanceCriterion: (Long, Long) => Boolean): SearchResult = {
    if(printExploredNeighborhoods) println(name + ": start exploration")
    a.getMove(obj, initialObj:Long, acceptanceCriterion) match {
      case NoMoveFound =>
        if(printExploredNeighborhoods) println(name + ": NoMoveFound")
        NoMoveFound
      case MoveFound(m) =>
        if(printExploredNeighborhoods) println(name + ": MoveFound:" + m)
        NamedMove(m, name)
    }
  }

  override def toString: String = name

  override def instantiateCurrentMove(newObj : Long) : MoveType = a.instantiateCurrentMove(newObj)
}

/**
 * this combinator overrides the acceptance criterion given to the whole neighborhood
 * this can be necessary if you have a neighborhood with some phases only including simulated annealing
 * notice that the actual acceptance criteria is the one that you give,
 * with a slight modification: it will reject moves that lead to MaxInt, except if we are already at MaxInt.
 * Since MaxInt is used to represent that a strong constraint is violated, we cannot tolerate such moves at all.
 *
 * @param a the neighborhood
 * @param overridingAcceptanceCriterion the acceptance criterion that is used instead of the one given to the overall search
 *                                      with the addition that moves leading to MaxInt will be rejected anyway, except if we are already at MaxInt
 *
 */
class WithAcceptanceCriterion(a: Neighborhood, overridingAcceptanceCriterion: (Long, Long) => Boolean) extends NeighborhoodCombinator(a) {
  /**
   * @param acceptanceCriterion this criterion is not considered by this combinator.
   * @return an improving move
   */
  override def getMove(obj: Objective, initialObj:Long, acceptanceCriterion: (Long, Long) => Boolean): SearchResult
  = a.getMove(obj,initialObj:Long,
    (a, b) => (a == Long.MaxValue || b != Long.MaxValue) && overridingAcceptanceCriterion(a, b))
}

/**
 * Forces the use of a given objective function.
 * this overrides the one that you might pass in the higher level
 *
 * @param a the combined neighborhood
 * @param overridingObjective the objective to use instead of the given one
 */
class OverrideObjective(a: Neighborhood, overridingObjective: Objective) extends NeighborhoodCombinator(a) {
  /**
   * the method that returns a move from the neighborhood.
   * The returned move should typically be accepted by the acceptance criterion over the objective function.
   * Some neighborhoods are actually jumps, so that they might violate this basic rule however.
   *
   * @param obj the objective function. notice that it is actually a function. if you have an [[oscar.cbls.core.objective.Objective]] there is an implicit conversion available
   * @param acceptanceCriterion a function to decide the acceptation of a move
   * @return
   */
  override def getMove(obj: Objective, initialObj:Long, acceptanceCriterion: (Long, Long) => Boolean): SearchResult =
    getMove(overridingObjective, overridingObjective.value, acceptanceCriterion)
}

/**
 * collects statistics about the run time and progress achieved by neighborhood a
 * they can be obtained by querying this object with method toString
 * or globally on the whole neighborhood using the method statistics
 * WARNING: do not use this inside an AndThen,
 *          since the objective function is instrumented by this combinator, so the statistics will be counter-intuitive
 *
 * @param a The base neighborhood
 * @param ignoreInitialObj a flag to ignore or not the initial value of objective function
 */
case class Profile(a:Neighborhood,ignoreInitialObj:Boolean = false) extends NeighborhoodCombinator(a){

  var nbCalls:Long = 0L
  var nbFound:Long = 0L
  var totalGain:Long = 0L
  var totalTimeSpentMoveFound:Long = 0L
  var totalTimeSpentNoMoveFound:Long = 0L

  def totalTimeSpent:Long = totalTimeSpentMoveFound + totalTimeSpentNoMoveFound

  override def resetStatistics(): Unit ={
    resetThisStatistics()
    super.resetStatistics()
  }

  def resetThisStatistics(): Unit ={
    nbCalls = 0
    nbFound = 0
    totalGain = 0
    totalTimeSpentMoveFound = 0
    totalTimeSpentNoMoveFound = 0
  }

  /**
   * the method that returns a move from the neighborhood.
   * The returned move should typically be accepted by the acceptance criterion over the objective function.
   * Some neighborhoods are actually jumps, so that they might violate this basic rule however.
   *
   * @param obj the objective function. notice that it is actually a function. if you have an [[oscar.cbls.core.objective.Objective]] there is an implicit conversion available
   * @param acceptanceCriterion a function to decide the acceptation of a move
   * @return
   */
  override def getMove(obj: Objective, initialObj:Long, acceptanceCriterion: (Long, Long) => Boolean): SearchResult = {

    nbCalls += 1L
    val startTime = System.nanoTime()

    a.getMove(obj, initialObj:Long, acceptanceCriterion) match {
      case NoMoveFound =>
        totalTimeSpentNoMoveFound += (System.nanoTime() - startTime) / 1000000L
        NoMoveFound
      case m: MoveFound =>
        totalTimeSpentMoveFound += (System.nanoTime() - startTime) / 1000000L
        nbFound += 1L
        if (!ignoreInitialObj || nbCalls > 1L) totalGain += initialObj - m.objAfter
        m
    }
  }

  def gainPerCall:String = if(nbCalls ==0L) "NA" else s"${totalGain / nbCalls}"
  def callDuration:String = if(nbCalls == 0L ) "NA" else s"${totalTimeSpent / nbCalls}"
  //gain in obj/s
  def slope:String = if(totalTimeSpent == 0L) "NA" else s"${1000 * (totalGain.toDouble / totalTimeSpent.toDouble).toLong}"

  def avgTimeSpendNoMove:String = if(nbCalls - nbFound == 0L) "NA" else s"${totalTimeSpentNoMoveFound / (nbCalls - nbFound)}"
  def avgTimeSpendMove:String = if(nbFound == 0L) "NA" else s"${totalTimeSpentMoveFound / nbFound}"
  def waistedTime:String = if(nbCalls - nbFound == 0L) "NA" else s"${totalTimeSpentNoMoveFound / (nbCalls - nbFound)}"

  override def collectProfilingStatistics: List[Array[String]] =
    collectThisProfileStatistics :: super.collectProfilingStatistics

  def collectThisProfileStatistics:Array[String] =
    Array[String](s"$a", s"$nbCalls", s"$nbFound", s"$totalGain",
      s"$totalTimeSpent", s"$gainPerCall", s"$callDuration", s"$slope",
      s"$avgTimeSpendNoMove", s"$avgTimeSpendMove", s"$totalTimeSpentNoMoveFound")

  //  override def toString: String = "Statistics(" + a + " nbCalls:" + nbCalls + " nbFound:" + nbFound + " totalGain:" + totalGain + " totalTimeSpent " + totalTimeSpent + " ms timeSpendWithMove:" + totalTimeSpentMoveFound + " ms totalTimeSpentNoMoveFound " + totalTimeSpentNoMoveFound + " ms)"
  override def toString: String = s"Profile($a)"

  def slopeOrZero:Long = if(totalTimeSpent == 0L) 0L else ((100L * totalGain) / totalTimeSpent).toInt

  def slopeForCombinators(defaultIfNoCall:Long = Long.MaxValue):Long =  if(totalTimeSpent == 0L) defaultIfNoCall else ((1000L * totalGain) / totalTimeSpent).toInt
}

object Profile{
  def statisticsHeader: Array[String] = Array("Neighborhood","calls", "found", "sumGain", "sumTime(ms)", "avgGain",
    "avgTime(ms)", "slope(-/s)", "avgTimeNoMove", "avgTimeMove", "wastedTime")

  def selectedStatisticInfo(i:Iterable[Profile]):String = {
    Properties.justifyRightArray(Profile.statisticsHeader :: i.toList.map(_.collectThisProfileStatistics)).mkString("\n")
  }
}

case class NoReset(a: Neighborhood) extends NeighborhoodCombinator(a) {
  override def getMove(obj: Objective, initialObj:Long, acceptanceCriteria: (Long, Long) => Boolean) =
    a.getMove(obj, initialObj:Long, acceptanceCriteria)

  //this resets the internal state of the move combinators
  override def reset(): Unit = {}
}

/**
 * @author renaud.delandtsheer@cetic.be
 */
class ResetOnExhausted(a: Neighborhood) extends NeighborhoodCombinator(a) {
  override def getMove(obj: Objective, initialObj:Long, acceptanceCriteria: (Long, Long) => Boolean): SearchResult = {
    a.getMove(obj, initialObj:Long, acceptanceCriteria) match {
      case NoMoveFound =>
        a.reset()
        a.getMove(obj, initialObj:Long, acceptanceCriteria)
      case m: MoveFound => m
    }
  }
}

/**
  * sets a timeout for a search procedure.
  * notice that hte timeout itself is a bit lax, because the combinator has no possibility to interrupt a neighborhood during its exploration.
  * this combinator will therefore just prevent any new exploration past the end of the timeout.
  * @param a a neighborhood
  * @param maxDurationMilliSeconds the maximal duration, in milliseconds
  */
class WeakTimeout(a:Neighborhood, timeOut:Duration = 1.minutes) extends NeighborhoodCombinator(a) {
  private var deadline: Long = -1

  override def getMove(obj: Objective, initialObj: Long, acceptanceCriteria: (Long, Long) => Boolean): SearchResult = {
    if (deadline == -1) {
      deadline = System.currentTimeMillis() + timeOut.toMillis
  }

    if (System.currentTimeMillis() >= deadline) {
<<<<<<< HEAD
      println(s"Timeout of $timeOut")
=======

      val hours = (maxDurationMilliSeconds.toFloat / (1000*60*60)).floor.toInt
      val minutes = (maxDurationMilliSeconds.toFloat / (1000 * 60)).floor.toInt % 60
      val seconds:Double = (maxDurationMilliSeconds / 1000.0) % 60
      println(s"Timeout of $hours:$minutes:$seconds")
>>>>>>> a1a05486
      NoMoveFound
    } else {
      a.getMove(obj, initialObj: Long, acceptanceCriteria)
    }
  }

  override def reset(): Unit = {
    deadline = -1
    a.reset()
  }
}

/**
 * This combinator will interrupt the search when it becomes too flat.
 * use it to cut the tail of long, undesired searches
 * it works by time period.
 * at the end of every time period, as set by timePeriodInMilliSecond,
 * it will compute the relative improvement of obj of this latest time period over hte best so far
 * if the relative improvement is smaller than minRelativeImprovementByCut, it is considered too flat, and search is stopped
 *
 * NOTICE that if your base neighborhood has a search time that is bigger then the time period,
 * it will not be interrupted during its exploration.
 * this combinator only decides if a new neighborhood exploration is to be started
 *
 * @param a the base neighborhood
 * @param timePeriodInMilliSecond defines teh time period for the cut
 * @param minRelativeImprovementByCut the relative improvement over obj
 */
class CutTail(a:Neighborhood, timePeriodInMilliSecond:Long,minRelativeImprovementByCut:Double,minTimeBeforeFirstCutInMilliSecond:Long)
  extends NeighborhoodCombinator(a){

  var bestSoFarAtPreviousCut:Long = -1
  var bestSoFar:Long = Long.MaxValue
  var nextCutTime:Long = -1

  var stopped:Boolean = false

  override def reset(): Unit = {
    bestSoFarAtPreviousCut = -1
    bestSoFar = Long.MaxValue
    nextCutTime = -1
    stopped = false

    super.reset()
  }

  override def getMove(obj: Objective, initialObj: Long, acceptanceCriterion: (Long, Long) => Boolean): SearchResult = {

    if(stopped) return NoMoveFound

    val currentTime = System.currentTimeMillis()

    if(nextCutTime == -1){
      //the combinator has just been reset, so we just reinitialize it.
      nextCutTime = currentTime + (timePeriodInMilliSecond max minTimeBeforeFirstCutInMilliSecond)
      bestSoFar = initialObj
      bestSoFarAtPreviousCut = initialObj
      //println("initialize cut")
    }else if(nextCutTime < currentTime){
      //need to check for a cut
      val relativeImprovementSincePreviousCut = (bestSoFarAtPreviousCut - bestSoFar).toDouble / bestSoFar.toDouble

      if(relativeImprovementSincePreviousCut < minRelativeImprovementByCut){
        //we have to stop it
        println(s"tail cut; relativeImprovement:$relativeImprovementSincePreviousCut periodDurationMilliSecond:$timePeriodInMilliSecond")
        stopped = true
        return NoMoveFound
      }else{
        //we can carry on
        nextCutTime = currentTime + timePeriodInMilliSecond
        bestSoFar = bestSoFar min bestSoFarAtPreviousCut
        bestSoFarAtPreviousCut = bestSoFar
      }
    }

    a.getMove(obj,initialObj,acceptanceCriterion) match{
      case NoMoveFound => NoMoveFound
      case f:MoveFound =>
        bestSoFar = bestSoFar min f.objAfter
        f
    }
  }
}<|MERGE_RESOLUTION|>--- conflicted
+++ resolved
@@ -299,15 +299,7 @@
   }
 
     if (System.currentTimeMillis() >= deadline) {
-<<<<<<< HEAD
       println(s"Timeout of $timeOut")
-=======
-
-      val hours = (maxDurationMilliSeconds.toFloat / (1000*60*60)).floor.toInt
-      val minutes = (maxDurationMilliSeconds.toFloat / (1000 * 60)).floor.toInt % 60
-      val seconds:Double = (maxDurationMilliSeconds / 1000.0) % 60
-      println(s"Timeout of $hours:$minutes:$seconds")
->>>>>>> a1a05486
       NoMoveFound
     } else {
       a.getMove(obj, initialObj: Long, acceptanceCriteria)
