--- conflicted
+++ resolved
@@ -1,302 +1,178 @@
-/*******************************************************************************
-  * OscaR is free software: you can redistribute it and/or modify
-  * it under the terms of the GNU Lesser General Public License as published by
-  * the Free Software Foundation, either version 2.1 of the License, or
-  * (at your option) any later version.
-  *
-  * OscaR is distributed in the hope that it will be useful,
-  * but WITHOUT ANY WARRANTY; without even the implied warranty of
-  * MERCHANTABILITY or FITNESS FOR A PARTICULAR PURPOSE.  See the
-  * GNU Lesser General Public License  for more details.
-  *
-  * You should have received a copy of the GNU Lesser General Public License along with OscaR.
-  * If not, see http://www.gnu.org/licenses/lgpl-3.0.en.html
-  ******************************************************************************/
-
-package oscar.cbls.lib.search.neighborhoods
-
-import oscar.cbls.algo.search.HotRestart
-import oscar.cbls.core.computation.{CBLSIntVar, Variable}
-import oscar.cbls.core.search.{EasyNeighborhoodMultiLevel, Move}
-import oscar.cbls._
-
-import scala.collection.immutable.SortedSet
-
-case class GradientComponent(variable:CBLSIntVar,
-                             initiValue:Long,
-                             indice:Long,
-                             slope:Double,
-                             minStep:Long,
-                             maxStep:Long){
-  override def toString: String =
-    "GradientComponent(variable:" + variable + "," +
-      "initiValue:" + initiValue + "," +
-      "indice:" + indice + "," +
-      "slope:" + slope+ ","+
-      "maxStep:" + maxStep + "," +
-      "minStep:" + minStep + ")"
-}
-
-case class GradientDescent(vars:Array[CBLSIntVar],
-                           name:String = "GradientDescent",
-                           maxNbVars:Long = Integer.MAX_VALUE,
-                           selectVars:Iterable[Long],
-                           variableIndiceToDeltaForGradientDefinition:Long => Long,
-                           hotRestart:Boolean = true,
-                           linearSearch:LinearOptimizer,
-<<<<<<< HEAD
-                           maxSlopeRatio:Long,
-                           trySubgradient:Boolean)
-  extends EasyNeighborhoodMultiLevel[GradientMove](name) {
-
-  var gradientDefinition:List[GradientComponent] = List.empty
-  var currentStep:Long = 0L
-
-  var startIndiceForHotRestart:Long = 0L
-=======
-                           trySubgradient:Boolean = false)
-  extends EasyNeighborhoodMultiLevel[GradientMove](name) {
-
-  var gradientDefinition: List[GradientComponent] = List.empty
-  var currentStep: Int = 0
-
-  var startIndiceForHotRestart: Int = 0
->>>>>>> 9150832f
-
-  /**
-    * This is the method you must implement and that performs the search of your neighborhood.
-    * every time you explore a neighbor, you must perform the calls to notifyMoveExplored or moveRequested(newObj) && submitFoundMove(myMove)){
-    * as explained in the documentation of this class
-    */
-<<<<<<< HEAD
-  override def exploreNeighborhood(initialObj: Long): Unit = {
-    //step1: interroger le gradient dans toutes les directions de selectedVars
-    gradientDefinition = List.empty
-    var selectedVarSet:SortedSet[Long] = SortedSet.empty
-    currentStep  = 0L
-=======
-  override def exploreNeighborhood(initialObj: Int): Unit = {
-    //println("start gradient")
-    //step1: interroger le gradient dans toutes les directions de selectedVars
-    gradientDefinition = List.empty
-    var selectedVarSet: SortedSet[Int] = SortedSet.empty
-    currentStep = 0
->>>>>>> 9150832f
-
-    val selectVarsWithHotRestart =
-      if (hotRestart) HotRestart(selectVars, startIndiceForHotRestart)
-      else selectVars
-
-    val selectVarsIt = selectVarsWithHotRestart.iterator
-
-    while (selectedVarSet.size < maxNbVars && selectVarsIt.hasNext) {
-      val currentVarIndice = selectVarsIt.next
-      startIndiceForHotRestart = currentVarIndice
-
-      if (!(selectedVarSet contains currentVarIndice)) {
-        val currentVar = vars(currentVarIndice)
-        val deltaForVar = variableIndiceToDeltaForGradientDefinition(currentVarIndice)
-
-        val oldVal = currentVar.newValue
-
-        val slope: Double = {
-          //valueAbove
-          val valueAbove = oldVal + deltaForVar
-          if (valueAbove >= currentVar.max) {
-            //no point of increasing it; thy decreasing?
-            val valueBelow = (oldVal - deltaForVar) max currentVar.min
-            val objBelow = evaluateAssign(currentVar, valueBelow)
-            (objBelow - initialObj).toDouble / (valueBelow - oldVal).toDouble
-          } else {
-            val objAbove = evaluateAssign(currentVar, valueAbove)
-            (objAbove - initialObj).toDouble / (valueAbove - oldVal).toDouble
-          }
-        }
-
-<<<<<<< HEAD
-        if(slope != 0L &&
-          (slope < 0L || ((oldVal - deltaForVar) > currentVar.min))
-          && (slope > 0L || ((oldVal + deltaForVar) < currentVar.max))){
-
-          val bound1 = ((currentVar.max - oldVal) / slope).toLong
-          val bound2 = ((currentVar.min - oldVal) / slope).toLong
-=======
-        //if(slope == 0){
-        //  println("null slope")
-        //}
-
-        if (slope != 0 &&
-          (slope < 0 || ((oldVal - deltaForVar) > currentVar.min))
-          && (slope > 0 || ((oldVal + deltaForVar) < currentVar.max))) {
-
-          val bound1 = ((currentVar.max - oldVal).toDouble / slope).toInt
-          //println("currentVar.max:" + currentVar.max + " oldVal:" + oldVal + " slope:" + slope)
-          val bound2 = ((currentVar.min - oldVal).toDouble / slope).toInt
->>>>>>> 9150832f
-
-          val (minStep, maxStep) = if (bound1 < bound2) (bound1, bound2) else (bound2, bound1)
-
-          gradientDefinition =
-            GradientComponent(
-              currentVar,
-              oldVal,
-              currentVarIndice,
-              slope,
-              minStep,
-              maxStep) :: gradientDefinition
-          selectedVarSet += currentVarIndice
-        }
-      }
-    }
-
-    //normalizing gradient definition
-    val gradientNorm = math.sqrt(gradientDefinition.map(gd => (gd.slope * gd.slope)).sum)
-
-    val targetGradientNorm = 1
-    val multFactor = targetGradientNorm / gradientNorm
-
-    gradientDefinition = gradientDefinition.map(gr => {
-      val newSope = gr.slope * multFactor
-      val oldVal = gr.initiValue
-      val currentVar = gr.variable
-      val bound1 = ((currentVar.max - oldVal).toDouble / newSope).toInt
-      //println("currentVar.max:" + currentVar.max + " oldVal:" + oldVal + " newSlope:" + newSope)
-      val bound2 = ((currentVar.min - oldVal).toDouble / newSope).toInt
-
-      val (minStep, maxStep) = if (bound1 < bound2) (bound1, bound2) else (bound2, bound1)
-      gr.copy(slope = newSope, minStep = minStep, maxStep = maxStep)
-    })
-
-
-    if (selectVarsIt.hasNext) {
-      startIndiceForHotRestart = selectVarsIt.next
-<<<<<<< HEAD
-    }else{
-      startIndiceForHotRestart = startIndiceForHotRestart+1L
-=======
-    } else {
-      startIndiceForHotRestart = startIndiceForHotRestart + 1
->>>>>>> 9150832f
-    }
-
-    while (gradientDefinition.nonEmpty) {
-
-      val minStep = gradientDefinition.map(_.minStep).max
-      val maxStep = gradientDefinition.map(_.maxStep).min
-
-<<<<<<< HEAD
-      require(minStep < maxStep)
-      def evaluateStep(step:Long):Long = {
-        this.currentStep = step
-        val newObj = obj.assignVal(gradientDefinition.map(component => (component.variable, component.initiValue + (component.slope * step).toLong)))
-        evaluateCurrentMoveObjTrueIfSomethingFound(newObj)
-        newObj
-      }
-
-      //step2: find proper step with numeric method considered
-      val (bestStep,newObj) = linearSearch.search(0L,initialObj,minStep,maxStep,evaluateStep)
-=======
-      require(minStep < maxStep, "minStep:" + minStep + " maxStep:" + maxStep + " gradient: " + gradientDefinition)
-
-
-      //step2: find proper step with numeric method considered
-      val (bestStep, newObj) = linearSearch.search(0, initialObj, minStep, maxStep, evaluateStep)
->>>>>>> 9150832f
-      //we do not consider the value because it is saved through the evaluateStep method.
-
-      if (!moveHasBeenFound && trySubgradient) {
-        //we remove the steepest slope
-        def abs(d: Double): Double = if (d < 0) -d else d
-
-<<<<<<< HEAD
-        def abs(d:Double):Double = if (d < 0L) -d else d
-        val maxSlope = gradientDefinition.map(s => abs(s.slope)).max
-=======
-        val minSlope = gradientDefinition.map(s => abs(s.slope)).min
->>>>>>> 9150832f
-
-        gradientDefinition = gradientDefinition.filter(c => abs(c.slope) != minSlope)
-      } else {
-        //either a move was found, or no move was found and we do not want subgradient
-        return
-      }
-    }
-  }
-
-<<<<<<< HEAD
-  override def instantiateCurrentMove(newObj: Long): GradientMove = {
-    GradientMove(gradientDefinition, currentStep, newObj, name)
-  }
-}
-
-case class GradientMove(gradientDefinition : List[GradientComponent], step:Long, override val objAfter:Long, override val neighborhoodName:String = null)
-  extends Move(objAfter, neighborhoodName){
-
-  override def commit() {
-    for(component <- gradientDefinition) {
-      component.variable := component.initiValue + (component.slope * step).toLong
-=======
-  var evaluatingGradient: Boolean = false
-
-  def evaluateStep(step: Int): Int = {
-    this.currentStep = step
-    evaluatingGradient = true
-    val newObj = obj.assignVal(gradientDefinition.map(component => (component.variable, component.initiValue + (step * component.slope).toInt)))
-    evaluateCurrentMoveObjTrueIfSomethingFound(newObj)
-    newObj
-  }
-
-  var currentVar: CBLSIntVar = null
-  var newValue: Int = Int.MinValue
-
-  def evaluateAssign(variable: CBLSIntVar, newValue: Int): Int = {
-    evaluatingGradient = false
-    this.currentVar = variable
-    this.newValue = newValue
-    val newObj = obj.assignVal(variable, newValue)
-    evaluateCurrentMoveObjTrueIfSomethingFound(newObj)
-    newObj
-  }
-
-  override def instantiateCurrentMove(newObj: Int): GradientMove = {
-    if (evaluatingGradient) {
-      new FullGradientMove(gradientDefinition, currentStep, newObj, name)
-    } else {
-      new PartialGradient(currentVar, newValue, newObj, name)
-    }
-  }
-}
-
-abstract sealed class GradientMove(objAfter:Int, override val neighborhoodName:String = null)
-  extends Move(objAfter, neighborhoodName){}
-
-class PartialGradient(variable:CBLSIntVar,newValue:Int,objAfter:Int, override val neighborhoodName:String = null)
-  extends GradientMove(objAfter,neighborhoodName){
-  /** to actually take the move */
-  override def commit(): Unit = {
-    variable := newValue
-  }
-}
-
-
-class FullGradientMove(gradientDefinition : List[GradientComponent], step:Int, override val objAfter:Int, override val neighborhoodName:String = null)
-  extends GradientMove(objAfter, neighborhoodName){
-
-  override def commit() {
-    for(component <- gradientDefinition) {
-      component.variable := component.initiValue + (step * component.slope).toInt
->>>>>>> 9150832f
-    }
-  }
-
-  override def toString: String = {
-<<<<<<< HEAD
-    neighborhoodNameToString + "GradientMove(" + gradientDefinition.map(component => component.variable.toString + ":=" + (component.initiValue + (component.slope * step).toLong)).mkString(";")  + objToString + ")"
-=======
-    neighborhoodNameToString + "GradientMove(" + gradientDefinition.map(component => component.variable + ":=" + (component.initiValue + (step * component.slope).toInt)).mkString(";")  + objToString + ")"
->>>>>>> 9150832f
-  }
-
-  override def touchedVariables: List[Variable] = gradientDefinition.map(_.variable)
-}
-
+/*******************************************************************************
+  * OscaR is free software: you can redistribute it and/or modify
+  * it under the terms of the GNU Lesser General Public License as published by
+  * the Free Software Foundation, either version 2.1 of the License, or
+  * (at your option) any later version.
+  *
+  * OscaR is distributed in the hope that it will be useful,
+  * but WITHOUT ANY WARRANTY; without even the implied warranty of
+  * MERCHANTABILITY or FITNESS FOR A PARTICULAR PURPOSE.  See the
+  * GNU Lesser General Public License  for more details.
+  *
+  * You should have received a copy of the GNU Lesser General Public License along with OscaR.
+  * If not, see http://www.gnu.org/licenses/lgpl-3.0.en.html
+  ******************************************************************************/
+
+package oscar.cbls.lib.search.neighborhoods
+
+import oscar.cbls.algo.search.HotRestart
+import oscar.cbls.core.computation.{CBLSIntVar, Variable}
+import oscar.cbls.core.search.{EasyNeighborhoodMultiLevel, Move}
+import oscar.cbls._
+
+import scala.collection.immutable.SortedSet
+
+case class GradientComponent(variable:CBLSIntVar,
+                             initiValue:Long,
+                             indice:Int,
+                             slope:Double,
+                             minStep:Long,
+                             maxStep:Long){
+  override def toString: String =
+    "GradientComponent(variable:" + variable + "," +
+      "initiValue:" + initiValue + "," +
+      "indice:" + indice + "," +
+      "slope:" + slope+ ","+
+      "maxStep:" + maxStep + "," +
+      "minStep:" + minStep + ")"
+}
+
+case class GradientDescent(vars:Array[CBLSIntVar],
+                           name:String = "GradientDescent",
+                           maxNbVars:Long = Integer.MAX_VALUE,
+                           selectVars:Iterable[Long],
+                           variableIndiceToDeltaForGradientDefinition:Long => Long,
+                           hotRestart:Boolean = true,
+                           linearSearch:LinearOptimizer,
+                           trySubgradient:Boolean = false)
+  extends EasyNeighborhoodMultiLevel[GradientMove](name) {
+
+  var gradientDefinition:List[GradientComponent] = List.empty
+  var currentStep:Long = 0L
+
+  var startIndiceForHotRestart:Long = 0L
+
+  /**
+    * This is the method you must implement and that performs the search of your neighborhood.
+    * every time you explore a neighbor, you must perform the calls to notifyMoveExplored or moveRequested(newObj) && submitFoundMove(myMove)){
+    * as explained in the documentation of this class
+    */
+  override def exploreNeighborhood(initialObj: Long): Unit = {
+    //step1: interroger le gradient dans toutes les directions de selectedVars
+    gradientDefinition = List.empty
+    var selectedVarSet:SortedSet[Long] = SortedSet.empty
+    currentStep  = 0L
+
+    val selectVarsWithHotRestart =
+      if (hotRestart) HotRestart(selectVars, startIndiceForHotRestart)
+      else selectVars
+
+    val selectVarsIt = selectVarsWithHotRestart.iterator
+
+    while(selectedVarSet.size < maxNbVars && selectVarsIt.hasNext){
+      val currentVarIndice = selectVarsIt.next
+      startIndiceForHotRestart = currentVarIndice
+
+      if(! (selectedVarSet contains currentVarIndice)){
+        val currentVar = vars(currentVarIndice)
+        val deltaForVar = variableIndiceToDeltaForGradientDefinition(currentVarIndice)
+
+        val oldVal = currentVar.newValue
+
+        val slope:Double = {
+          //valueAbove
+          val valueAbove = oldVal + deltaForVar
+          if (valueAbove >= currentVar.max) {
+            //no point of increasing it; thy decreasing?
+            val valueBelow = (oldVal - deltaForVar) max currentVar.min
+            val objBelow = obj.assignVal(currentVar, valueBelow)
+            (valueBelow - oldVal).toDouble / (objBelow - initialObj).toDouble
+          } else {
+            val objAbove = obj.assignVal(currentVar, valueAbove)
+            (valueAbove - oldVal).toDouble / (objAbove - initialObj).toDouble
+          }
+        }
+
+        if(slope != 0L &&
+          (slope < 0L || ((oldVal - deltaForVar) > currentVar.min))
+          && (slope > 0L || ((oldVal + deltaForVar) < currentVar.max))){
+
+          val bound1 = ((currentVar.max - oldVal) / slope).toLong
+          val bound2 = ((currentVar.min - oldVal) / slope).toLong
+
+          val (minStep,maxStep) = if (bound1 < bound2) (bound1,bound2) else (bound2,bound1)
+
+          gradientDefinition =
+            GradientComponent(
+              currentVar,
+              oldVal,
+              currentVarIndice,
+              slope,
+              minStep,
+              maxStep) :: gradientDefinition
+          selectedVarSet += currentVarIndice
+        }
+      }
+    }
+
+    if(selectVarsIt.hasNext){
+      startIndiceForHotRestart = selectVarsIt.next
+    }else{
+      startIndiceForHotRestart = startIndiceForHotRestart+1L
+    }
+
+    while(gradientDefinition.nonEmpty){
+
+      //println("\t" + gradientDefinition.mkString("\n\t"))
+
+      val minStep = gradientDefinition.map(_.minStep).max
+      val maxStep = gradientDefinition.map(_.maxStep).min
+
+      require(minStep < maxStep)
+      def evaluateStep(step:Long):Long = {
+        this.currentStep = step
+        val newObj = obj.assignVal(gradientDefinition.map(component => (component.variable, component.initiValue + (component.slope * step).toLong)))
+        evaluateCurrentMoveObjTrueIfSomethingFound(newObj)
+        newObj
+      }
+
+      //step2: find proper step with numeric method considered
+      val (bestStep,newObj) = linearSearch.search(0L,initialObj,minStep,maxStep,evaluateStep)
+      //we do not consider the value because it is saved through the evaluateStep method.
+
+      if(moveHasBeenFound){
+        return
+      } else if (trySubgradient){
+
+        //we remove the steepest slope because the absence of move is possibly due to numerical artifacts
+
+        def abs(d:Double):Double = if (d < 0L) -d else d
+        val maxSlope = gradientDefinition.map(s => abs(s.slope)).max
+
+        gradientDefinition = gradientDefinition.filter(c => abs(c.slope) != maxSlope)
+        //println("prune gradient")
+      }
+    }
+  }
+
+  override def instantiateCurrentMove(newObj: Long): GradientMove = {
+    GradientMove(gradientDefinition, currentStep, newObj, name)
+  }
+}
+
+case class GradientMove(gradientDefinition : List[GradientComponent], step:Long, override val objAfter:Long, override val neighborhoodName:String = null)
+  extends Move(objAfter, neighborhoodName){
+
+  override def commit() {
+    for(component <- gradientDefinition) {
+      component.variable := component.initiValue + (component.slope * step).toLong
+    }
+  }
+
+  override def toString: String = {
+    neighborhoodNameToString + "GradientMove(" + gradientDefinition.map(component => component.variable.toString + ":=" + (component.initiValue + (component.slope * step).toLong)).mkString(";")  + objToString + ")"
+  }
+
+  override def touchedVariables: List[Variable] = gradientDefinition.map(_.variable)
+}
+