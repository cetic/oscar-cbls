--- conflicted
+++ resolved
@@ -1,246 +1,200 @@
-/*******************************************************************************
-  * OscaR is free software: you can redistribute it and/or modify
-  * it under the terms of the GNU Lesser General Public License as published by
-  * the Free Software Foundation, either version 2.1 of the License, or
-  * (at your option) any later version.
-  *
-  * OscaR is distributed in the hope that it will be useful,
-  * but WITHOUT ANY WARRANTY; without even the implied warranty of
-  * MERCHANTABILITY or FITNESS FOR A PARTICULAR PURPOSE.  See the
-  * GNU Lesser General Public License  for more details.
-  *
-  * You should have received a copy of the GNU Lesser General Public License along with OscaR.
-  * If not, see http://www.gnu.org/licenses/lgpl-3.0.en.html
-  ******************************************************************************/
-
-package oscar.cbls.lib.search.neighborhoods
-
-import oscar.cbls.algo.search.HotRestart
-import oscar.cbls.core.computation.{CBLSIntVar, Variable}
-import oscar.cbls.core.search.{EasyNeighborhoodMultiLevel, Move}
-
-import scala.collection.immutable.SortedSet
-
-case class GradientComponent(variable:CBLSIntVar,
-                             initiValue:Int,
-                             indice:Int,
-                             slope:Double,
-                             minStep:Int,
-<<<<<<< HEAD
-                             maxStep:Int)
-=======
-                             maxStep:Int){
-  override def toString: String =
-    "GradientComponent(variable:" + variable + "," +
-      "initiValue:" + initiValue + "," +
-      "indice:" + indice + "," +
-      "slope:" + slope+ ","+
-      "maxStep:" + maxStep + "," +
-      "minStep:" + minStep + ")"
-}
->>>>>>> e1c79a9a
-
-case class GradientDescent(vars:Array[CBLSIntVar],
-                           name:String = "GradientDescent",
-                           maxNbVars:Int = Integer.MAX_VALUE,
-                           selectVars:Iterable[Int],
-                           variableIndiceToDeltaForGradientDefinition:Int => Int,
-                           hotRestart:Boolean = true,
-                           linearSearch:LinearOptimizer,
-                           maxSlopeRatio:Int,
-                           trySubgradient:Boolean)
-  extends EasyNeighborhoodMultiLevel[GradientMove](name) {
-
-  var gradientDefinition:List[GradientComponent] = List.empty
-  var currentStep:Int = 0
-
-  var startIndiceForHotRestart:Int = 0
-
-  /**
-    * This is the method you must implement and that performs the search of your neighborhood.
-    * every time you explore a neighbor, you must perform the calls to notifyMoveExplored or moveRequested(newObj) && submitFoundMove(myMove)){
-    * as explained in the documentation of this class
-    */
-  override def exploreNeighborhood(initialObj: Int): Unit = {
-    //step1: interroger le gradient dans toutes les directions de selectedVars
-    gradientDefinition = List.empty
-    var selectedVarSet:SortedSet[Int] = SortedSet.empty
-    currentStep  = 0
-
-    val selectVarsWithHotRestart =
-      if (hotRestart) HotRestart(selectVars, startIndiceForHotRestart)
-      else selectVars
-
-    val selectVarsIt = selectVarsWithHotRestart.iterator
-
-    while(selectedVarSet.size < maxNbVars && selectVarsIt.hasNext){
-      val currentVarIndice = selectVarsIt.next
-      startIndiceForHotRestart = currentVarIndice
-
-      if(! (selectedVarSet contains currentVarIndice)){
-        val currentVar = vars(currentVarIndice)
-        val deltaForVar = variableIndiceToDeltaForGradientDefinition(currentVarIndice)
-
-        val oldVal = currentVar.value
-
-        val slope:Double = {
-          //valueAbove
-          val valueAbove = oldVal + deltaForVar
-          if (valueAbove >= currentVar.max) {
-            //no point of increasing it; thy decreasing?
-            val valueBelow = (oldVal - deltaForVar) max currentVar.min
-            val objBelow = obj.assignVal(currentVar, valueBelow)
-<<<<<<< HEAD
-
-            (objBelow - initialObj) / (valueBelow - oldVal)
-          } else {
-            val objAbove = obj.assignVal(currentVar, valueAbove)
-
-            (objAbove - initialObj) / (valueAbove - oldVal)
-=======
-            (valueBelow - oldVal).toDouble / (objBelow - initialObj).toDouble
-          } else {
-            val objAbove = obj.assignVal(currentVar, valueAbove)
-            (valueAbove - oldVal).toDouble / (objAbove - initialObj).toDouble
->>>>>>> e1c79a9a
-          }
-        }
-
-        if(slope != 0 &&
-<<<<<<< HEAD
-          (slope < 0 || (oldVal - deltaForVar) > currentVar.min)
-          && (slope > 0 || (oldVal + deltaForVar) < currentVar.max)){
-
-          val (minStep,maxStep) = if(slope>0){
-            //minStep =
-            (((currentVar.min - oldVal) * slope).toInt,
-            //maxStep =
-            ((currentVar.max - oldVal) * slope).toInt)
-          }else{
-            //minStep =
-            (((currentVar.max - oldVal) * slope).toInt,
-            //maxStep =
-            ((currentVar.min - oldVal) * slope).toInt)
-          }
-=======
-          (slope < 0 || ((oldVal - deltaForVar) > currentVar.min))
-          && (slope > 0 || ((oldVal + deltaForVar) < currentVar.max))){
->>>>>>> e1c79a9a
-
-          //println("currentVar.max:" + currentVar.max)
-          //println("currentVar.min:" + currentVar.min)
-          //println("oldVal:" + oldVal)
-          //println("slope:" + slope)
-          //println("minStep:" + minStep)
-          //println("maxStep:" + maxStep)
-
-
-          gradientDefinition =
-            GradientComponent(
-              currentVar,
-              oldVal,
-              currentVarIndice,
-              slope,
-              minStep,
-              maxStep) :: gradientDefinition
-          selectedVarSet += currentVarIndice
-        }else{
-          //println("got partial derivative, stuck against domain range")
-        }
-      }
-    }
-
-    if(selectVarsIt.hasNext){
-      startIndiceForHotRestart = selectVarsIt.next
-    }else{
-      startIndiceForHotRestart = startIndiceForHotRestart+1
-    }
-
-<<<<<<< HEAD
-    if(gradientDefinition.isEmpty) {
-      ////println("no gradient found for " + name)
-      return
-    }
-
-    //println("gradient found:{")
-    //println("\t" + gradientDefinition.mkString("\n\t") + "\n}")
-
-    val minStep = gradientDefinition.map(_.minStep).max
-    val maxStep = gradientDefinition.map(_.maxStep).min
-
-    //println("minStep:" + minStep + " maxStep:" + maxStep)
-    require(minStep < maxStep)
-
-
-    def evaluateStep(step: Int): Int = {
-      this.currentStep = step
-      obj.assignVal(gradientDefinition.map(component => (component.variable, component.initiValue + ((step / component.slope).toInt))))
-    }
-
-    //step2: find proper step with numeric method considered
-    val (bestStep, newObj) = linearSearch.search(0, initialObj, minStep, maxStep, evaluateStep)
-
-
-    for (component <- gradientDefinition){
-      component.variable := component.initiValue //to be sure that we do not mess up the model
-    }
-
-    this.currentStep = bestStep //because this is now that the move is created, possibly
-    evaluateCurrentMoveObjTrueIfSomethingFound(newObj)
-=======
-    while(gradientDefinition.nonEmpty){
-
-      //println("\t" + gradientDefinition.mkString("\n\t"))
-
-      val minStep = gradientDefinition.map(_.minStep).max
-      val maxStep = gradientDefinition.map(_.maxStep).min
-
-      require(minStep < maxStep)
-      def evaluateStep(step:Int):Int = {
-        this.currentStep = step
-        val newObj = obj.assignVal(gradientDefinition.map(component => (component.variable, component.initiValue + (component.slope * step).toInt)))
-        evaluateCurrentMoveObjTrueIfSomethingFound(newObj)
-        newObj
-      }
-
-      //step2: find proper step with numeric method considered
-      val (bestStep,newObj) = linearSearch.search(0,initialObj,minStep,maxStep,evaluateStep)
-      //we do not consider the value because it is saved through the evaluateStep method.
-
-      if(moveHasBeenFound){
-        return
-      } else if (trySubgradient){
-
-        //we remove the steepest slope because the absence of move is possibly due to numerical artifacts
-
-        def abs(d:Double):Double = if (d < 0) -d else d
-        val maxSlope = gradientDefinition.map(s => abs(s.slope)).max
-
-        gradientDefinition = gradientDefinition.filter(c => abs(c.slope) != maxSlope)
-        //println("prune gradient")
-      }
-    }
->>>>>>> e1c79a9a
-  }
-
-  override def instantiateCurrentMove(newObj: Int): GradientMove = {
-    GradientMove(gradientDefinition, currentStep, newObj, name)
-  }
-}
-
-case class GradientMove(gradientDefinition : List[GradientComponent], step:Int, override val objAfter:Int, override val neighborhoodName:String = null)
-  extends Move(objAfter, neighborhoodName){
-
-  override def commit() {
-    for(component <- gradientDefinition) {
-      component.variable := component.initiValue + ((step / component.slope).toInt)
-    }
-  }
-
-  override def toString: String = {
-    neighborhoodNameToString + "GradientMove(" + gradientDefinition.map(component => component.variable + ":=" + (component.initiValue + (component.slope * step).toInt)).mkString(";")  + objToString + ")"
-  }
-
-  override def touchedVariables: List[Variable] = gradientDefinition.map(_.variable)
-}
-
+/*******************************************************************************
+  * OscaR is free software: you can redistribute it and/or modify
+  * it under the terms of the GNU Lesser General Public License as published by
+  * the Free Software Foundation, either version 2.1 of the License, or
+  * (at your option) any later version.
+  *
+  * OscaR is distributed in the hope that it will be useful,
+  * but WITHOUT ANY WARRANTY; without even the implied warranty of
+  * MERCHANTABILITY or FITNESS FOR A PARTICULAR PURPOSE.  See the
+  * GNU Lesser General Public License  for more details.
+  *
+  * You should have received a copy of the GNU Lesser General Public License along with OscaR.
+  * If not, see http://www.gnu.org/licenses/lgpl-3.0.en.html
+  ******************************************************************************/
+
+package oscar.cbls.lib.search.neighborhoods
+
+import oscar.cbls.algo.search.HotRestart
+import oscar.cbls.core.computation.{CBLSIntVar, Variable}
+import oscar.cbls.core.search.{EasyNeighborhoodMultiLevel, Move}
+
+import scala.collection.immutable.SortedSet
+
+case class GradientComponent(variable:CBLSIntVar,
+                             initiValue:Int,
+                             indice:Int,
+                             slope:Double,
+                             minStep:Int,
+                             maxStep:Int){
+  override def toString: String =
+    "GradientComponent(variable:" + variable + "," +
+      "initiValue:" + initiValue + "," +
+      "indice:" + indice + "," +
+      "slope:" + slope+ ","+
+      "maxStep:" + maxStep + "," +
+      "minStep:" + minStep + ")"
+}
+
+case class GradientDescent(vars:Array[CBLSIntVar],
+                           name:String = "GradientDescent",
+                           maxNbVars:Int = Integer.MAX_VALUE,
+                           selectVars:Iterable[Int],
+                           variableIndiceToDeltaForGradientDefinition:Int => Int,
+                           hotRestart:Boolean = true,
+                           linearSearch:LinearOptimizer,
+                           trySubgradient:Boolean = false)
+  extends EasyNeighborhoodMultiLevel[GradientMove](name) {
+
+  var gradientDefinition:List[GradientComponent] = List.empty
+  var currentStep:Int = 0
+
+  var startIndiceForHotRestart:Int = 0
+
+  /**
+    * This is the method you must implement and that performs the search of your neighborhood.
+    * every time you explore a neighbor, you must perform the calls to notifyMoveExplored or moveRequested(newObj) && submitFoundMove(myMove)){
+    * as explained in the documentation of this class
+    */
+  override def exploreNeighborhood(initialObj: Int): Unit = {
+    //println("start gradient")
+    //step1: interroger le gradient dans toutes les directions de selectedVars
+    gradientDefinition = List.empty
+    var selectedVarSet:SortedSet[Int] = SortedSet.empty
+    currentStep  = 0
+
+    val selectVarsWithHotRestart =
+      if (hotRestart) HotRestart(selectVars, startIndiceForHotRestart)
+      else selectVars
+
+    val selectVarsIt = selectVarsWithHotRestart.iterator
+
+    while(selectedVarSet.size < maxNbVars && selectVarsIt.hasNext){
+      val currentVarIndice = selectVarsIt.next
+      startIndiceForHotRestart = currentVarIndice
+
+      if(! (selectedVarSet contains currentVarIndice)){
+        val currentVar = vars(currentVarIndice)
+        val deltaForVar = variableIndiceToDeltaForGradientDefinition(currentVarIndice)
+
+        val oldVal = currentVar.newValue
+
+        val slope:Double = {
+          //valueAbove
+          val valueAbove = oldVal + deltaForVar
+          if (valueAbove >= currentVar.max) {
+            //no point of increasing it; thy decreasing?
+            val valueBelow = (oldVal - deltaForVar) max currentVar.min
+            val objBelow = obj.assignVal(currentVar, valueBelow)
+            (objBelow - initialObj).toDouble / (valueBelow - oldVal).toDouble
+          } else {
+            val objAbove = obj.assignVal(currentVar, valueAbove)
+            (objAbove - initialObj).toDouble / (valueAbove - oldVal).toDouble
+          }
+        }
+
+        //if(slope == 0){
+        //  println("null slope")
+        //}
+
+        if(slope != 0 &&
+          (slope < 0 || ((oldVal - deltaForVar) > currentVar.min))
+          && (slope > 0 || ((oldVal + deltaForVar) < currentVar.max))){
+
+          val bound1 = ((currentVar.max - oldVal).toDouble / slope).toInt
+          //println("currentVar.max:" + currentVar.max + " oldVal:" + oldVal + " slope:" + slope)
+          val bound2 = ((currentVar.min - oldVal).toDouble / slope).toInt
+
+          val (minStep,maxStep) = if (bound1 < bound2) (bound1,bound2) else (bound2,bound1)
+
+          gradientDefinition =
+            GradientComponent(
+              currentVar,
+              oldVal,
+              currentVarIndice,
+              slope,
+              minStep,
+              maxStep) :: gradientDefinition
+          selectedVarSet += currentVarIndice
+        }
+      }
+    }
+
+    //normalizing gradient definition
+    val gradientNorm = math.sqrt(gradientDefinition.map(gd => (gd.slope * gd.slope)).sum)
+
+    val targetGradientNorm = 1
+    val multFactor = targetGradientNorm / gradientNorm
+
+    gradientDefinition = gradientDefinition.map(gr => {
+      val newSope = gr.slope * multFactor
+      val oldVal = gr.initiValue
+      val currentVar = gr.variable
+      val bound1 = ((currentVar.max - oldVal).toDouble / newSope).toInt
+      //println("currentVar.max:" + currentVar.max + " oldVal:" + oldVal + " newSlope:" + newSope)
+      val bound2 = ((currentVar.min - oldVal).toDouble / newSope).toInt
+
+      val (minStep, maxStep) = if (bound1 < bound2) (bound1, bound2) else (bound2, bound1)
+      gr.copy(slope = newSope, minStep = minStep, maxStep = maxStep)
+    })
+
+
+    if(selectVarsIt.hasNext){
+      startIndiceForHotRestart = selectVarsIt.next
+    }else{
+      startIndiceForHotRestart = startIndiceForHotRestart+1
+    }
+
+    while(gradientDefinition.nonEmpty){
+
+      val minStep = gradientDefinition.map(_.minStep).max
+      val maxStep = gradientDefinition.map(_.maxStep).min
+
+      require(minStep < maxStep, "minStep:" + minStep + " maxStep:" + maxStep + " gradient: " + gradientDefinition)
+
+      def evaluateStep(step:Int):Int = {
+        this.currentStep = step
+        val newObj = obj.assignVal(gradientDefinition.map(component => (component.variable, component.initiValue + (step * component.slope).toInt)))
+        evaluateCurrentMoveObjTrueIfSomethingFound(newObj)
+        newObj
+      }
+
+      //step2: find proper step with numeric method considered
+      val (bestStep,newObj) = linearSearch.search(0,initialObj,minStep,maxStep,evaluateStep)
+      //we do not consider the value because it is saved through the evaluateStep method.
+
+      if (!moveHasBeenFound && trySubgradient){
+        //we remove the steepest slope because the absence of move is possibly due to numerical artifacts
+
+        def abs(d:Double):Double = if (d < 0) -d else d
+        val minSlope = gradientDefinition.map(s => abs(s.slope)).min
+
+        gradientDefinition = gradientDefinition.filter(c => abs(c.slope) != minSlope)
+      }else{
+        //either a move was found, or no move was found and we do not want subgradient
+        return
+      }
+    }
+  }
+
+  override def instantiateCurrentMove(newObj: Int): GradientMove = {
+    GradientMove(gradientDefinition, currentStep, newObj, name)
+  }
+}
+
+case class GradientMove(gradientDefinition : List[GradientComponent], step:Int, override val objAfter:Int, override val neighborhoodName:String = null)
+  extends Move(objAfter, neighborhoodName){
+
+  override def commit() {
+    for(component <- gradientDefinition) {
+      component.variable := component.initiValue + (step * component.slope).toInt
+    }
+  }
+
+  override def toString: String = {
+    neighborhoodNameToString + "GradientMove(" + gradientDefinition.map(component => component.variable + ":=" + (component.initiValue + (step * component.slope).toInt)).mkString(";")  + objToString + ")"
+  }
+
+  override def touchedVariables: List[Variable] = gradientDefinition.map(_.variable)
+}
+