--- conflicted
+++ resolved
@@ -3,16 +3,12 @@
 import oscar.cbls._
 import oscar.cbls.core.computation.{AbstractVariable, Solution, Store}
 import oscar.cbls.core.objective.Objective
-<<<<<<< HEAD
-import oscar.cbls.core.search.{CallBackMove, CompositeMove, CompositionProfiler, DoNothingMove, DoNothingNeighborhood, LoadSolutionMove, Move, MoveFound, Neighborhood, NeighborhoodCombinator, NeighborhoodProfiler, NoMoveFound, Profiler, SearchResult, SupportForAndThenChaining}
-=======
 import oscar.cbls.core.search.{AcceptanceCriterion, CallBackMove, CompositeMove, DifferentOf, DoNothingMove, DoNothingNeighborhood, LoadSolutionMove, Move, MoveFound, Neighborhood, NeighborhoodCombinator, NoMoveFound, SearchResult, StrictImprovement, SupportForAndThenChaining}
 
 abstract class NeighborhoodCombinatorNoProfile(a: Neighborhood*) extends NeighborhoodCombinator(a:_*) {
   override def collectProfilingStatistics: List[Array[String]] = List.empty
   override def resetStatistics(): Unit ={}
 }
->>>>>>> 7582ce25
 
 object Mu {
 
@@ -139,19 +135,15 @@
   //we need to store currentB here because we might need to instantiate the current move from it.
   var currentB:Neighborhood = null
 
-<<<<<<< HEAD
   override val profiler: CompositionProfiler = CompositionProfiler(this,a,() => currentB)
   override def subNeighborhoods: List[Neighborhood] = if(currentB == null) List(a) else List(a,currentB)
 
   override def collectProfilingStatistics: List[Array[String]] = profiler.collectThisProfileStatistics
 
-  override def getMove(obj: Objective, initialObj:Long, acceptanceCriteria: (Long, Long) => Boolean): SearchResult = {
+  override def getMove(obj: Objective,
+                       initialObj: Long,
+                       acceptanceCriteria: AcceptanceCriterion): SearchResult = {
     profiler.explorationStarted()
-=======
-  override def getMove(obj: Objective,
-                       initialObj: Long,
-                       acceptanceCriteria: AcceptanceCriterion): SearchResult = {
->>>>>>> 7582ce25
 
     var bestObj:Long = Long.MaxValue
     var toReturn:SearchResult = NoMoveFound
@@ -177,12 +169,7 @@
       override def model: Store = obj.model
 
       override def value: Long = {
-<<<<<<< HEAD
-
-        val intermediaryObjValue = {
-=======
         val intermediaryObjValue =
->>>>>>> 7582ce25
           if (maximalIntermediaryDegradation != Long.MaxValue) {
             //we need to ensure that intermediary step is admissible
             val intermediaryVal = obj.value
@@ -196,12 +183,10 @@
           } else {
             Long.MaxValue
           }
-        }
 
         //now, we need to check the other neighborhood
         //first, let's instantiate it:
         val currentMoveFromA = a.instantiateCurrentMove(intermediaryObjValue)
-        //val oldCurrentBProfiler = if(currentB != null)Some(currentB.profiler) else None
         currentB = b(currentMoveFromA)
         currentB.verbose = 0 max a.verbose //passing verbosity to b, because b.verbose was not set when it was set of a
 
@@ -210,16 +195,10 @@
           override def model : Store = obj.model
           override def value : Long = obj.value
         }
-<<<<<<< HEAD
         currentB.getMove(new secondInstrumentedObjective(obj), initialObj, secondAcceptanceCriteria) match {
           case NoMoveFound =>
             profiler.mergeDynProfiler(currentB.profiler)
             Long.MaxValue
-=======
-
-        currentB.getMove(new secondInstrumentedObjective(obj), initialObj, secondAcceptanceCriterion) match {
-          case NoMoveFound => Long.MaxValue
->>>>>>> 7582ce25
           case MoveFound(m : Move) =>
             require(m.objAfter < bestObj)
             bestObj = m.objAfter
@@ -255,18 +234,11 @@
   }
 }
 
-<<<<<<< HEAD
-case class DynAndThenWithPrev[FirstMoveType<:Move](x:Neighborhood with SupportForAndThenChaining[FirstMoveType],
-                                                   b:(FirstMoveType,Solution) => Neighborhood,
-                                                   maximalIntermediaryDegradation:Long = Long.MaxValue,
-                                                   valuesToSave:Iterable[AbstractVariable]) extends NeighborhoodCombinator(x){
-=======
 case class DynAndThenWithPrev[FirstMoveType<:Move](x: Neighborhood with SupportForAndThenChaining[FirstMoveType],
                                                    b: (FirstMoveType,Solution) => Neighborhood,
                                                    maximalIntermediaryDegradation: Long = Long.MaxValue,
                                                    valuesToSave: Iterable[AbstractVariable])
-  extends NeighborhoodCombinatorNoProfile(x) {
->>>>>>> 7582ce25
+  extends NeighborhoodCombinator(x){
 
   val instrumentedA = new SnapShotOnEntry(x,valuesToSave) with SupportForAndThenChaining[FirstMoveType]{
     override def instantiateCurrentMove(newObj: Long): FirstMoveType = x.instantiateCurrentMove(newObj)
@@ -356,26 +328,17 @@
  *
  * @param a
  */
-<<<<<<< HEAD
-case class Atomic(a: Neighborhood, shouldStop:Int => Boolean, stopAsSoonAsAcceptableMoves:Boolean = false, aggregateIntoSingleMove:Boolean = false) extends NeighborhoodCombinator(a) {
-  override def getMove(obj: Objective, initialObj: Long, acceptanceCriterion: (Long, Long) => Boolean = (oldObj, newObj) => oldObj > newObj): SearchResult = {
+case class Atomic(a: Neighborhood,
+                  shouldStop: Int => Boolean,
+                  stopAsSoonAsAcceptableMoves: Boolean = false,
+                  aggregateIntoSingleMove: Boolean = false) extends NeighborhoodCombinator(a) {
+  override def getMove(obj: Objective,
+                       initialObj: Long,
+                       acceptanceCriterion: AcceptanceCriterion = StrictImprovement): SearchResult = {
     val startSolution = obj.model.solution(true)
     val stopProc = if (stopAsSoonAsAcceptableMoves) {
       nbId: Int => shouldStop(nbId) || acceptanceCriterion(initialObj, obj.value)
     } else {
-=======
-case class Atomic(a: Neighborhood,
-                  shouldStop: Int => Boolean,
-                  stopAsSoonAsAcceptableMoves: Boolean = false,
-                  aggregateIntoSingleMove: Boolean = false) extends NeighborhoodCombinator(a) {
-  override def getMove(obj: Objective,
-                       initialObj: Long,
-                       acceptanceCriterion: AcceptanceCriterion = StrictImprovement): SearchResult = {
-    val startSolution = obj.model.solution()
-    val stopProc = if(stopAsSoonAsAcceptableMoves){
-      nbId:Int => shouldStop(nbId) || acceptanceCriterion(initialObj,obj.value)
-    }else{
->>>>>>> 7582ce25
       shouldStop
     }
 
@@ -411,8 +374,7 @@
   }
 
   def stopAsSoonAsAcceptable: Atomic = {
-<<<<<<< HEAD
-    Atomic(a: Neighborhood, shouldStop: Int => Boolean, stopAsSoonAsAcceptableMoves = true)
+    Atomic(a, shouldStop, stopAsSoonAsAcceptableMoves=true)
   }
 }
 
@@ -423,10 +385,8 @@
                           name:String = "EjectionChains") extends NeighborhoodCombinator() {
   override def getMove(obj: Objective,
                        initialObj:Long,
-                       acceptanceCriterion: (Long, Long) => Boolean = (oldObj, newObj) => oldObj > newObj): SearchResult = {
-
+                       acceptanceCriterion: AcceptanceCriterion = StrictImprovement): SearchResult = {
     val startSolution = obj.model.createCheckpoint()
-
     val searchAcc = intermediaryAcc match{case Some(acc2) => acc2 case None => acceptanceCriterion}
     val searchObj = intermediaryObj match{case Some(o) => o case None => obj}
     var allMoves:List[Move] = Nil
@@ -434,9 +394,9 @@
     var nbMoves: Int = 0
 
     while (true) {
-      if(intermediaryStops){
+      if (intermediaryStops) {
         val returnObj = obj.value
-        if(acceptanceCriterion(initialObj,returnObj)) {
+        if (acceptanceCriterion(initialObj,returnObj)) {
           startSolution.restoreAndReleaseCheckpoint()
           return MoveFound(CompositeMove(allMoves.reverse, returnObj, name))
         }
@@ -445,10 +405,10 @@
       nextNeighborhood(allMoves) match{
         case None =>
           val returnObj = obj.value
-          if(nbMoves >= 1 && acceptanceCriterion(initialObj,returnObj)){
+          if (nbMoves >= 1 && acceptanceCriterion(initialObj,returnObj)) {
             startSolution.restoreAndReleaseCheckpoint()
             return MoveFound(CompositeMove(allMoves.reverse, returnObj, name))
-          }else{
+          } else {
             startSolution.restoreAndReleaseCheckpoint()
             return NoMoveFound
           }
@@ -459,122 +419,16 @@
               if(nbMoves >= 1 && acceptanceCriterion(initialObj,returnObj)){
                 startSolution.restoreAndReleaseCheckpoint()
                 return MoveFound(CompositeMove(allMoves.reverse, returnObj, name))
-=======
-    Atomic(a, shouldStop, stopAsSoonAsAcceptableMoves=true)
-  }
-}
-
-
-/**
- * Ejection chains built ouf of a neighborhood
- * it is meant to be used as follows:
- *    neighborhood dynAndThen EjectionChain(_, move => nestStepNeighborhood)
- * @param initMove the initial move to start the chain
- * @param nextNeighborhood given the moves already selected in the chain, generates the next neighborhood
- * @param shouldStop given the number of steps, true is we should sop, false otherwise
- *                   (ejection chains stops as soon as the global move is acceptable, so this is to restrict the length of hte exploration)
- * @param acc the acceptance criterion to use in the chain
- *            the regular acceptance criterion is used to accept the full chain, but each move in the chain is accepted based on this acc
- * @param aggregateMoves true to aggregate the moves int oa single "solution load", false otherwise
- * @param name the name to use in the console
- */
-case class EjectionChains(initMove:Move,
-                          nextNeighborhood: List[Move] => Neighborhood,
-                          shouldStop:Int => Boolean,
-                          acceptanceCriterion: AcceptanceCriterion = StrictImprovement,
-                          aggregateMoves:Boolean = false,
-                          name:String = "EjectionChains") extends NeighborhoodCombinator() {
-  override def getMove(obj: Objective,
-                       initialObj: Long,
-                       accCrit: AcceptanceCriterion = StrictImprovement): SearchResult = {
-    if (aggregateMoves) {
-      val startSolution = obj.model.solution()
-      var prevMoves: List[Move] = List(initMove)
-      var currentObj: Long = initialObj
-      var nbMoves: Int = 0
-      while (!shouldStop(nbMoves) && !accCrit(initialObj, currentObj)) {
-        nextNeighborhood(prevMoves).getMove(obj, currentObj, accCrit) match {
-          case NoMoveFound =>
-            if (accCrit(initialObj, currentObj)) {
-              val endSolution = obj.model.solution()
-              startSolution.restoreDecisionVariables()
-              if (nbMoves >= 1) {
-                return MoveFound(LoadSolutionMove(endSolution, currentObj, name))
-              } else {
-                return MoveFound(DoNothingMove(currentObj,name))
-              }
-            } else {
-              startSolution.restoreDecisionVariables()
-              return NoMoveFound
-            }
-          case MoveFound(move) =>
-            move.commit()
-            prevMoves = move :: prevMoves
-            currentObj = move.objAfter
-            nbMoves = nbMoves + 1
-        }
-      }
-      if (acceptanceCriterion(initialObj, currentObj)) {
-        val endSolution = obj.model.solution()
-        startSolution.restoreDecisionVariables()
-        if (nbMoves >= 1) {
-          MoveFound(LoadSolutionMove(endSolution, currentObj, name))
-        } else {
-          MoveFound(DoNothingMove(currentObj,name))
-        }
-      } else {
-        startSolution.restoreDecisionVariables()
-        NoMoveFound
-      }
-    } else {
-      val startSolution = obj.model.solution()
-      var allMoves:List[Move] = Nil
-      var prevMoves: List[Move] = List(initMove)
-      var currentObj: Long = initialObj
-      var nbMoves: Int = 0
-      while (!shouldStop(nbMoves) && !acceptanceCriterion(initialObj, currentObj)) {
-        //it start from obj.value, not from currentObj because when used in a cross-product, initObj != obj.value
-        nextNeighborhood(prevMoves).getMove(obj, obj.value, accCrit) match {
-          case NoMoveFound =>
-            if(acceptanceCriterion(initialObj, currentObj)) {
-              startSolution.restoreDecisionVariables()
-              if(nbMoves >= 1){
-                return MoveFound(CompositeMove(allMoves.reverse, currentObj, name))
->>>>>>> 7582ce25
               }else{
                 startSolution.restoreAndReleaseCheckpoint()
                 return NoMoveFound
               }
-<<<<<<< HEAD
             case MoveFound(move) =>
               move.commit()
               allMoves = move :: allMoves
               nbMoves = nbMoves + 1
               currentObj = move.objAfter
           }
-=======
-            }else {
-              startSolution.restoreDecisionVariables()
-              return NoMoveFound
-            }
-          case MoveFound(move) =>
-            move.commit()
-            prevMoves = move :: prevMoves
-            currentObj = move.objAfter
-            nbMoves = nbMoves + 1
-            allMoves = move :: allMoves
-        }
-      }
-      startSolution.restoreDecisionVariables()
-      if (acceptanceCriterion(initialObj, currentObj)) {
-        if (nbMoves >= 1) {
-          MoveFound(CompositeMove(allMoves.reverse, currentObj, name))
-        } else {
-          MoveFound(DoNothingMove(currentObj, name))
-        }
-      } else {
-        NoMoveFound
->>>>>>> 7582ce25
       }
     }
     throw new Error("should not be reached")
