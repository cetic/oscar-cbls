--- conflicted
+++ resolved
@@ -252,24 +252,14 @@
 
 
 /**
- * This is an atomic combinator, it represent that the neighborhood below should be considered as a single piece.
- * When you commit a move from this neighborhood, "a" is reset, and exhausted in a single move from Atomic(a)
- * Also, Atomic is a jump neighborhood as it cannot evaluate any objective function before the move is committed.
- *
- * @param a
- */
-<<<<<<< HEAD
-case class Atomic(a: Neighborhood, bound: Long = Long.MaxValue) extends NeighborhoodCombinator(a) {
+  * This is an atomic combinator, it represent that the neighborhood below should be considered as a single piece.
+  * When you commit a move from this neighborhood, "a" is reset, and exhausted in a single move from Atomic(a)
+  * Also, Atomic is a jump neighborhood as it cannot evaluate any objective function before the move is committed.
+  *
+  * @param a
+  */
+case class AtomicJump(a: Neighborhood, bound: Int = Int.MaxValue) extends NeighborhoodCombinator(a) {
   override def getMove(obj: Objective, initialObj:Long, acceptanceCriterion: (Long, Long) => Boolean = (oldObj, newObj) => oldObj > newObj): SearchResult = {
-    CallBackMove(() => a.doAllMoves(_ > bound, obj, acceptanceCriterion), Long.MaxValue, this.getClass.getSimpleName, () => "Atomic(" + a + ")")
-  }
-}
-
-case class Atomic2(a: Neighborhood, shouldStop:Int => Boolean) extends NeighborhoodCombinator(a) {
-  override def getMove(obj: Objective, initialObj:Long, acceptanceCriterion: (Long, Long) => Boolean = (oldObj, newObj) => oldObj > newObj): SearchResult = {
-=======
-case class AtomicJump(a: Neighborhood, bound: Int = Int.MaxValue) extends NeighborhoodCombinator(a) {
-  override def getMove(obj: Objective, initialObj:Int, acceptanceCriterion: (Int, Int) => Boolean = (oldObj, newObj) => oldObj > newObj): SearchResult = {
     CallBackMove(() => a.doAllMoves(_ > bound, obj, acceptanceCriterion), Int.MaxValue, this.getClass.getSimpleName, () => "Atomic(" + a + ")")
   }
 }
@@ -282,8 +272,7 @@
   * @param a
   */
 case class Atomic(a: Neighborhood, shouldStop:Int => Boolean, stopAsSoonAsAcceptableMoves:Boolean = false) extends NeighborhoodCombinator(a) {
-  override def getMove(obj: Objective, initialObj:Int, acceptanceCriterion: (Int, Int) => Boolean = (oldObj, newObj) => oldObj > newObj): SearchResult = {
->>>>>>> 9150832f
+  override def getMove(obj: Objective, initialObj:Long, acceptanceCriterion: (Long, Long) => Boolean = (oldObj, newObj) => oldObj > newObj): SearchResult = {
 
     val startSolution = obj.model.solution(true)
 
@@ -309,4 +298,4 @@
   def stopAsSoonAsAcceptable:Atomic = {
     Atomic(a: Neighborhood, shouldStop:Int => Boolean, stopAsSoonAsAcceptableMoves=true)
   }
-}+}
