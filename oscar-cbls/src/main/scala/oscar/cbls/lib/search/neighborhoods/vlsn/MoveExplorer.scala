package oscar.cbls.lib.search.neighborhoods.vlsn

import oscar.cbls.core.objective.Objective
import oscar.cbls.core.search.{Move, MoveFound, Neighborhood, NoMoveFound}
import oscar.cbls.lib.search.neighborhoods.vlsn.VLSNMoveType._

import scala.collection.immutable.{SortedMap, SortedSet}
import scala.reflect.ClassTag
import scala.util.Random

object HotRestartInfo{
  def apply(v:Int):HotRestartInfo = {
    HotRestartInfo(
      Array.fill(v)(-1),
      Array.fill(v)(-1),
      Array.fill(v)(-1),
      Array.fill(v)(-1))
  }
}

case class HotRestartInfo(hotRestartVehicleToInsertedNoEject:Array[Int],
                          hotRestartVehicleToMovedNoEject:Array[Int],
                          hotRestartVehicleToInsertedWithEject:Array[Int],
                          hotRestartVehicleToMovedWithEject:Array[Int]){
  def update(edge:Edge):Unit = {
    edge.moveType match{
      case InsertNoEject =>
        hotRestartVehicleToInsertedNoEject(edge.to.vehicle) = edge.from.representedNode
      case InsertWithEject =>
        hotRestartVehicleToInsertedWithEject(edge.to.vehicle) = edge.from.representedNode
      case MoveNoEject =>
        hotRestartVehicleToMovedNoEject(edge.to.vehicle) = edge.from.vehicle
      case MoveWithEject =>
        hotRestartVehicleToMovedWithEject(edge.to.vehicle) = edge.from.vehicle
      case _ => ;
    }
  }

  override def toString: String = {
    "HotRestartInfo(\n\t" +
      "hotRestartVehicleToInsertedNoEject:" + hotRestartVehicleToInsertedNoEject.mkString(",") + "\n\t" +
      "hotRestartVehicleToMovedNoEject:" + hotRestartVehicleToMovedNoEject.mkString(",") + "\n\t" +
      "hotRestartVehicleToInsertedWithEject:" + hotRestartVehicleToInsertedWithEject.mkString(",") + "\n\t" +
      "hotRestartVehicleToMovedWithEject:" + hotRestartVehicleToMovedWithEject.mkString(",") + ")"
  }
}

class MoveExplorer(v:Int,
                   vehicleToRoutedNodes:Map[Int,Iterable[Int]],
                   unroutedNodesToInsert:Iterable[Int],
                   nodeToRelevantVehicles:Map[Int,Iterable[Int]],

                   targetVehicleNodeToInsertNeighborhood:Int => Int => Neighborhood,
                   targetVehicleNodeToMoveNeighborhood:Int => Int => Neighborhood,
                   nodeToRemoveNeighborhood:Int => Neighborhood,

                   removeAndReInsert:Int => () => Unit,

                   vehicleToObjectives:Array[Objective],
                   unroutedNodesPenalty:Objective,
                   globalObjective:Objective,

                   cache:CachedExplorations,
                   hotRestart:HotRestartInfo,

                   verbose:Boolean,
                   enrichment:EnrichmentParameters,
                   prioritizeMoveNoEject:Double = 0.5,
                   deletionsAuthorized:Boolean = false
                  ) {

  //println("hotRestart: " + hotRestart)
  //nodes are all the nodes to consider, ll the vehicles, and a trashNode

  //nodes of the moveGraph are:
  // if the point is routed: removing a node from the vehicle where it is
  // if the point is not routed: routing it if not in the sequence
  //there is a trashNode representing non-routed nodes. only for symbolic purpose.
  //edges are:
  // if from and to are routed: the move that moves the from point to the vehicle of the to point, assuming the to point has been removed from its vehicle
  // if from is routed, and to is a vehicle: moving a node to the vehicle without removing othernode from the vehicle
  // if from is not routed, and to is a vehicle: inserting th node onto the vehicle without removing other node from the vehicle (althoug hthis move is very simple and should not be part of VLSN explration...)
  // if from is routed, and to is not routed: removing the from, assuming the to has been inserted (these one are generated automatically, by just removing points one after the other and evaluating the penalty for unrouting)
  // if the from is not routed and the to is routed: routing the from on the vehicle of the to, assuming the to has been removed from its vehicle
  //there is a noMove edge from each vehicle to TrashNode, and a noMove edge fro trashNode to all unrouted node and all routed nodes

  //label of nodes are:
  // for each routed node and vehicle node: the vehicle of the node
  // For each unrouted node: a different label
  // a different label for the trashNode

  val initialVehicleToObjectives: Array[Long] = vehicleToObjectives.map(_.value)
  var initialUnroutedNodesPenalty: Long = unroutedNodesPenalty.value
  var initialGlobalObjective: Long = globalObjective.value

  val nodesToMove: Iterable[Int] = vehicleToRoutedNodes.flatMap(_._2)

  //label of nodes are:
  // for each routed node and vehicle node: the vehicle of the node
  // For each unrouted node: a different label
  // a different label for the trashNode
  //as labels, we take the vehicles, plus one label per non-routed node
  val nodeBuilder = new VLSNNodeBuilder(nbLabels = v)

  var nodeIDToNode: SortedMap[Int, Node] = SortedMap.empty
  val relevantVehicles: SortedSet[Int] = SortedSet.empty[Int] ++ nodeToRelevantVehicles.flatMap(_._2)
  val vehicleToNode: Array[Node] = Array.fill(v)(null)
  for (vehicle <- relevantVehicles) {
    val node = nodeBuilder.addNode(-vehicle, vehicle, vehicle, VLSNSNodeType.VehicleNode)
    vehicleToNode(vehicle) = node
    nodeIDToNode += ((-vehicle, node))
  }

  //noeud cible pour l'unroutage, label is v
  val trashNode: Node = nodeBuilder.addNode(-1, -1, nodeBuilder.newFreshLabel(), VLSNSNodeType.FictiveNode)

  //noeuds pour les noeud à déplacer
  for ((vehicle, routedNodesOnVehicle) <- vehicleToRoutedNodes) {
    require(vehicle < v)
    for (nodeID <- routedNodesOnVehicle) {
      //require(nodeID >= v, "cannot put vehicle to move :" + nodeID)
      nodeIDToNode += ((nodeID, nodeBuilder.addNode(nodeID, vehicle, vehicle, VLSNSNodeType.RegularNode)))
    }
  }

  //noeuds non routés
  for (unroutedNode <- unroutedNodesToInsert) {
    nodeIDToNode += ((unroutedNode, nodeBuilder.addNode(unroutedNode, v, nodeBuilder.newFreshLabel(), VLSNSNodeType.UnroutedNode)))
  }

  val (nodes:Array[Node],nbLabels:Int) = nodeBuilder.finish()

  val edgeBuilder: VLSNEdgeBuilder = new VLSNEdgeBuilder(nodes, nbLabels, v)

  val nbNodesInVLSNGraph: Int = nodes.length
  def nbEdgesInGraph:Int = edgeBuilder.nbEdges

  val acceptAllButMaxInt: (Long, Long) => Boolean = (_, newObj: Long) => newObj != Long.MaxValue

  // /////////////////////////////////////////////////////////////
  //about incrementality
  val isVehicleDirty:Array[Boolean] = Array.fill(v)(false)
  val isNodeDirty:Array[Boolean] = Array.fill(((nodesToMove ++ unroutedNodesToInsert).max)+1)(false)

  val nodeToNodeRemoveEdge:Array[Edge]= Array.fill(((nodesToMove ++ unroutedNodesToInsert).max)+1)(null)

  var newlyAddedPriorityCycles:List[List[Edge]] = Nil

<<<<<<< HEAD
=======
  val nodeToRemoveDelta:Array[Long]= Array.fill(((nodesToMove ++ unroutedNodesToInsert).max)+1)(Long.MaxValue)
>>>>>>> b5f3fb11
  // /////////////////////////////////////////////////////////////
  //creating all cheap edges

  addNoMoveEdgesVehiclesToTrashNode()
  addTrashNodeToUnroutedNodes()
  exploreNodeEjection()
  exploreDeletions()

  // ////////////////////////////////////////////////////////////
  // gradual enrichment procedure
  // instantiating all potential edges and bundles
  //these are stored in bundles below, and postponed until performed.

  val maxInsertNoEjectPerVehicleAndPerIteration: Int = v
  val maxMoveNoEjectPerVehiclePerIteration: Int = v

  var allBundlesTmp:List[EdgeToExploreBundle[_]] = Nil
  def registerEdgeBundle(edgeBundle:EdgeToExploreBundle[_]):Unit = {
    allBundlesTmp = edgeBundle :: allBundlesTmp
  }

  generateInsertions()
  generateMoves()

  val (allBundlesArray,priorityBundleArray):(Array[EdgeToExploreBundle[_]],Array[EdgeToExploreBundle[_]]) =
    if(prioritizeMoveNoEject!=0){

<<<<<<< HEAD
  var priorityBundleArray:Array[EdgeToExploreBundle[_]] = if(prioritizeMoveNoEject){
    val tmp = allBundlesArray
    allBundlesArray = allBundlesArray.filter(bundle => !bundle.isInstanceOf[MoveNoEjectBundle] && !bundle.isInstanceOf[InsertNoEjectBundle])
    tmp.filter(bundle => bundle.isInstanceOf[MoveNoEjectBundle] || bundle.isInstanceOf[InsertNoEjectBundle])
=======
      val bundlesAndPrioritized:Iterable[(Boolean,EdgeToExploreBundle[_])] = allBundlesTmp.map(
        x => if(x.isInstanceOf[MoveNoEjectBundle] || x.isInstanceOf[InsertNoEjectBundle]) (Random.nextFloat() < prioritizeMoveNoEject ,x) else (false,x)
      )

      val prioritizedBundles = Random.shuffle(bundlesAndPrioritized.filter(x => x._1).map(_._2)).toArray
      val nonPrioritizedBundle = Random.shuffle(bundlesAndPrioritized.filter(x => !x._1).map(_._2)).toArray
      (nonPrioritizedBundle,prioritizedBundles)
>>>>>>> b5f3fb11
  }else{
      (Random.shuffle(allBundlesTmp).toArray,Array.ofDim(0))
  }

  var nbBundles:Int = allBundlesArray.length
  var nbPriorityBundles:Int = priorityBundleArray.length

  // ////////////////////////////////////////////////////////////

  def injectAllCache(verbose:Boolean): Unit = {
    var targetPosition = 0
    if(cache == null) return
    for(i <- 0 until nbBundles) {
      allBundlesArray(i).loadAllCache()
      if(allBundlesArray(i).isEmpty){
        allBundlesArray(i) = null
      }else{
        allBundlesArray(targetPosition) = allBundlesArray(i)
        targetPosition += 1
      }
    }
    nbBundles = targetPosition

    //priorityBundles are handled separatedly
    targetPosition = 0
    for(i <- 0 until nbPriorityBundles) {
      priorityBundleArray(i).loadAllCache()
      if(priorityBundleArray(i).isEmpty){
        priorityBundleArray(i) = null
      }else{
        priorityBundleArray(targetPosition) = priorityBundleArray(i)
        targetPosition += 1
      }
    }
    nbPriorityBundles = targetPosition
  }

  //the new VLSN graph and a boolean telling if there is more to do or not

  /**
   *
   * @param dirtyNodes
   * @param dirtyVehicles
   * @param verbose
   * @return the enriched graph, true if there is more to load, the number of added edges, and a list of priority edge that can be taken as is (no need for cycle detection)
   */
  def enrichGraph(dirtyNodes:Iterable[Int], dirtyVehicles:Iterable[Int], verbose:Boolean):(VLSNGraph,Boolean,Int, List[List[Edge]]) = {

    newlyAddedPriorityCycles = Nil

    for(node <- dirtyNodes) isNodeDirty(node) = true
    for(vehicle <- dirtyVehicles) {
      isVehicleDirty(vehicle) = true
      initialVehicleToObjectives(vehicle) = vehicleToObjectives(vehicle).value
    }

    var totalExplored = 0

    val nbEdgesAtStart = nbEdgesInGraph

    while(
      (totalExplored/10 <= enrichment.minNbEdgesToExplorePerLevel
        || ((nbEdgesInGraph - nbEdgesAtStart)/10 < enrichment.minNbAddedEdgesPerLevel))
        && nbPriorityBundles > 0){
      //Random selection of next bundle
      val currentPriorityBundleId = if(nbPriorityBundles == 1) 1 else Random.nextInt(nbPriorityBundles-1)
      //TODO: all movesNoEject (thus inserts and moves) should mark related nodes & vehicle as dirty if they have negative delta on obj.
      val nbExplored = priorityBundleArray(currentPriorityBundleId).pruneExplore(targetNbExplores = enrichment.nbEdgesPerPriorityBundle)
      totalExplored += nbExplored
      if(priorityBundleArray(currentPriorityBundleId).isEmpty){
        if(currentPriorityBundleId == nbPriorityBundles-1){
          priorityBundleArray(currentPriorityBundleId) = null
        }else{
          priorityBundleArray(currentPriorityBundleId) = priorityBundleArray(nbPriorityBundles-1)
        }
        nbPriorityBundles = nbPriorityBundles -1
      }
    }

    while((totalExplored <= enrichment.minNbEdgesToExplorePerLevel
      || (nbEdgesInGraph - nbEdgesAtStart < enrichment.minNbAddedEdgesPerLevel))
      && nbBundles > 0){
      //Random selection of next bundle
      val currentBundleId = if(nbBundles == 1) 1 else Random.nextInt(nbBundles-1)
      //TODO: we should foster moveNoEject first because they are really fast to explore...
      val nbExplored = allBundlesArray(currentBundleId).pruneExplore(targetNbExplores = enrichment.nbEdgesPerBundle)
      totalExplored += nbExplored
      if(allBundlesArray(currentBundleId).isEmpty){
        if(currentBundleId == nbBundles-1){
          allBundlesArray(currentBundleId) = null
        }else{
          allBundlesArray(currentBundleId) = allBundlesArray(nbBundles-1)
        }
        nbBundles = nbBundles -1
      }
    }

    (edgeBuilder.buildGraph(),nbBundles!=0 || nbPriorityBundles!=0,totalExplored, newlyAddedPriorityCycles)
  }

  def allMovesExplored:Boolean = {
    require(nbBundles>=0)
    require(nbPriorityBundles >= 0)
    nbBundles == 0 && nbPriorityBundles == 0
  }

  // ////////////////////////////////////////////////////////////

  abstract class EdgeToExploreBundle[E:ClassTag](toNode: Int,
                                                 toVehicle: Int,
                                                 initPotentialEdges: List[E]) {
    //non null are stored from position 0 until size-1

    private var remainingEdges: List[E] = initPotentialEdges

    def isEmpty: Boolean = remainingEdges.isEmpty

    def size = remainingEdges.size

    def exploreEdge(edge: E): Unit

    //true if loaded from cache
    def loadEdgeFromCache(edge:E):Boolean

    def isEdgeDirty(edge: E): Boolean

    private var allCacheLoaded:Boolean = false

    def loadAllCache(): Unit ={
      if(cache == null) return
      if(allCacheLoaded) return
      allCacheLoaded = true
      remainingEdges = remainingEdges.filterNot(loadEdgeFromCache)
    }

    def pruneExplore(targetNbExplores: Int): Int = {
      if (targetNbExplores <= 0) {
        0
      } else if (isNodeDirty(toNode) || isVehicleDirty(toVehicle)) {
        remainingEdges = Nil
        0
      } else {

        var toReturn = 0
        var toExplore = targetNbExplores
        while (toExplore != 0 && remainingEdges.nonEmpty && !isNodeDirty(toNode) && !isVehicleDirty(toVehicle)) {
          val current = remainingEdges.head
          remainingEdges = remainingEdges.tail
          if (!isEdgeDirty(current)) {
            if(cache == null || allCacheLoaded || !loadEdgeFromCache(current)) {
              exploreEdge(current)
            }
            toReturn += 1
            toExplore = toExplore - 1
          }
        }
        toReturn
      }
    }
  }

  // ////////////////////////////////////////////////////////////
  // ////////////////////////////////////////////////////////////

  private def generateInsertions(): Unit = {
    val vehicleAndUnroutedNodes: Iterable[(Int, Int)] =
      unroutedNodesToInsert.flatMap((unroutedNode:Int) =>
        nodeToRelevantVehicles(unroutedNode).map((vehicle:Int) => (vehicle, unroutedNode)))

    val vehicleToUnroutedNodeToInsert = vehicleAndUnroutedNodes.groupBy(_._1).view.mapValues(_.map(_._2))

    for ((targetVehicleForInsertion, unroutedNodesToInsert) <- vehicleToUnroutedNodeToInsert) {
      //without eject
      registerEdgeBundle(
        new InsertNoEjectBundle(
          targetVehicleForInsertion,
          unroutedNodesToInsert.toList))

      //with eject
      for (routingNodeToRemove <- vehicleToRoutedNodes(targetVehicleForInsertion)) {
        registerEdgeBundle(
          new InsertWithEjectBundle(
            toNode = routingNodeToRemove,
            toVehicle = targetVehicleForInsertion,
            nodesToInsert = unroutedNodesToInsert.toList))
      }
    }
  }

  def generateMoves(): Unit = {
    val vehicleAndNodeToMove:Iterable[(Int,Int)] =
      nodesToMove.flatMap(nodeToMove =>
        nodeToRelevantVehicles(nodeToMove).map(vehicle => (vehicle,nodeToMove)))

    val vehicleToNodeToMoveThere = vehicleAndNodeToMove.groupBy(_._1).view.mapValues(_.map(_._2))

    for ((toVehicle, routedNodesToMoveThere) <- vehicleToNodeToMoveThere) {
      //without remove
      registerEdgeBundle(new MoveNoEjectBundle(toVehicle = toVehicle,
        fromNodeVehicle = routedNodesToMoveThere.flatMap(node => {
          val symbolicNodeOfNodeToMove = nodeIDToNode(node)
          val fromVehicle = symbolicNodeOfNodeToMove.vehicle
          if(fromVehicle == toVehicle) Nil
          else Some(NodeVehicle(node,fromVehicle))
        }).toList))

      //moves with removes
      for (nodeIDToEject <- vehicleToRoutedNodes(toVehicle)) {
        registerEdgeBundle(
          new MoveWithEjectBundle(nodeIDToEject,
            toVehicle,
            fromNodeVehicle =
              routedNodesToMoveThere.flatMap(node => {
                val symbolicNodeOfNodeToMove = nodeIDToNode(node)
                val fromVehicle = symbolicNodeOfNodeToMove.vehicle
                if(fromVehicle == toVehicle) Nil
                else Some(NodeVehicle(node, fromVehicle))
              }).toList
          )
        )
      }
    }
  }

  // /////////////////////////////////////////////////////////////////////////////////////////////////////////////

  case class NodeVehicle(node: Int, vehicle: Int)

  class MoveWithEjectBundle(toNode: Int,
                            toVehicle: Int,
                            fromNodeVehicle: List[NodeVehicle])
    extends EdgeToExploreBundle[NodeVehicle](toNode, toVehicle,
      if(hotRestart == null) fromNodeVehicle
      else {
        val pivot = hotRestart.hotRestartVehicleToMovedWithEject(toVehicle)
        if(pivot == -1) fromNodeVehicle
        else {
          val offset = nodes.length
          fromNodeVehicle.sortBy(nodeVehicle => if (nodeVehicle.vehicle < pivot) nodeVehicle.vehicle + offset else nodeVehicle.vehicle)
        }
      }
    ) {

    override def toString: String = s"MoveWithEjectBundle(size:$size, toNode: $toNode, toVehicle:$toVehicle, fromNodeVehicle:${fromNodeVehicle.mkString(",")}"

    override def isEdgeDirty(edge: NodeVehicle): Boolean = {
      isNodeDirty(edge.node) || isVehicleDirty(edge.vehicle)
    }

    private var nodeToMoveToNeighborhood: Int => Neighborhood = _
    private var reInsert: () => Unit = _

    override def loadEdgeFromCache(edge: NodeVehicle): Boolean = {
      cache.getMoveToVehicleWithRemove(edge.node,edge.vehicle,toVehicle,toNode) match{
        case CachedAtomicMove(move:Move,delta:Long) =>
          val symbolicNodeOfNodeToMove = nodeIDToNode(edge.node)
          val symbolicNodeToEject = nodeIDToNode(toNode)

          edgeBuilder.addEdge(symbolicNodeOfNodeToMove,
            symbolicNodeToEject, delta, move, VLSNMoveType.MoveWithEject)

          true
        case CachedAtomicNoMove =>
          val symbolicNodeOfNodeToMove = nodeIDToNode(edge.node)
          val symbolicNodeToEject = nodeIDToNode(toNode)
          edgeBuilder.addNonEdge(symbolicNodeOfNodeToMove, symbolicNodeToEject, VLSNMoveType.MoveWithEject)
          true
        case CacheDirty => false
      }
    }

    override def exploreEdge(edge: NodeVehicle): Unit = {
      //ensureNeighborhoodAndRemove, we do it lazyly because there might be nothing to do, actually
      // (although it is not quite sure that this actually useful at all)

      if (nodeToMoveToNeighborhood == null) {
        reInsert = removeAndReInsert(toNode)
        nodeToMoveToNeighborhood = targetVehicleNodeToMoveNeighborhood(toVehicle)
      }

      val fromNode = edge.node
      val symbolicNodeOfNodeToMove = nodeIDToNode(fromNode)
      val symbolicNodeToEject = nodeIDToNode(toNode)

      nodeToMoveToNeighborhood(fromNode).getMove(
        vehicleToObjectives(toVehicle),
        initialVehicleToObjectives(toVehicle),
        acceptanceCriterion = acceptAllButMaxInt) match {
        case NoMoveFound =>
          edgeBuilder.addNonEdge(symbolicNodeOfNodeToMove, symbolicNodeToEject, VLSNMoveType.MoveWithEject)
        case MoveFound(move) =>
          val delta = move.objAfter - initialVehicleToObjectives(toVehicle)
          edgeBuilder.addEdge(symbolicNodeOfNodeToMove, symbolicNodeToEject, delta, move, VLSNMoveType.MoveWithEject)
      }
    }

    override def pruneExplore(targetNbExplores: Int): Int = {
      val toReturn = super.pruneExplore(targetNbExplores)
      if (reInsert != null) {
        reInsert()
        reInsert = null
        nodeToMoveToNeighborhood = null
      }
      toReturn
    }
  }

  class MoveNoEjectBundle(toVehicle: Int,
                          fromNodeVehicle: List[NodeVehicle])
    extends EdgeToExploreBundle[NodeVehicle](toVehicle, toVehicle,
      if(hotRestart == null) fromNodeVehicle
      else {
        val pivot = hotRestart.hotRestartVehicleToMovedNoEject(toVehicle)
        if(pivot == -1) fromNodeVehicle
        else {
          val offset = nodes.length
          fromNodeVehicle.sortBy(nodeVehicle => if(nodeVehicle.vehicle < pivot) nodeVehicle.vehicle + offset else nodeVehicle.vehicle)
        }}) {

    override def isEdgeDirty(edge: NodeVehicle): Boolean = {
<<<<<<< HEAD
=======
      //we put a weaker condition here because finding a feasible move here directly updates isVehicleDirty
>>>>>>> b5f3fb11
      isNodeDirty(edge.node) || isVehicleDirty(edge.vehicle) || isVehicleDirty(toVehicle)
    }

    private var nodeToMoveToNeighborhood: Int => Neighborhood = null

    override def loadEdgeFromCache(edge: NodeVehicle): Boolean = {
      cache.getMoveToVehicleNoRemove(edge.node, edge.vehicle, toVehicle) match{
        case CachedAtomicMove(move:Move,delta:Long) =>
          edgeBuilder.addEdge(nodeIDToNode(edge.node), vehicleToNode(toVehicle), delta, move, VLSNMoveType.MoveNoEject)
          true
        case CachedAtomicNoMove =>
          edgeBuilder.addNonEdge(nodeIDToNode(edge.node), vehicleToNode(toVehicle), VLSNMoveType.MoveNoEject)
          true
        case CacheDirty =>
          false
      }
    }

    override def exploreEdge(edge: NodeVehicle): Unit = {

      //ensureNeighborhoodAndRemove, we do it lazyly because there might be nothing to do, actually
      // (although it is not quite sure that this actually useful at all)
      if (nodeToMoveToNeighborhood == null) {
        nodeToMoveToNeighborhood = targetVehicleNodeToMoveNeighborhood(toVehicle)
      }

      nodeToMoveToNeighborhood(edge.node).getMove(
        vehicleToObjectives(toVehicle),
        initialVehicleToObjectives(toVehicle),
        acceptanceCriterion = acceptAllButMaxInt) match {
        case NoMoveFound => ;
          edgeBuilder.addNonEdge(nodeIDToNode(edge.node), vehicleToNode(toVehicle), VLSNMoveType.MoveNoEject)

        case MoveFound(move) =>
          val delta = move.objAfter - initialVehicleToObjectives(toVehicle)
          val graphEdge = edgeBuilder.addEdge(nodeIDToNode(edge.node), vehicleToNode(toVehicle), delta, move, VLSNMoveType.MoveNoEject)

          val nodeRemoveEdge = nodeToNodeRemoveEdge(nodeIDToNode(edge.node).nodeID)
          //this prevents moves with same vehicle or node to be explored (would be faster to bypass VLSN & cycle search actually)
<<<<<<< HEAD
          if(prioritizeMoveNoEject && nodeRemoveEdge != null && delta + nodeRemoveEdge.deltaObj < 0){
            isNodeDirty(edge.node) = true
            isVehicleDirty(toVehicle) = true
            isVehicleDirty(nodeIDToNode(edge.node).vehicle) = true

            newlyAddedPriorityCycles = List(nodeRemoveEdge,graphEdge) :: newlyAddedPriorityCycles
=======
          val delta1 = nodeToRemoveDelta(nodeIDToNode(edge.node).nodeID)
          if(delta1 != Long.MaxValue && delta + delta1 < 0){
            isVehicleDirty(edge.vehicle) = true
            isVehicleDirty(toVehicle) = true
>>>>>>> b5f3fb11
          }
      }
    }

    override def pruneExplore(targetNbExplores: Int): Int = {
      val toReturn = super.pruneExplore(targetNbExplores min maxMoveNoEjectPerVehiclePerIteration)
      if (nodeToMoveToNeighborhood != null) {
        nodeToMoveToNeighborhood = null
      }
      toReturn
    }
  }

  // /////////////////////////////////////////////////////////////////////////////////////////////////////////////

  class InsertWithEjectBundle(toNode: Int,
                              toVehicle: Int,
                              nodesToInsert: List[Int])
    extends EdgeToExploreBundle[Int](toNode, toVehicle,
      if(hotRestart == null) nodesToInsert
      else {
        val pivot = hotRestart.hotRestartVehicleToInsertedWithEject(toVehicle)
        if(pivot == -1) nodesToInsert
        else{
          val offset = nodes.length
          nodesToInsert.sortBy(x => if(x < pivot) x + offset else x)
        }}) {

    override def isEdgeDirty(edge: Int): Boolean = {
      isNodeDirty(edge)
    }

    private var nodeToInsertToNeighborhood: Int => Neighborhood = null
    private var reInsert: () => Unit = null

    private var initObjsDefined: Boolean = false
    private var unroutedObjAfterRemove: Long = -1
    private var correctedGlobalInit: Long = -1

    private def ensureNeighborhoodAndReInsert(): Unit = {
      if (nodeToInsertToNeighborhood == null) {
        reInsert = removeAndReInsert(toNode)
        if (!initObjsDefined) {
          unroutedObjAfterRemove = unroutedNodesPenalty.value
          correctedGlobalInit = initialGlobalObjective - initialUnroutedNodesPenalty + unroutedObjAfterRemove
          initObjsDefined = true
        }
        nodeToInsertToNeighborhood = targetVehicleNodeToInsertNeighborhood(toVehicle)
      }
    }

    override def loadEdgeFromCache(edge: Int): Boolean = {
      cache.getInsertOnVehicleWithRemove(edge,
        toVehicle,
        toNode) match{
        case CachedAtomicMove(move:Move,delta:Long) =>
          val symbolicNodeToInsert = nodeIDToNode(edge)
          val symbolicNodeToRemove = nodeIDToNode(toNode)
          edgeBuilder.addEdge(symbolicNodeToInsert, symbolicNodeToRemove, delta, move, VLSNMoveType.InsertWithEject)
          true
        case CachedAtomicNoMove =>
          true
        case CacheDirty =>
          false
      }
    }

    override def exploreEdge(edge: Int): Unit = {
      //ensureNeighborhoodAndRemove, we do it lazily because there might be nothing to do, actually
      // (although it is not quite sure that this actually useful at all)
      ensureNeighborhoodAndReInsert()

      nodeToInsertToNeighborhood(edge).
        getMove(globalObjective, correctedGlobalInit, acceptAllButMaxInt) match {
        case NoMoveFound => ;
        case MoveFound(move) =>
          val delta = move.objAfter - correctedGlobalInit
          val symbolicNodeToInsert = nodeIDToNode(edge)
          val symbolicNodeToRemove = nodeIDToNode(toNode)
          edgeBuilder.addEdge(symbolicNodeToInsert, symbolicNodeToRemove, delta, move, VLSNMoveType.InsertWithEject)
      }
    }

    override def pruneExplore(targetNbExplores: Int): Int = {
      val toReturn = super.pruneExplore(targetNbExplores)
      if (reInsert != null) {
        reInsert()
        reInsert = null
        nodeToInsertToNeighborhood = null
      }
      toReturn
    }
  }

  // /////////////////////////////////////////////////////////////////////////////////////////////////////////////

  class InsertNoEjectBundle(toVehicle: Int,
                            nodesToInsert: List[Int])
    extends EdgeToExploreBundle[Int](toVehicle, toVehicle,
      if(hotRestart == null) nodesToInsert
      else {
        val pivot = hotRestart.hotRestartVehicleToInsertedNoEject(toVehicle)
        if (pivot == -1) nodesToInsert
        else{
          val offset = nodes.length
          nodesToInsert.sortBy(x => if(x < pivot) x + offset else x)
        }}) {
    //the id is the routing node that is moved

    override def toString: String = s"InsertNoEjectBundle(toVehicle:$toVehicle remaining edges:$size nodesToInsert:${nodesToInsert.toList.sorted.mkString(",")}"

    override def isEdgeDirty(edge: Int): Boolean = {
      isNodeDirty(edge) || isVehicleDirty(toVehicle)
    }

    private var nodeToInsertNeighborhood:Int => Neighborhood = null

    private def ensureNeighborhood():Unit = {
      if(nodeToInsertNeighborhood == null) {
        nodeToInsertNeighborhood = targetVehicleNodeToInsertNeighborhood(toVehicle)
      }
    }

    override def loadEdgeFromCache(edge: Int): Boolean = {
      cache.getInsertOnVehicleNoRemove(edge, toVehicle) match{
        case CachedAtomicMove(move:Move,delta:Long) =>
          edgeBuilder.addEdge(
            nodeIDToNode(edge),
            vehicleToNode(toVehicle),
            delta,
            move,
            VLSNMoveType.InsertNoEject)
          true
        case CachedAtomicNoMove =>
          true
        case CacheDirty =>
          false
      }
    }

    override def exploreEdge(edge: Int): Unit = {
      //ensureNeighborhoodAndRemove, we do it lazyly because there might be nothing to do, actually
      // (although it is not quite sure that this actually useful at all)
      ensureNeighborhood()

      nodeToInsertNeighborhood(edge).getMove(
        globalObjective,
        initialGlobalObjective,
        acceptanceCriterion = acceptAllButMaxInt) match {
        case NoMoveFound => ;
        case MoveFound(move) =>
          val delta = move.objAfter - initialGlobalObjective
          val symbolicNodeToInsert = nodeIDToNode(edge)

          val vlsnEdge = edgeBuilder.addEdge(
            symbolicNodeToInsert,
            vehicleToNode(toVehicle),
            delta,
            move,
            VLSNMoveType.InsertNoEject)

          //this prevents moves with same vehicle or node to be explored (would be faster to bypass VLSN & cycle search actually)
          if(delta < 0){
            isNodeDirty(edge) = true  //TODO: pas clair; cest pas juste edge???
            isVehicleDirty(toVehicle) = true
            newlyAddedPriorityCycles = List(vlsnEdge)  :: newlyAddedPriorityCycles
          }
      }
    }

    override def pruneExplore(targetNbExplores: Int): Int = {
      val toReturn = super.pruneExplore(targetNbExplores min maxInsertNoEjectPerVehicleAndPerIteration)
      nodeToInsertNeighborhood = null
      toReturn
    }
  }

  // ////////////////////////////////////////////////////////////////////////////////////////////

  private def exploreDeletions(): Unit = {
    if(!deletionsAuthorized) return
    for ((vehicleID, routingNodesToRemove) <- vehicleToRoutedNodes) {
      for (routingNodeToRemove <- routingNodesToRemove) {
        evaluateRemoveOnPenalty(routingNodeToRemove: Int, vehicleID) match {
          case null => ;
          case (move, delta) =>
            val symbolicNodeOfNodeToRemove = nodeIDToNode(routingNodeToRemove)
            edgeBuilder.addEdge(symbolicNodeOfNodeToRemove, trashNode, delta, move, VLSNMoveType.Remove)
        }
      }
    }
  }

  def evaluateRemoveOnPenalty(routingNodeToRemove:Int, fromVehicle:Int):(Move,Long) = {
    nodeToRemoveNeighborhood(routingNodeToRemove)
      .getMove(unroutedNodesPenalty, initialUnroutedNodesPenalty, acceptanceCriterion = (_,newObj) => newObj != Long.MaxValue) match{
      case NoMoveFound => null
      case MoveFound(move) =>
        val delta = move.objAfter - initialUnroutedNodesPenalty
        (move,delta)
    }
  }

  // ///////////////////////////////////////////////////////////////////////////////////////////////////////////////////
  private def addNoMoveEdgesVehiclesToTrashNode(): Unit ={
    for(vehicleNode <- vehicleToNode if vehicleNode != null){
      edgeBuilder.addEdge(vehicleNode,trashNode,0L,null,VLSNMoveType.SymbolicVehicleToTrash)
    }
  }

  private def addTrashNodeToUnroutedNodes(): Unit ={
    for(unroutedNode <- unroutedNodesToInsert){
      edgeBuilder.addEdge(trashNode,nodeIDToNode(unroutedNode),0L,null,VLSNMoveType.SymbolicTrashToInsert)
    }
  }

  // ///////////////////////////////////////////////////////////////////////////////////////////////////////////////////

  //no move edges from trashNode to each routed node wit no move,
  // but with delta equal to impact of removing the node from the route.
  private def exploreNodeEjection(): Unit = {
    for ((vehicleID, routingNodesToRemove) <- vehicleToRoutedNodes ) {
      for (routingNodeToRemove <- routingNodesToRemove) {
        evaluateRemoveOnSourceVehicle(routingNodeToRemove:Int,vehicleID) match{
          case null => ;
          case (move,delta) =>
            val symbolicNodeOfNodeToRemove = nodeIDToNode(routingNodeToRemove)
<<<<<<< HEAD
            val edge = edgeBuilder.addEdge(trashNode, symbolicNodeOfNodeToRemove, delta, null, VLSNMoveType.SymbolicTrashToNodeForEject)
            nodeToNodeRemoveEdge(symbolicNodeOfNodeToRemove.nodeID) = edge
=======
            edgeBuilder.addEdge(trashNode, symbolicNodeOfNodeToRemove, delta, null, VLSNMoveType.SymbolicTrashToNodeForEject)
            nodeToRemoveDelta(symbolicNodeOfNodeToRemove.nodeID) = delta
>>>>>>> b5f3fb11
        }
      }
    }
  }

  def evaluateRemoveOnSourceVehicle(routingNodeToRemove:Int,fromVehicle:Int):(Move, Long) = {
    nodeToRemoveNeighborhood(routingNodeToRemove)
      .getMove(vehicleToObjectives(fromVehicle),initialVehicleToObjectives(fromVehicle),
        acceptanceCriterion = (_,newObj) => newObj != Int.MaxValue) match{
      case NoMoveFound => null
      case MoveFound(move) =>
        val delta = move.objAfter - initialVehicleToObjectives(fromVehicle)
        (move,delta) //will negative if triangular inequality
    }
  }
}
<|MERGE_RESOLUTION|>--- conflicted
+++ resolved
@@ -1,5 +1,6 @@
 package oscar.cbls.lib.search.neighborhoods.vlsn
 
+import oscar.cbls.algo.quick.QList
 import oscar.cbls.core.objective.Objective
 import oscar.cbls.core.search.{Move, MoveFound, Neighborhood, NoMoveFound}
 import oscar.cbls.lib.search.neighborhoods.vlsn.VLSNMoveType._
@@ -69,7 +70,6 @@
                    deletionsAuthorized:Boolean = false
                   ) {
 
-  //println("hotRestart: " + hotRestart)
   //nodes are all the nodes to consider, ll the vehicles, and a trashNode
 
   //nodes of the moveGraph are:
@@ -144,12 +144,9 @@
 
   val nodeToNodeRemoveEdge:Array[Edge]= Array.fill(((nodesToMove ++ unroutedNodesToInsert).max)+1)(null)
 
+  val nodeToRemoveDelta:Array[Long]= Array.fill(((nodesToMove ++ unroutedNodesToInsert).max)+1)(Long.MaxValue)
   var newlyAddedPriorityCycles:List[List[Edge]] = Nil
 
-<<<<<<< HEAD
-=======
-  val nodeToRemoveDelta:Array[Long]= Array.fill(((nodesToMove ++ unroutedNodesToInsert).max)+1)(Long.MaxValue)
->>>>>>> b5f3fb11
   // /////////////////////////////////////////////////////////////
   //creating all cheap edges
 
@@ -177,12 +174,6 @@
   val (allBundlesArray,priorityBundleArray):(Array[EdgeToExploreBundle[_]],Array[EdgeToExploreBundle[_]]) =
     if(prioritizeMoveNoEject!=0){
 
-<<<<<<< HEAD
-  var priorityBundleArray:Array[EdgeToExploreBundle[_]] = if(prioritizeMoveNoEject){
-    val tmp = allBundlesArray
-    allBundlesArray = allBundlesArray.filter(bundle => !bundle.isInstanceOf[MoveNoEjectBundle] && !bundle.isInstanceOf[InsertNoEjectBundle])
-    tmp.filter(bundle => bundle.isInstanceOf[MoveNoEjectBundle] || bundle.isInstanceOf[InsertNoEjectBundle])
-=======
       val bundlesAndPrioritized:Iterable[(Boolean,EdgeToExploreBundle[_])] = allBundlesTmp.map(
         x => if(x.isInstanceOf[MoveNoEjectBundle] || x.isInstanceOf[InsertNoEjectBundle]) (Random.nextFloat() < prioritizeMoveNoEject ,x) else (false,x)
       )
@@ -190,7 +181,6 @@
       val prioritizedBundles = Random.shuffle(bundlesAndPrioritized.filter(x => x._1).map(_._2)).toArray
       val nonPrioritizedBundle = Random.shuffle(bundlesAndPrioritized.filter(x => !x._1).map(_._2)).toArray
       (nonPrioritizedBundle,prioritizedBundles)
->>>>>>> b5f3fb11
   }else{
       (Random.shuffle(allBundlesTmp).toArray,Array.ofDim(0))
   }
@@ -511,10 +501,6 @@
         }}) {
 
     override def isEdgeDirty(edge: NodeVehicle): Boolean = {
-<<<<<<< HEAD
-=======
-      //we put a weaker condition here because finding a feasible move here directly updates isVehicleDirty
->>>>>>> b5f3fb11
       isNodeDirty(edge.node) || isVehicleDirty(edge.vehicle) || isVehicleDirty(toVehicle)
     }
 
@@ -554,19 +540,12 @@
 
           val nodeRemoveEdge = nodeToNodeRemoveEdge(nodeIDToNode(edge.node).nodeID)
           //this prevents moves with same vehicle or node to be explored (would be faster to bypass VLSN & cycle search actually)
-<<<<<<< HEAD
-          if(prioritizeMoveNoEject && nodeRemoveEdge != null && delta + nodeRemoveEdge.deltaObj < 0){
+          if(prioritizeMoveNoEject !=0 && nodeRemoveEdge != null && delta + nodeRemoveEdge.deltaObj < 0){
             isNodeDirty(edge.node) = true
             isVehicleDirty(toVehicle) = true
             isVehicleDirty(nodeIDToNode(edge.node).vehicle) = true
 
             newlyAddedPriorityCycles = List(nodeRemoveEdge,graphEdge) :: newlyAddedPriorityCycles
-=======
-          val delta1 = nodeToRemoveDelta(nodeIDToNode(edge.node).nodeID)
-          if(delta1 != Long.MaxValue && delta + delta1 < 0){
-            isVehicleDirty(edge.vehicle) = true
-            isVehicleDirty(toVehicle) = true
->>>>>>> b5f3fb11
           }
       }
     }
@@ -794,13 +773,8 @@
           case null => ;
           case (move,delta) =>
             val symbolicNodeOfNodeToRemove = nodeIDToNode(routingNodeToRemove)
-<<<<<<< HEAD
-            val edge = edgeBuilder.addEdge(trashNode, symbolicNodeOfNodeToRemove, delta, null, VLSNMoveType.SymbolicTrashToNodeForEject)
-            nodeToNodeRemoveEdge(symbolicNodeOfNodeToRemove.nodeID) = edge
-=======
             edgeBuilder.addEdge(trashNode, symbolicNodeOfNodeToRemove, delta, null, VLSNMoveType.SymbolicTrashToNodeForEject)
             nodeToRemoveDelta(symbolicNodeOfNodeToRemove.nodeID) = delta
->>>>>>> b5f3fb11
         }
       }
     }
