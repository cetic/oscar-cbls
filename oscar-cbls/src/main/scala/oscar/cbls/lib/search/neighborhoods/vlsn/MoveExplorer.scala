/**
 * *****************************************************************************
 * OscaR is free software: you can redistribute it and/or modify
 * it under the terms of the GNU Lesser General Public License as published by
 * the Free Software Foundation, either version 2.1 of the License, or
 * (at your option) any later version.
 *
 * OscaR is distributed in the hope that it will be useful,
 * but WITHOUT ANY WARRANTY; without even the implied warranty of
 * MERCHANTABILITY or FITNESS FOR A PARTICULAR PURPOSE.  See the
 * GNU Lesser General Public License  for more details.
 *
 * You should have received a copy of the GNU Lesser General Public License along with OscaR.
 * If not, see http://www.gnu.org/licenses/lgpl-3.0.en.html
 * ****************************************************************************
 */

package oscar.cbls.lib.search.neighborhoods.vlsn

import oscar.cbls.Objective
import oscar.cbls.core.search.{Neighborhood, _}
import oscar.cbls._
import scala.collection.immutable.{SortedMap, SortedSet}



class MoveExplorerAlgo(v:Int,
                       vehicleToRoutedNodes:SortedMap[Int,Iterable[Int]],
                       unroutedNodesToInsert:Iterable[Int],
                       nodeToRelevantVehicles:Map[Int,Iterable[Int]],

                       targetVehicleNodeToInsertNeighborhood:Int => Int => Neighborhood,
                       targetVehicleNodeToMoveNeighborhood:Int => Int => Neighborhood,
                       nodeToRemoveNeighborhood:Int => Neighborhood,

                       removeAndReInsert:Int => () => Unit,
                       useDirectInsert:Boolean,

                       vehicleToObjectives:Array[Objective],
                       unroutedNodesPenalty:Objective,
                       globalObjective:Objective,
                       debug:Boolean) {


  val initialVehicleToObjectives = vehicleToObjectives.map(_.value)
  val initialUnroutedNodesPenalty = unroutedNodesPenalty.value
  val initialGlobalObjective = globalObjective.value



  //This is for debug purposes. Through this class we can check that other Obj have not moved
  // when exploring a given move from a givnen vehicel to a given other one.
  class CheckIngObjective(baseObjective:Objective, check:()=>Unit) extends Objective{
    override def detailedString(short: Boolean, indent: Long): String =
      baseObjective.detailedString(short: Boolean, indent: Long)

    override def model: Store = baseObjective.model

    override def value: Long = {
      check()
      baseObjective.value
    }
  }

  def generateCheckerObjForVehicles(evaluatedObj:Objective, changedVehicles:Set[Int], penaltyChanged:Boolean):Objective = {
    new CheckIngObjective(evaluatedObj, () => {
      if (!penaltyChanged){
        val newValue = unroutedNodesPenalty.value
        require(newValue == Long.MaxValue || newValue == initialUnroutedNodesPenalty,
          "Penaly impacted by current move and should not, can only impact " + changedVehicles.mkString(")"))
      }
      for (vehicle <- 0 until v){
        if(!(changedVehicles contains vehicle)) {
          val newValue = vehicleToObjectives(vehicle).value
          require(newValue == Long.MaxValue || newValue == initialVehicleToObjectives(vehicle),
            "vehicle " + vehicle + " impacted by current move and should not; it can only impact {" + changedVehicles.mkString(",") +"}" + (if (penaltyChanged) " and penalty " else ""))
        }
      }

      val global = globalObjective.value
      if(global != Long.MaxValue){
        require(global == vehicleToObjectives.map(_.value).sum + unroutedNodesPenalty.value, "global objective not coherent with sum of partial objectives")
      }
    })
  }



  //TODO: find best loop nesting WRT. checkpoint calculation.
  //maybe we should unroute all nodes before doing move exploration since we do not want to waste time on evaluation obj on non targeted vehicle?
  val nodesToMove: Iterable[Int] = vehicleToRoutedNodes.flatMap(_._2)

  var nodes: Array[Node] = null
  var nodeIDToNode: SortedMap[Int, Node] = null
  var relevantVehicles: SortedSet[Int] = null
  var edgeBuilder: VLSNEdgeBuilder = null
  var trashNode: Node = null
  val vehicleToNode: Array[Node] = Array.fill(v)(null)

  var nbLabels: Int = -2

  def buildGraph(): (VLSNGraph,List[Edge]) = {

    //nodes are all the nodes to consider, ll the vehicles, and a trashNode

    //nodes of the moveGraph are:
    // if the point is routed: removing a node from the vehicle where it is
    // if the point is not routed: routing it if not in the sequence
    //there is a trashNode representing non-routed nodes. only for symbolic purpose.
    //edges are:
    // if from and to are routed: the move that moves the from point to the vehicle of the to point, assuming the to point has been removed from its vehicle
    // if from is routed, and to is a vehicle: moving a node to the vehicle without removing othernode from the vehicle
    // if from is not routed, and to is a vehicle: inserting th node onto the vehicle without removing other node from the vehicle (althoug hthis move is very simple and should not be part of VLSN explration...)
    // if from is routed, and to is not routed: removing the from, assuming the to has been inserted (these one are generated automatically, by just removing points one after the other and evaluating the penalty for unrouting)
    // if the from is not routed and the to is routed: routing the from on the vehicle of the to, assuming the to has been removed from its vehicle
    //there is a noMove edge from each vehicle to TrashNode, and a noMove edge fro trashNode to all unrouted node and all routed nodes

    //label of nodes are:
    // for each routed node and vehicle node: the vehicle of the node
    // For each uinrouted node: a diffeent label
    // a different label for the trashNode

    buildNodes()
    edgeBuilder = new VLSNEdgeBuilder(nodes, nbLabels, v) //the labels are the vehicles
    exploreInsertions()
    exploreNodeMove()
    exploreDeletions() //should be called after insertions
    addNoMoveEdgesVehiclesToTrashNode()
    addTrashNodeToUnroutedNodes()
    exploreEjections() // about moving one node away from a vehicle, without associated insert or move

    //println("direct inserts:" + directInsertsNodeVehicle)
    (edgeBuilder.finish(),directEdges)
  }

  private def buildNodes() {
    //label of nodes are:
    // for each routed node and vehicle node: the vehicle of the node
    // For each unrouted node: a different label
    // a different label for the trashNode

    //as labels, we take the vehicles, plus one label per non-routed node
    val builder = new VLSNNodeBuilder(nbLabels = v)
    nodeIDToNode = SortedMap.empty

    //noeuds symboliques pour les véhicules
    relevantVehicles = SortedSet.empty[Int] ++ nodeToRelevantVehicles.flatMap(_._2)

    for (vehicle <- relevantVehicles) {
      val node = builder.addNode(-vehicle, vehicle, vehicle, VLSNSNodeType.VehicleNode)
      vehicleToNode(vehicle) = node
      nodeIDToNode += ((-vehicle, node))
    }

    //noeud cible pour l'unroutage, label is v
    trashNode = builder.addNode(-1, -1, builder.newFreshLabel(), VLSNSNodeType.FictiveNode)

    //noeuds pour les noeud à déplacer
    for ((vehicle, routedNodesOnVehicle) <- vehicleToRoutedNodes) {
      require(vehicle < v)
      for (nodeID <- routedNodesOnVehicle) {
        //require(nodeID >= v, "cannot put vehicle to move :" + nodeID)
        nodeIDToNode += ((nodeID, builder.addNode(nodeID, vehicle, vehicle, VLSNSNodeType.RegularNode)))
      }
    }

    //noeuds non routés
    for (unroutedNode <- unroutedNodesToInsert) {
      //TODO: check that label and vehicles are fine...
      nodeIDToNode += ((unroutedNode, builder.addNode(unroutedNode, v, builder.newFreshLabel(), VLSNSNodeType.UnroutedNode)))
    }

    val x = builder.finish()
    nodes = x._1
    nbLabels = x._2
  }

  val maxLong = Long.MaxValue
  val acceptAllButMaxInt: (Long, Long) => Boolean = (_, newObj: Long) => newObj != maxLong

  private var cachedInsertNeighborhoodNoRemove: Option[(Int, Int => Neighborhood)] = None //targetVehicle, node => neighborhood

  @inline
  def evaluateInsertOnVehicleNoRemove(unroutedNodeToInsert: Int,
                                      targetVehicleForInsertion: Int,
                                      cached:Boolean): (Move, Long) = {

    val nodeToInsertNeighborhood = cachedInsertNeighborhoodNoRemove match {
      case Some((cachedTarget, cachedNeighborhood)) if cachedTarget == targetVehicleForInsertion && cached =>
        cachedNeighborhood
      case _ =>
        val n = targetVehicleNodeToInsertNeighborhood(targetVehicleForInsertion)
        cachedInsertNeighborhoodNoRemove = Some((targetVehicleForInsertion, n))
        n
    }

    val obj = if(debug) {
      generateCheckerObjForVehicles(globalObjective:Objective, Set(targetVehicleForInsertion), penaltyChanged = true)
    }else {
      globalObjective
    }

    val proc = nodeToInsertNeighborhood(unroutedNodeToInsert)
    proc.verbose = 4

    proc.getMove(obj, initialGlobalObjective, acceptanceCriterion = acceptAllButMaxInt) match {
      case NoMoveFound => null
      case MoveFound(move) =>
        val delta = move.objAfter - initialGlobalObjective
        (move, delta)
    }
  }

<<<<<<< HEAD

  private var cachedInsertNeighborhoodWithRemove: Option[(Long, Long, Long => Neighborhood)] = None //target,removed,toInsert=>Neighborhood
=======
  private var cachedInsertNeighborhoodWithRemove: Option[(Int, Int, Int => Neighborhood)] = None //target,removed,toInsert=>Neighborhood
>>>>>>> f6487666

  @inline
  def evaluateInsertOnVehicleWithRemove(unroutedNodeToInsert: Int,
                                        targetVehicleForInsertion: Int,
                                        removedNode: Int,
                                        correctedGlobalInit: Long,
                                        cached:Boolean): (Move, Long) = {

    val nodeToInsertToNeighborhood = cachedInsertNeighborhoodWithRemove match {
      case Some((cachedTarget, cachedRemoved, cachedNeighborhood))
        if cached && cachedTarget == targetVehicleForInsertion && cachedRemoved == removedNode =>
        cachedNeighborhood
      case _ =>
        val n = targetVehicleNodeToInsertNeighborhood(targetVehicleForInsertion)
        cachedInsertNeighborhoodWithRemove = Some((targetVehicleForInsertion, removedNode, n))
        n
    }

    val obj = if(debug) {
      generateCheckerObjForVehicles(globalObjective, Set(targetVehicleForInsertion), penaltyChanged = true)
    }else {
      globalObjective
    }

    nodeToInsertToNeighborhood(unroutedNodeToInsert).
      getMove(obj, correctedGlobalInit, acceptanceCriterion = acceptAllButMaxInt) match {
      case NoMoveFound => null
      case MoveFound(move) =>
        val delta = move.objAfter - correctedGlobalInit
        (move, delta)
    }
  }

  private var nodesWithDirectInserts: SortedSet[Int] = SortedSet.empty
  private var vehiclesWithDirectInsertsOrMoves: SortedSet[Int] = SortedSet.empty

  private var directEdges:List[Edge] = List.empty

  private def registerDirectInsert(node: Int, vehicle: Int, edge:Edge): Unit = {
    if (useDirectInsert) {
      nodesWithDirectInserts += node
      vehiclesWithDirectInsertsOrMoves += vehicle
      directEdges = edge :: directEdges
      //println("found direct insert:" + edge + edge.move.shortString)
    }
  }

  private def vehicleHasDirectInsertOrMove(vehicle: Int): Boolean = vehiclesWithDirectInsertsOrMoves contains vehicle

  private def nodeHasDirectInsertOrMove(node: Int): Boolean = nodesWithDirectInserts contains node

  private def exploreInsertionsNoRemove(vehicleToUnroutedNodeToInsert: Map[Int, Iterable[Int]]): Unit = {

    for ((targetVehicleForInsertion, unroutedNodesToInsert) <- vehicleToUnroutedNodeToInsert) {

      var currentVehicleHasDirectInsert: Boolean = false

      //try inserts without removes
      for (unroutedNodeToInsert <- unroutedNodesToInsert if !nodeHasDirectInsertOrMove(unroutedNodeToInsert)) {
        //insertion without remove

        if (!currentVehicleHasDirectInsert) {
          evaluateInsertOnVehicleNoRemove(
            unroutedNodeToInsert: Int,
            targetVehicleForInsertion: Int,
            true) match {
            case null => ;
            case (move, delta) =>
              val symbolicNodeToInsert = nodeIDToNode(unroutedNodeToInsert)
              val edge = edgeBuilder.addEdge(symbolicNodeToInsert, vehicleToNode(targetVehicleForInsertion), delta, move, VLSNMoveType.InsertNoEject)
              if (delta < 0L) {
                //there is a direct insert
                registerDirectInsert(unroutedNodeToInsert, targetVehicleForInsertion,edge)
                currentVehicleHasDirectInsert = true
              }
          }
        }
      }
    }
  }

  private def exploreInsertionsWithRemove(vehicleToUnroutedNodeToInsert: Map[Int, Iterable[Int]]): Unit = {

    for ((targetVehicleForInsertion, unroutedNodesToInsert) <- vehicleToUnroutedNodeToInsert
         if !vehicleHasDirectInsertOrMove(targetVehicleForInsertion)) {

      //insertion with remove, we remove, and then insert
      //insertion with remove
      for (routingNodeToRemove <- vehicleToRoutedNodes(targetVehicleForInsertion)) {
        val symbolicNodeToRemove = nodeIDToNode(routingNodeToRemove)

        //performing the remove
        val reInsert = removeAndReInsert(routingNodeToRemove)

        val unroutedObjAfterRemove = unroutedNodesPenalty.value
        val correctedGlobalInit = initialGlobalObjective - initialUnroutedNodesPenalty + unroutedObjAfterRemove

        for (unroutedNodeToInsert <- unroutedNodesToInsert
             if !nodeHasDirectInsertOrMove(unroutedNodeToInsert)) {

          //Evaluating the delta
          evaluateInsertOnVehicleWithRemove(
            unroutedNodeToInsert: Int,
            targetVehicleForInsertion: Int,
            routingNodeToRemove: Int,
            correctedGlobalInit: Long,
            true) match {
            case null => ;
            case (move, delta) =>
              val symbolicNodeToInsert = nodeIDToNode(unroutedNodeToInsert)
              edgeBuilder.addEdge(symbolicNodeToInsert, symbolicNodeToRemove, delta, move, VLSNMoveType.InsertWithEject)
          }
        }
        //re-inserting
        reInsert()
      }
    }
  }

  private def exploreInsertions(){

    val vehicleAndUnroutedNodes: Iterable[(Int, Int)] =
      unroutedNodesToInsert.flatMap(unroutedNode => nodeToRelevantVehicles(unroutedNode).map(vehicle => (vehicle, unroutedNode)))

    val vehicleToUnroutedNodeToInsert = vehicleAndUnroutedNodes.groupBy(_._1).mapValues(_.map(_._2))

    exploreInsertionsNoRemove(vehicleToUnroutedNodeToInsert)
    exploreInsertionsWithRemove(vehicleToUnroutedNodeToInsert)
  }


  private var cachedNodeMoveNeighborhoodNoRemove:Option[(Int,Int => Neighborhood)] = None //targetVehicle,node=>Neighborhood

  def evaluateMoveToVehicleNoRemove(routingNodeToMove: Int, fromVehicle: Int, targetVehicleForInsertion: Int, cached:Boolean): (Move, Long) = {

    val nodeToMoveToNeighborhood = cachedNodeMoveNeighborhoodNoRemove match {
      case Some((cachedTarget, cachedNeighborhood)) if cachedTarget == targetVehicleForInsertion && cached =>
        cachedNeighborhood
      case _ =>
        val n = targetVehicleNodeToMoveNeighborhood(targetVehicleForInsertion)
        cachedNodeMoveNeighborhoodNoRemove = Some((targetVehicleForInsertion, n))
        n
    }

    val obj = if(debug) {
      generateCheckerObjForVehicles(globalObjective, Set(fromVehicle, targetVehicleForInsertion), penaltyChanged = false)
    }else {
      vehicleToObjectives(targetVehicleForInsertion)
    }


    val neighborhood = nodeToMoveToNeighborhood(routingNodeToMove)
    neighborhood.verbose = 5
    neighborhood.getMove(
      obj,
      initialVehicleToObjectives(targetVehicleForInsertion),
      acceptanceCriterion = acceptAllButMaxInt) match {
      case NoMoveFound => null
      case MoveFound(move) =>
        val delta = move.objAfter - initialVehicleToObjectives(targetVehicleForInsertion)
        (move, delta)
    }
  }

  private var cachedNodeMoveNeighborhoodWithRemove:Option[(Int,Int,Int => Neighborhood)] = None //targetVehicle,removedNode,node=>Neighborhood

  def evaluateMoveToVehicleWithRemove(routingNodeToMove:Int, fromVehicle:Int, targetVehicleForInsertion:Int, removedNode:Int, cached:Boolean):(Move, Long) = {

    val nodeToMoveToNeighborhood = cachedNodeMoveNeighborhoodWithRemove match {
      case Some((cachedTarget, cachedRemoved,cachedNeighborhood))
        if cached && cachedTarget == targetVehicleForInsertion && cachedRemoved == removedNode =>
        cachedNeighborhood
      case _ =>
        val n = targetVehicleNodeToMoveNeighborhood(targetVehicleForInsertion)
        cachedNodeMoveNeighborhoodWithRemove = Some((targetVehicleForInsertion, removedNode, n))
        n
    }

    val obj = if(debug) {
      generateCheckerObjForVehicles(globalObjective, Set(fromVehicle, targetVehicleForInsertion), penaltyChanged = true) //because node is temporarily removed
    }else {
      vehicleToObjectives(targetVehicleForInsertion)
    }

    nodeToMoveToNeighborhood(routingNodeToMove)
      .getMove(obj, initialVehicleToObjectives(targetVehicleForInsertion), acceptanceCriterion = acceptAllButMaxInt) match {
      case NoMoveFound => null
      case MoveFound(move) =>
        val delta = move.objAfter - initialVehicleToObjectives(targetVehicleForInsertion)
        (move,delta)
    }
  }

  private def exploreNodeMoveNoRemove(vehicleToNodeToMoveThere:Map[Int,Iterable[Int]]): Unit = {

    for ((targetVehicleID, routedNodesToMoveThere) <- vehicleToNodeToMoveThere if !vehicleHasDirectInsertOrMove(targetVehicleID)) {
      val symbolicNodeOfVehicle = vehicleToNode(targetVehicleID)

      //moves without removes
      for (routingNodeToMove <- routedNodesToMoveThere) {
        val symbolicNodeOfNodeToMove = nodeIDToNode(routingNodeToMove)
        val fromVehicle = symbolicNodeOfNodeToMove.vehicle

        if (fromVehicle != targetVehicleID) {  //that's the target vehicle

          //move without remove
          //     :(Int,Int) => Neighborhood,
          evaluateMoveToVehicleNoRemove(routingNodeToMove: Int, fromVehicle, targetVehicleID: Int, true) match {
            case null => ;
            case (move, delta) =>
              edgeBuilder.addEdge(symbolicNodeOfNodeToMove, symbolicNodeOfVehicle, delta, move, VLSNMoveType.MoveNoEject)
            //we cannot consider directMoves here moves because we should also take the impact on the first vehicle into account,
            // and this is not captured into the objective function
          }
        }
      }
    }
  }

  private def exploreNodeMoveWithRemove(vehicleToNodeToMoveThere:Map[Int,Iterable[Int]]): Unit = {
    for((targetVehicleID,routedNodesToMoveThere) <- vehicleToNodeToMoveThere if !vehicleHasDirectInsertOrMove(targetVehicleID)) {

      //moves with removes
      for(nodeIDToEject <- vehicleToRoutedNodes(targetVehicleID)){
        val symbolicNodeToEject = nodeIDToNode(nodeIDToEject)

        //performing the remove
        val reInsert = removeAndReInsert(nodeIDToEject)

        for(routingNodeToMove <- routedNodesToMoveThere) {
          val symbolicNodeOfNodeToMove = nodeIDToNode(routingNodeToMove)
          val fromVehicle =  symbolicNodeOfNodeToMove.vehicle

          if (symbolicNodeOfNodeToMove.vehicle != targetVehicleID) {
            //Evaluating all moves on this remove
            evaluateMoveToVehicleWithRemove(routingNodeToMove, fromVehicle, targetVehicleID, nodeIDToEject, true) match{
              case null => ;
              case (move,delta) =>
                edgeBuilder.addEdge(symbolicNodeOfNodeToMove, symbolicNodeToEject, delta, move, VLSNMoveType.MoveWithEject)
            }
          }
        }
        //re-inserting
        reInsert()
      }
    }
  }
  private def exploreNodeMove(): Unit = {
    val vehicleAndNodeToMove:Iterable[(Int,Int)] =
      nodesToMove.flatMap(nodeToMove => nodeToRelevantVehicles(nodeToMove).map(vehicle => (vehicle,nodeToMove)))

    val vehicleToNodeToMoveThere = vehicleAndNodeToMove.groupBy(_._1).mapValues(_.map(_._2))

    exploreNodeMoveNoRemove(vehicleToNodeToMoveThere)
    exploreNodeMoveWithRemove(vehicleToNodeToMoveThere)

  }


<<<<<<< HEAD

  def evaluateRemove(routingNodeToRemove:Long,fromVehicle:Long):(Move,Long) = {

    val obj = if(debug) {
      generateCheckerObjForVehicles(globalObjective, Set(fromVehicle), penaltyChanged = true)
    }else {
      unroutedNodesPenalty
    }

    nodeToRemoveNeighborhood(routingNodeToRemove)
      .getMove(obj, initialUnroutedNodesPenalty, acceptanceCriterion = (_,newObj) => newObj != Long.MaxValue) match{
=======
  def evaluateRemove(routingNodeToRemove:Int,fromVehicle:Int):(Move, Long) = {
    nodeToRemoveNeighborhood(routingNodeToRemove)
      .getMove(unroutedNodesPenalty,initialUnroutedNodesPenalty,acceptanceCriterion = (_,newObj) => newObj != Int.MaxValue) match{
>>>>>>> f6487666
      case NoMoveFound => null
      case MoveFound(move) =>
        val delta = move.objAfter - initialUnroutedNodesPenalty
        (move,delta)
    }
  }
  /**
   * deletions are from deleted node to trashNode
   */
  private def exploreDeletions(): Unit = {
    for ((vehicleID, routingNodesToRemove) <- vehicleToRoutedNodes if !vehicleHasDirectInsertOrMove(vehicleID)) {
      for (routingNodeToRemove <- routingNodesToRemove) {
        evaluateRemove(routingNodeToRemove:Int,vehicleID) match{
          case null => ;
          case (move,delta) =>
            val symbolicNodeOfNodeToRemove = nodeIDToNode(routingNodeToRemove)
            edgeBuilder.addEdge(symbolicNodeOfNodeToRemove, trashNode, delta, move, VLSNMoveType.Remove)
        }
      }
    }
  }

  //should be called after all edges going to vehicle are generated
  private def addNoMoveEdgesVehiclesToTrashNode(): Unit ={
    for(vehicleNode <- vehicleToNode if vehicleNode != null){
      edgeBuilder.addEdge(vehicleNode,trashNode,0L,null,VLSNMoveType.SymbolicVehicleToTrash)
    }
  }

  private def addTrashNodeToUnroutedNodes(): Unit ={
    for(unroutedNode <- unroutedNodesToInsert){
      edgeBuilder.addEdge(trashNode,nodeIDToNode(unroutedNode),0L,null,VLSNMoveType.SymbolicTrashToInsert)
    }
  }


<<<<<<< HEAD
  def evaluateRemoveOnSourceVehicle(routingNodeToRemove:Long,fromVehicle:Long):(Move,Long) = {



=======
  def evaluateRemoveOnSourceVehicle(routingNodeToRemove:Int,fromVehicle:Int):(Move, Long) = {
>>>>>>> f6487666
    nodeToRemoveNeighborhood(routingNodeToRemove)
      .getMove(vehicleToObjectives(fromVehicle),initialVehicleToObjectives(fromVehicle),
        acceptanceCriterion = (_,newObj) => newObj != Int.MaxValue) match{
      case NoMoveFound => null
      case MoveFound(move) =>
        val delta = move.objAfter - initialVehicleToObjectives(fromVehicle)
        (move,delta) //will very likely always be negative because of triangular inequality
    }
  }

  //no move edges from trashNode to each routed node wit no move,
  // but with delta equal to impact of removing the node from the route.
  private def exploreEjections(): Unit = {
    for ((vehicleID, routingNodesToRemove) <- vehicleToRoutedNodes if !vehicleHasDirectInsertOrMove(vehicleID)) {
      for (routingNodeToRemove <- routingNodesToRemove) {
        evaluateRemoveOnSourceVehicle(routingNodeToRemove:Int,vehicleID) match{
          case null => ;
          case (move,delta) =>
            val symbolicNodeOfNodeToRemove = nodeIDToNode(routingNodeToRemove)
            edgeBuilder.addEdge(trashNode, symbolicNodeOfNodeToRemove, delta, null, VLSNMoveType.SymbolicTrashToNodeForEject)
        }
      }
    }
  }
}

<|MERGE_RESOLUTION|>--- conflicted
+++ resolved
@@ -1,19 +1,19 @@
 /**
- * *****************************************************************************
- * OscaR is free software: you can redistribute it and/or modify
- * it under the terms of the GNU Lesser General Public License as published by
- * the Free Software Foundation, either version 2.1 of the License, or
- * (at your option) any later version.
- *
- * OscaR is distributed in the hope that it will be useful,
- * but WITHOUT ANY WARRANTY; without even the implied warranty of
- * MERCHANTABILITY or FITNESS FOR A PARTICULAR PURPOSE.  See the
- * GNU Lesser General Public License  for more details.
- *
- * You should have received a copy of the GNU Lesser General Public License along with OscaR.
- * If not, see http://www.gnu.org/licenses/lgpl-3.0.en.html
- * ****************************************************************************
- */
+  * *****************************************************************************
+  * OscaR is free software: you can redistribute it and/or modify
+  * it under the terms of the GNU Lesser General Public License as published by
+  * the Free Software Foundation, either version 2.1 of the License, or
+  * (at your option) any later version.
+  *
+  * OscaR is distributed in the hope that it will be useful,
+  * but WITHOUT ANY WARRANTY; without even the implied warranty of
+  * MERCHANTABILITY or FITNESS FOR A PARTICULAR PURPOSE.  See the
+  * GNU Lesser General Public License  for more details.
+  *
+  * You should have received a copy of the GNU Lesser General Public License along with OscaR.
+  * If not, see http://www.gnu.org/licenses/lgpl-3.0.en.html
+  * ****************************************************************************
+  */
 
 package oscar.cbls.lib.search.neighborhoods.vlsn
 
@@ -211,12 +211,7 @@
     }
   }
 
-<<<<<<< HEAD
-
-  private var cachedInsertNeighborhoodWithRemove: Option[(Long, Long, Long => Neighborhood)] = None //target,removed,toInsert=>Neighborhood
-=======
   private var cachedInsertNeighborhoodWithRemove: Option[(Int, Int, Int => Neighborhood)] = None //target,removed,toInsert=>Neighborhood
->>>>>>> f6487666
 
   @inline
   def evaluateInsertOnVehicleWithRemove(unroutedNodeToInsert: Int,
@@ -476,9 +471,8 @@
   }
 
 
-<<<<<<< HEAD
-
-  def evaluateRemove(routingNodeToRemove:Long,fromVehicle:Long):(Move,Long) = {
+
+  def evaluateRemove(routingNodeToRemove:Int,fromVehicle:Int):(Move,Long) = {
 
     val obj = if(debug) {
       generateCheckerObjForVehicles(globalObjective, Set(fromVehicle), penaltyChanged = true)
@@ -488,11 +482,6 @@
 
     nodeToRemoveNeighborhood(routingNodeToRemove)
       .getMove(obj, initialUnroutedNodesPenalty, acceptanceCriterion = (_,newObj) => newObj != Long.MaxValue) match{
-=======
-  def evaluateRemove(routingNodeToRemove:Int,fromVehicle:Int):(Move, Long) = {
-    nodeToRemoveNeighborhood(routingNodeToRemove)
-      .getMove(unroutedNodesPenalty,initialUnroutedNodesPenalty,acceptanceCriterion = (_,newObj) => newObj != Int.MaxValue) match{
->>>>>>> f6487666
       case NoMoveFound => null
       case MoveFound(move) =>
         val delta = move.objAfter - initialUnroutedNodesPenalty
@@ -529,14 +518,7 @@
   }
 
 
-<<<<<<< HEAD
-  def evaluateRemoveOnSourceVehicle(routingNodeToRemove:Long,fromVehicle:Long):(Move,Long) = {
-
-
-
-=======
   def evaluateRemoveOnSourceVehicle(routingNodeToRemove:Int,fromVehicle:Int):(Move, Long) = {
->>>>>>> f6487666
     nodeToRemoveNeighborhood(routingNodeToRemove)
       .getMove(vehicleToObjectives(fromVehicle),initialVehicleToObjectives(fromVehicle),
         acceptanceCriterion = (_,newObj) => newObj != Int.MaxValue) match{
@@ -561,5 +543,4 @@
       }
     }
   }
-}
-
+}