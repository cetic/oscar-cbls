package oscar.cbls.lib.search.neighborhoods.vlsn

import oscar.cbls.algo.quick.QList
import oscar.cbls.core.objective.Objective
import oscar.cbls.core.search.{Move, MoveFound, Neighborhood, NoMoveFound}

import scala.collection.immutable.{SortedMap, SortedSet}
import scala.reflect.ClassTag
import scala.util.Random

class MoveExplorer(v:Int,
                   vehicleToRoutedNodes:Map[Int,Iterable[Int]],
                   unroutedNodesToInsert:Iterable[Int],
                   nodeToRelevantVehicles:Map[Int,Iterable[Int]],

                   targetVehicleNodeToInsertNeighborhood:Int => Int => Neighborhood,
                   targetVehicleNodeToMoveNeighborhood:Int => Int => Neighborhood,
                   nodeToRemoveNeighborhood:Int => Neighborhood,

                   removeAndReInsert:Int => () => Unit,

                   vehicleToObjectives:Array[Objective],
                   unroutedNodesPenalty:Objective,
                   globalObjective:Objective,

                   cache:CachedExplorations,
                   verbose:Boolean,
                   enrichment:EnrichmentParameters
                         ) {

  //nodes are all the nodes to consider, ll the vehicles, and a trashNode

  //nodes of the moveGraph are:
  // if the point is routed: removing a node from the vehicle where it is
  // if the point is not routed: routing it if not in the sequence
  //there is a trashNode representing non-routed nodes. only for symbolic purpose.
  //edges are:
  // if from and to are routed: the move that moves the from point to the vehicle of the to point, assuming the to point has been removed from its vehicle
  // if from is routed, and to is a vehicle: moving a node to the vehicle without removing othernode from the vehicle
  // if from is not routed, and to is a vehicle: inserting th node onto the vehicle without removing other node from the vehicle (althoug hthis move is very simple and should not be part of VLSN explration...)
  // if from is routed, and to is not routed: removing the from, assuming the to has been inserted (these one are generated automatically, by just removing points one after the other and evaluating the penalty for unrouting)
  // if the from is not routed and the to is routed: routing the from on the vehicle of the to, assuming the to has been removed from its vehicle
  //there is a noMove edge from each vehicle to TrashNode, and a noMove edge fro trashNode to all unrouted node and all routed nodes

  //label of nodes are:
  // for each routed node and vehicle node: the vehicle of the node
  // For each unrouted node: a different label
  // a different label for the trashNode

  val initialVehicleToObjectives: Array[Long] = vehicleToObjectives.map(_.value)
  var initialUnroutedNodesPenalty: Long = unroutedNodesPenalty.value
  var initialGlobalObjective: Long = globalObjective.value

  val nodesToMove: Iterable[Int] = vehicleToRoutedNodes.flatMap(_._2)

  //label of nodes are:
  // for each routed node and vehicle node: the vehicle of the node
  // For each unrouted node: a different label
  // a different label for the trashNode
  //as labels, we take the vehicles, plus one label per non-routed node
  val nodeBuilder = new VLSNNodeBuilder(nbLabels = v)

  var nodeIDToNode: SortedMap[Int, Node] = SortedMap.empty
  val relevantVehicles: SortedSet[Int] = SortedSet.empty[Int] ++ nodeToRelevantVehicles.flatMap(_._2)
  val vehicleToNode: Array[Node] = Array.fill(v)(null)
  for (vehicle <- relevantVehicles) {
    val node = nodeBuilder.addNode(-vehicle, vehicle, vehicle, VLSNSNodeType.VehicleNode)
    vehicleToNode(vehicle) = node
    nodeIDToNode += ((-vehicle, node))
  }

  //noeud cible pour l'unroutage, label is v
  val trashNode: Node = nodeBuilder.addNode(-1, -1, nodeBuilder.newFreshLabel(), VLSNSNodeType.FictiveNode)

  //noeuds pour les noeud à déplacer
  for ((vehicle, routedNodesOnVehicle) <- vehicleToRoutedNodes) {
    require(vehicle < v)
    for (nodeID <- routedNodesOnVehicle) {
      //require(nodeID >= v, "cannot put vehicle to move :" + nodeID)
      nodeIDToNode += ((nodeID, nodeBuilder.addNode(nodeID, vehicle, vehicle, VLSNSNodeType.RegularNode)))
    }
  }

  //noeuds non routés
  for (unroutedNode <- unroutedNodesToInsert) {
    nodeIDToNode += ((unroutedNode, nodeBuilder.addNode(unroutedNode, v, nodeBuilder.newFreshLabel(), VLSNSNodeType.UnroutedNode)))
  }

  val (nodes:Array[Node],nbLabels:Int) = nodeBuilder.finish()

  val edgeBuilder: VLSNEdgeBuilder = new VLSNEdgeBuilder(nodes, nbLabels, v)

  val nbNodesInVLSNGraph: Int = nodes.length
  def nbEdgesInGraph:Int = edgeBuilder.nbEdges

  val acceptAllButMaxInt: (Long, Long) => Boolean = (_, newObj: Long) => newObj != Long.MaxValue

  // /////////////////////////////////////////////////////////////
  //about incrementality
  val isVehicleDirty:Array[Boolean] = Array.fill(v)(false)
  val isNodeDirty:Array[Boolean] = Array.fill(((nodesToMove ++ unroutedNodesToInsert).max)+1)(false)

  // /////////////////////////////////////////////////////////////
  //creating all cheap edges

  addNoMoveEdgesVehiclesToTrashNode()
  addTrashNodeToUnroutedNodes()
  exploreNodeEjection()
  exploreDeletions()

  // ////////////////////////////////////////////////////////////
  // gradual enrichment procedure
  // instantiating all potential edges and bundles
  //these are stored in bundles below, and postponed until performed.

  val maxInsertNoEjectPerVehicleAndPerIteration: Int = v
  val maxMoveNoEjectPerVehiclePerIteration: Int = v

  var allBundlesTmp:List[EdgeToExploreBundle[_]] = Nil
  def registerEdgeBundle(edgeBundle:EdgeToExploreBundle[_]):Unit = {
    allBundlesTmp = edgeBundle :: allBundlesTmp
  }

  generateInsertions()
  generateMoves()

  var allBundlesArray:Array[EdgeToExploreBundle[_]] = Random.shuffle(allBundlesTmp).toArray
  var nbBundles:Int = allBundlesArray.length

  // ////////////////////////////////////////////////////////////

  def injectAllCache(verbose:Boolean): Unit = {
    var targetPosition = 0
    for(i <- 0 until nbBundles) {
      allBundlesArray(i).loadAllCache()
      if(allBundlesArray(i).isEmpty){
        allBundlesArray(i) = null
      }else{
        allBundlesArray(targetPosition) = allBundlesArray(i)
        targetPosition += 1
      }
    }
    nbBundles = targetPosition
  }

  //the new VLSN graph and a boolean telling if there is more to do or not
  def enrichGraph(dirtyNodes:Iterable[Int], dirtyVehicles:Iterable[Int], verbose:Boolean):(VLSNGraph,Boolean,Int) = {

    for(node <- dirtyNodes) isNodeDirty(node) = true
    for(vehicle <- dirtyVehicles) {
      isVehicleDirty(vehicle) = true
      initialVehicleToObjectives(vehicle) = vehicleToObjectives(vehicle).value
    }

    var totalExplored = 0

    var currentBundleId = Random.nextInt(nbBundles-1)
    val offset = Random.nextInt(nbBundles-1)
    val nbEdgesAtStart = nbEdgesInGraph

    while((totalExplored <= enrichment.minNbEdgesToExplorePerLevel || (nbEdgesInGraph - nbEdgesAtStart < enrichment.minNbAddedEdgesPerLevel) || nbBundles <= 1) && nbBundles > 0){
      currentBundleId = (currentBundleId + offset) % nbBundles
      val nbExplored = allBundlesArray(currentBundleId).pruneExplore(targetNbExplores = enrichment.nbEdgesPerBundle)
      totalExplored += nbExplored
      if(allBundlesArray(currentBundleId).isEmpty){
        if(currentBundleId == nbBundles-1){
          allBundlesArray(currentBundleId) = null
        }else{
          allBundlesArray(currentBundleId) = allBundlesArray(nbBundles-1)
        }
        nbBundles = nbBundles -1
      }
    }
    (edgeBuilder.buildGraph(),nbBundles!=0,totalExplored)
  }


  def allMovesExplored:Boolean = {
    require(nbBundles>=0)
    nbBundles == 0
  }

  // ////////////////////////////////////////////////////////////

  abstract class EdgeToExploreBundle[E:ClassTag](toNode: Int,
                                                 toVehicle: Int,
                                                 initPotentialEdges: List[E]) {
    //non null are stored from position 0 until size-1
    private var potentialEdges: Array[E] = Random.shuffle(initPotentialEdges).toArray
    var size: Int = potentialEdges.length
    require(potentialEdges.length <= size)

    def isEmpty: Boolean = size == 0

    def exploreEdge(edge: E): Unit

    def loadEdgeFromCache(edge:E):Boolean

    def isEdgeDirty(edge: E): Boolean

    private var allCacheLoaded:Boolean = false

    def loadAllCache(): Unit ={
      if(allCacheLoaded) return
      allCacheLoaded = true
      if(cache == null || size == 0) return
      var targetPosition = 0
      for(i <- 0 until size){
        if (loadEdgeFromCache(potentialEdges(i))){
          potentialEdges(i) = null.asInstanceOf[E]
        }else{
          potentialEdges(targetPosition) = potentialEdges(i)
          targetPosition += 1
        }
      }
      size = targetPosition
      garbageCollectIfNeeded()
    }

    private def garbageCollectIfNeeded():Unit = {
      if (size == 0) {
        potentialEdges = null
      } else if (size <= potentialEdges.length / 100) {
        val tmp = Array.tabulate(size)(i => potentialEdges(i))
        potentialEdges = tmp
      }
    }

    def pruneExplore(targetNbExplores: Int): Int = {
      if(verbose) println(s"exploring $targetNbExplores edges of bundle $this")
      if (targetNbExplores <= 0) {
        0
      } else if (isNodeDirty(toNode) || isVehicleDirty(toVehicle)) {
        potentialEdges = null
        size = 0
        0
      } else {
        require(potentialEdges.length >= size, s"potentialEdges.length:${potentialEdges.length} >= size:$size")

        var toReturn = 0
        var toExplore = targetNbExplores
        while (toExplore != 0 && size != 0) {
          if (!isEdgeDirty(potentialEdges(size-1))) {
            if(cache == null || allCacheLoaded || !loadEdgeFromCache(potentialEdges(size-1))) {
              exploreEdge(potentialEdges(size-1))
            }
            toReturn += 1
            toExplore = toExplore - 1
          }
          potentialEdges(size-1) = null.asInstanceOf[E]
          size = size - 1
        }
        garbageCollectIfNeeded()
        toReturn
      }
    }
  }



  // ////////////////////////////////////////////////////////////
  // ////////////////////////////////////////////////////////////

  private def generateInsertions(): Unit = {
    val vehicleAndUnroutedNodes: Iterable[(Int, Int)] =
      unroutedNodesToInsert.flatMap((unroutedNode:Int) =>
        nodeToRelevantVehicles(unroutedNode).map((vehicle:Int) => (vehicle, unroutedNode)))

    val vehicleToUnroutedNodeToInsert = vehicleAndUnroutedNodes.groupBy(_._1).view.mapValues(_.map(_._2))

    for ((targetVehicleForInsertion, unroutedNodesToInsert) <- vehicleToUnroutedNodeToInsert) {
      //without eject
      registerEdgeBundle(
        new InsertNoEjectBundle(
          targetVehicleForInsertion,
          unroutedNodesToInsert.toList))

      //with eject
      for (routingNodeToRemove <- vehicleToRoutedNodes(targetVehicleForInsertion)) {
        registerEdgeBundle(
          new InsertWithEjectBundle(
            toNode = routingNodeToRemove,
            toVehicle = targetVehicleForInsertion,
            nodesToInsert = unroutedNodesToInsert.toList))
      }
    }
  }

<<<<<<< HEAD
    val proc = nodeToInsertNeighborhood(unroutedNodeToInsert)
=======
  def generateMoves(): Unit = {
    val vehicleAndNodeToMove:Iterable[(Int,Int)] =
      nodesToMove.flatMap(nodeToMove =>
        nodeToRelevantVehicles(nodeToMove).map(vehicle => (vehicle,nodeToMove)))
>>>>>>> a1a05486

    val vehicleToNodeToMoveThere = vehicleAndNodeToMove.groupBy(_._1).view.mapValues(_.map(_._2))

    for ((toVehicle, routedNodesToMoveThere) <- vehicleToNodeToMoveThere) {
      //without remove
      registerEdgeBundle(new MoveNoEjectBundle(toVehicle = toVehicle,
        fromNodeVehicle = routedNodesToMoveThere.map(node => {
          val symbolicNodeOfNodeToMove = nodeIDToNode(node)
          val fromVehicle = symbolicNodeOfNodeToMove.vehicle
          NodeVehicle(node,fromVehicle)
        }).toList))

      //moves with removes
      for (nodeIDToEject <- vehicleToRoutedNodes(toVehicle)) {
        registerEdgeBundle(
          new MoveWithEjectBundle(nodeIDToEject,
            toVehicle,
            fromNodeVehicle =
              routedNodesToMoveThere.map(node => {
                val symbolicNodeOfNodeToMove = nodeIDToNode(node)
                val fromVehicle = symbolicNodeOfNodeToMove.vehicle
                NodeVehicle(node, fromVehicle)
              }).toList
          )
        )
      }
    }
  }

  // /////////////////////////////////////////////////////////////////////////////////////////////////////////////

  case class NodeVehicle(node: Int, vehicle: Int)

  class MoveWithEjectBundle(toNode: Int,
                            toVehicle: Int,
                            fromNodeVehicle: List[NodeVehicle])
    extends EdgeToExploreBundle[NodeVehicle](toNode, toVehicle, fromNodeVehicle) {

    override def toString: String = s"MoveWithEjectBundle(size:$size, toNode: $toNode, toVehicle:$toVehicle, fromNodeVehicle:${fromNodeVehicle.mkString(",")}"

    override def isEdgeDirty(edge: NodeVehicle): Boolean = {
      isNodeDirty(edge.node) || isVehicleDirty(edge.vehicle)
    }

    private var nodeToMoveToNeighborhood: Int => Neighborhood = _
    private var reInsert: () => Unit = _

    override def loadEdgeFromCache(edge: NodeVehicle): Boolean = {
      cache.getMoveToVehicleWithRemove(edge.node,edge.vehicle,toVehicle,toNode) match{
        case CachedAtomicMove(move:Move,delta:Long) =>
          val symbolicNodeOfNodeToMove = nodeIDToNode(edge.node)
          val symbolicNodeToEject = nodeIDToNode(toNode)

          edgeBuilder.addEdge(symbolicNodeOfNodeToMove,
            symbolicNodeToEject, delta, move, VLSNMoveType.MoveWithEject)

          true
        case CachedAtomicNoMove => true
        case CacheDirty => false
      }
    }

    override def exploreEdge(edge: NodeVehicle): Unit = {
      //ensureNeighborhoodAndRemove, we do it lazyly because there might be nothing to do, actually
      // (although it is not quite sure that this actually useful at all)
      if (nodeToMoveToNeighborhood == null) {
        reInsert = removeAndReInsert(toNode)
        nodeToMoveToNeighborhood = targetVehicleNodeToMoveNeighborhood(toVehicle)
      }

      val fromNode = edge.node
      nodeToMoveToNeighborhood(fromNode).getMove(
        vehicleToObjectives(toVehicle),
        initialVehicleToObjectives(toVehicle),
        acceptanceCriterion = acceptAllButMaxInt) match {
        case NoMoveFound => ;
        case MoveFound(move) =>
          val delta = move.objAfter - initialVehicleToObjectives(toVehicle)
          val symbolicNodeOfNodeToMove = nodeIDToNode(fromNode)
          val symbolicNodeToEject = nodeIDToNode(toNode)

          edgeBuilder.addEdge(symbolicNodeOfNodeToMove, symbolicNodeToEject, delta, move, VLSNMoveType.MoveWithEject)
      }
    }

    override def pruneExplore(targetNbExplores: Int): Int = {
      val toReturn = super.pruneExplore(targetNbExplores)
      if (reInsert != null) {
        reInsert()
        reInsert = null
        nodeToMoveToNeighborhood = null
      }
      toReturn
    }
  }

  class MoveNoEjectBundle(toVehicle: Int,
                          fromNodeVehicle: List[NodeVehicle])
    extends EdgeToExploreBundle[NodeVehicle](toVehicle, toVehicle, fromNodeVehicle) {

    override def isEdgeDirty(edge: NodeVehicle): Boolean = {
      isNodeDirty(edge.node) || isVehicleDirty(edge.vehicle)
    }

    private var nodeToMoveToNeighborhood: Int => Neighborhood = null

    override def loadEdgeFromCache(edge: NodeVehicle): Boolean = {
      cache.getMoveToVehicleNoRemove(edge.node, edge.vehicle, toVehicle) match{
        case CachedAtomicMove(move:Move,delta:Long) =>
          edgeBuilder.addEdge(nodeIDToNode(edge.node), vehicleToNode(toVehicle), delta, move, VLSNMoveType.MoveNoEject)
          true
        case CachedAtomicNoMove =>
          true
        case CacheDirty =>
          false
      }
    }

    override def exploreEdge(edge: NodeVehicle): Unit = {

      //ensureNeighborhoodAndRemove, we do it lazyly because there might be nothing to do, actually
      // (although it is not quite sure that this actually useful at all)
      if (nodeToMoveToNeighborhood == null) {
        nodeToMoveToNeighborhood = targetVehicleNodeToMoveNeighborhood(toVehicle)
      }

      nodeToMoveToNeighborhood(edge.node).getMove(
        vehicleToObjectives(toVehicle),
        initialVehicleToObjectives(toVehicle),
        acceptanceCriterion = acceptAllButMaxInt) match {
        case NoMoveFound => ;
        case MoveFound(move) =>
          val delta = move.objAfter - initialVehicleToObjectives(toVehicle)
          edgeBuilder.addEdge(nodeIDToNode(edge.node), vehicleToNode(toVehicle), delta, move, VLSNMoveType.MoveNoEject)
      }
    }

    override def pruneExplore(targetNbExplores: Int): Int = {
      val toReturn = super.pruneExplore(targetNbExplores min maxMoveNoEjectPerVehiclePerIteration)
      if (nodeToMoveToNeighborhood != null) {
        nodeToMoveToNeighborhood = null
      }
      toReturn
    }
  }

  // /////////////////////////////////////////////////////////////////////////////////////////////////////////////

  class InsertWithEjectBundle(toNode: Int,
                              toVehicle: Int,
                              nodesToInsert: List[Int])
    extends EdgeToExploreBundle[Int](toNode, toVehicle, nodesToInsert) {

    override def isEdgeDirty(edge: Int): Boolean = {
      isNodeDirty(edge)
    }

    private var nodeToInsertToNeighborhood: Int => Neighborhood = null
    private var reInsert: () => Unit = null

    private var initObjsDefined: Boolean = false
    private var unroutedObjAfterRemove: Long = -1
    private var correctedGlobalInit: Long = -1

    private def ensureNeighborhoodAndReInsert(): Unit = {
      if (nodeToInsertToNeighborhood == null) {
        reInsert = removeAndReInsert(toNode)
        if (!initObjsDefined) {
          unroutedObjAfterRemove = unroutedNodesPenalty.value
          correctedGlobalInit = initialGlobalObjective - initialUnroutedNodesPenalty + unroutedObjAfterRemove
          initObjsDefined = true
        }
        nodeToInsertToNeighborhood = targetVehicleNodeToInsertNeighborhood(toVehicle)
      }
    }

    override def loadEdgeFromCache(edge: Int): Boolean = {
      cache.getInsertOnVehicleWithRemove(edge,
        toVehicle,
        toNode) match{
        case CachedAtomicMove(move:Move,delta:Long) =>
          val symbolicNodeToInsert = nodeIDToNode(edge)
          val symbolicNodeToRemove = nodeIDToNode(toNode)
          edgeBuilder.addEdge(symbolicNodeToInsert, symbolicNodeToRemove, delta, move, VLSNMoveType.InsertWithEject)
          true
        case CachedAtomicNoMove =>
          true
        case CacheDirty =>
          false
      }
    }

    override def exploreEdge(edge: Int): Unit = {
      //ensureNeighborhoodAndRemove, we do it lazyly because there might be nothing to do, actually
      // (although it is not quite sure that this actually useful at all)
      ensureNeighborhoodAndReInsert()

      nodeToInsertToNeighborhood(edge).
        getMove(globalObjective, correctedGlobalInit, acceptAllButMaxInt) match {
        case NoMoveFound => ;
        case MoveFound(move) =>
          val delta = move.objAfter - correctedGlobalInit
          val symbolicNodeToInsert = nodeIDToNode(edge)
          val symbolicNodeToRemove = nodeIDToNode(toNode)
          edgeBuilder.addEdge(symbolicNodeToInsert, symbolicNodeToRemove, delta, move, VLSNMoveType.InsertWithEject)
      }
    }

    override def pruneExplore(targetNbExplores: Int): Int = {
      val toReturn = super.pruneExplore(targetNbExplores)
      if (reInsert != null) {
        reInsert()
        reInsert = null
        nodeToInsertToNeighborhood = null
      }
      toReturn
    }
  }

  // /////////////////////////////////////////////////////////////////////////////////////////////////////////////

  class InsertNoEjectBundle(toVehicle: Int,
                            nodesToInsert: List[Int])
    extends EdgeToExploreBundle[Int](toVehicle, toVehicle, nodesToInsert) {

    override def toString: String = s"InsertNoEjectBundle(toVehicle:$toVehicle remaining edges:$size nodesToInsert:${nodesToInsert.toList.sorted.mkString(",")}"

    override def isEdgeDirty(edge: Int): Boolean = {
      isNodeDirty(edge)
    }

    private var nodeToInsertNeighborhood:Int => Neighborhood = null

    private def ensureNeighborhood():Unit = {
      if(nodeToInsertNeighborhood == null) {
        nodeToInsertNeighborhood = targetVehicleNodeToInsertNeighborhood(toVehicle)
      }
    }

    override def loadEdgeFromCache(edge: Int): Boolean = {
      cache.getInsertOnVehicleNoRemove(edge, toVehicle) match{
        case CachedAtomicMove(move:Move,delta:Long) =>
          edgeBuilder.addEdge(
            nodeIDToNode(edge),
            vehicleToNode(toVehicle),
            delta,
            move,
            VLSNMoveType.InsertNoEject)
          true
        case CachedAtomicNoMove =>
          true
        case CacheDirty =>
          false
      }
    }

    override def exploreEdge(edge: Int): Unit = {
      //ensureNeighborhoodAndRemove, we do it lazyly because there might be nothing to do, actually
      // (although it is not quite sure that this actually useful at all)
      ensureNeighborhood()

      nodeToInsertNeighborhood(edge).getMove(
        globalObjective,
        initialGlobalObjective,
        acceptanceCriterion = acceptAllButMaxInt) match {
        case NoMoveFound => ;
        case MoveFound(move) =>
          val delta = move.objAfter - initialGlobalObjective
          val symbolicNodeToInsert = nodeIDToNode(edge)

          edgeBuilder.addEdge(
            symbolicNodeToInsert,
            vehicleToNode(toVehicle),
            delta,
            move,
            VLSNMoveType.InsertNoEject)
      }
    }

    override def pruneExplore(targetNbExplores: Int): Int = {
      val toReturn = super.pruneExplore(targetNbExplores min maxInsertNoEjectPerVehicleAndPerIteration)
      nodeToInsertNeighborhood = null
      toReturn
    }
  }

  // ////////////////////////////////////////////////////////////////////////////////////////////

  private def exploreDeletions(): Unit = {
    for ((vehicleID, routingNodesToRemove) <- vehicleToRoutedNodes) {
      for (routingNodeToRemove <- routingNodesToRemove) {
        evaluateRemoveOnPenalty(routingNodeToRemove: Int, vehicleID) match {
          case null => ;
          case (move, delta) =>
            val symbolicNodeOfNodeToRemove = nodeIDToNode(routingNodeToRemove)
            edgeBuilder.addEdge(symbolicNodeOfNodeToRemove, trashNode, delta, move, VLSNMoveType.Remove)
        }
      }
    }
  }

  def evaluateRemoveOnPenalty(routingNodeToRemove:Int, fromVehicle:Int):(Move,Long) = {
    nodeToRemoveNeighborhood(routingNodeToRemove)
      .getMove(unroutedNodesPenalty, initialUnroutedNodesPenalty, acceptanceCriterion = (_,newObj) => newObj != Long.MaxValue) match{
      case NoMoveFound => null
      case MoveFound(move) =>
        val delta = move.objAfter - initialUnroutedNodesPenalty
        (move,delta)
    }
  }

  // ///////////////////////////////////////////////////////////////////////////////////////////////////////////////////
  private def addNoMoveEdgesVehiclesToTrashNode(): Unit ={
    for(vehicleNode <- vehicleToNode if vehicleNode != null){
      edgeBuilder.addEdge(vehicleNode,trashNode,0L,null,VLSNMoveType.SymbolicVehicleToTrash)
    }
  }

  private def addTrashNodeToUnroutedNodes(): Unit ={
    for(unroutedNode <- unroutedNodesToInsert){
      edgeBuilder.addEdge(trashNode,nodeIDToNode(unroutedNode),0L,null,VLSNMoveType.SymbolicTrashToInsert)
    }
  }

  // ///////////////////////////////////////////////////////////////////////////////////////////////////////////////////

  //no move edges from trashNode to each routed node wit no move,
  // but with delta equal to impact of removing the node from the route.
  private def exploreNodeEjection(): Unit = {
    for ((vehicleID, routingNodesToRemove) <- vehicleToRoutedNodes ) {
      for (routingNodeToRemove <- routingNodesToRemove) {
        evaluateRemoveOnSourceVehicle(routingNodeToRemove:Int,vehicleID) match{
          case null => ;
          case (move,delta) =>
            val symbolicNodeOfNodeToRemove = nodeIDToNode(routingNodeToRemove)
            edgeBuilder.addEdge(trashNode, symbolicNodeOfNodeToRemove, delta, null, VLSNMoveType.SymbolicTrashToNodeForEject)
        }
      }
    }
  }

  def evaluateRemoveOnSourceVehicle(routingNodeToRemove:Int,fromVehicle:Int):(Move, Long) = {
    nodeToRemoveNeighborhood(routingNodeToRemove)
      .getMove(vehicleToObjectives(fromVehicle),initialVehicleToObjectives(fromVehicle),
        acceptanceCriterion = (_,newObj) => newObj != Int.MaxValue) match{
      case NoMoveFound => null
      case MoveFound(move) =>
        val delta = move.objAfter - initialVehicleToObjectives(fromVehicle)
        (move,delta) //will negative if triangular inequality
    }
  }
}
<|MERGE_RESOLUTION|>--- conflicted
+++ resolved
@@ -286,14 +286,10 @@
     }
   }
 
-<<<<<<< HEAD
-    val proc = nodeToInsertNeighborhood(unroutedNodeToInsert)
-=======
   def generateMoves(): Unit = {
     val vehicleAndNodeToMove:Iterable[(Int,Int)] =
       nodesToMove.flatMap(nodeToMove =>
         nodeToRelevantVehicles(nodeToMove).map(vehicle => (vehicle,nodeToMove)))
->>>>>>> a1a05486
 
     val vehicleToNodeToMoveThere = vehicleAndNodeToMove.groupBy(_._1).view.mapValues(_.map(_._2))
 
