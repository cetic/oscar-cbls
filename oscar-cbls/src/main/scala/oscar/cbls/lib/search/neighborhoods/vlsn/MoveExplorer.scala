/**
<<<<<<< HEAD
  * *****************************************************************************
  * OscaR is free software: you can redistribute it and/or modify
  * it under the terms of the GNU Lesser General Public License as published by
  * the Free Software Foundation, either version 2.1 of the License, or
  * (at your option) any later version.
  *
  * OscaR is distributed in the hope that it will be useful,
  * but WITHOUT ANY WARRANTY; without even the implied warranty of
  * MERCHANTABILITY or FITNESS FOR A PARTICULAR PURPOSE.  See the
  * GNU Lesser General Public License  for more details.
  *
  * You should have received a copy of the GNU Lesser General Public License along with OscaR.
  * If not, see http://www.gnu.org/licenses/lgpl-3.0.en.html
  * ****************************************************************************
  */
=======
 * *****************************************************************************
 * OscaR is free software: you can redistribute it and/or modify
 * it under the terms of the GNU Lesser General Public License as published by
 * the Free Software Foundation, either version 2.1 of the License, or
 * (at your option) any later version.
 *
 * OscaR is distributed in the hope that it will be useful,
 * but WITHOUT ANY WARRANTY; without even the implied warranty of
 * MERCHANTABILITY or FITNESS FOR A PARTICULAR PURPOSE.  See the
 * GNU Lesser General Public License  for more details.
 *
 * You should have received a copy of the GNU Lesser General Public License along with OscaR.
 * If not, see http://www.gnu.org/licenses/lgpl-3.0.en.html
 * ****************************************************************************
 */

>>>>>>> e04af2fc
package oscar.cbls.lib.search.neighborhoods.vlsn

import oscar.cbls.core.computation.Store
import oscar.cbls.core.objective.Objective
import oscar.cbls.core.search.{Move, MoveFound, Neighborhood, NoMoveFound}

import scala.collection.immutable.{SortedMap, SortedSet}

class MoveExplorer(v:Int,
                   vehicleToRoutedNodes:SortedMap[Int,Iterable[Int]],
                   unroutedNodesToInsert:Iterable[Int],
                   nodeToRelevantVehicles:Map[Int,Iterable[Int]],

                   targetVehicleNodeToInsertNeighborhood:Int => Int => Neighborhood,
                   targetVehicleNodeToMoveNeighborhood:Int => Int => Neighborhood,
                   nodeToRemoveNeighborhood:Int => Neighborhood,

                   removeAndReInsert:Int => () => Unit,

                   vehicleToObjectives:Array[Objective],
                   unroutedNodesPenalty:Objective,
                   globalObjective:Objective,
                   debug:Boolean,
                   gradualEnrichmentSchemeN1V1N2V2P:(Int,Int,Int,Int) => Int) {


  //nodes are all the nodes to consider, ll the vehicles, and a trashNode

  //nodes of the moveGraph are:
  // if the point is routed: removing a node from the vehicle where it is
  // if the point is not routed: routing it if not in the sequence
  //there is a trashNode representing non-routed nodes. only for symbolic purpose.
  //edges are:
  // if from and to are routed: the move that moves the from point to the vehicle of the to point, assuming the to point has been removed from its vehicle
  // if from is routed, and to is a vehicle: moving a node to the vehicle without removing othernode from the vehicle
  // if from is not routed, and to is a vehicle: inserting th node onto the vehicle without removing other node from the vehicle (althoug hthis move is very simple and should not be part of VLSN explration...)
  // if from is routed, and to is not routed: removing the from, assuming the to has been inserted (these one are generated automatically, by just removing points one after the other and evaluating the penalty for unrouting)
  // if the from is not routed and the to is routed: routing the from on the vehicle of the to, assuming the to has been removed from its vehicle
  //there is a noMove edge from each vehicle to TrashNode, and a noMove edge fro trashNode to all unrouted node and all routed nodes

  //label of nodes are:
  // for each routed node and vehicle node: the vehicle of the node
  // For each unrouted node: a different label
  // a different label for the trashNode



  val initialVehicleToObjectives = vehicleToObjectives.map(_.value)
  var initialUnroutedNodesPenalty = unroutedNodesPenalty.value
  var initialGlobalObjective = globalObjective.value

  //This is for debug purposes. Through this class we can check that other Obj have not moved
  // when exploring a given move from a givnen vehicel to a given other one.
  class CheckIngObjective(baseObjective:Objective, check:()=>Unit) extends Objective{
    override def detailedString(short: Boolean, indent: Long): String =
      baseObjective.detailedString(short: Boolean, indent: Long)

    override def model: Store = baseObjective.model

    override def value: Long = {
      check()
      baseObjective.value
    }
  }

  def generateCheckerObjForVehicles(evaluatedObj:Objective, changedVehicles:Set[Int], penaltyChanged:Boolean):Objective = {
    new CheckIngObjective(evaluatedObj, () => {
      if (!penaltyChanged){
        val newValue = unroutedNodesPenalty.value
        require(newValue == Long.MaxValue || newValue == initialUnroutedNodesPenalty,
<<<<<<< HEAD
          s"Penalty impacted by current move and should not, can only impact ${changedVehicles.mkString(")")}")
=======
          "Penaly impacted by current move and should not, can only impact " + changedVehicles.mkString(","))
>>>>>>> e04af2fc
      }
      for (vehicle <- 0 until v){
        if(!(changedVehicles contains vehicle)) {
          val newValue = vehicleToObjectives(vehicle).value
          require(newValue == Long.MaxValue || newValue == initialVehicleToObjectives(vehicle),
            s"vehicle $vehicle impacted by current move and should not; it can only impact {${changedVehicles.mkString(",")}}${if (penaltyChanged) " and penalty " else ""}")
        }
      }

      val global = globalObjective.value
      if(global != Long.MaxValue){
        require(global == vehicleToObjectives.map(_.value).sum + unroutedNodesPenalty.value, "global objective not coherent with sum of partial objectives")
      }
    })
  }

  //TODO: find best loop nesting WRT. checkpoint calculation.
  //maybe we should unroute all nodes before doing move exploration since we do not want to waste time on evaluation obj on non targeted vehicle?
  val nodesToMove: Iterable[Int] = vehicleToRoutedNodes.flatMap(_._2)

  require(nodesToMove.isEmpty || nodesToMove.min >=0, "VLSN cannot handle nodes with negative ID's; got" + nodesToMove.min)
  // /////////////////////////////////////////////////////////////
  //building the nodes

  //label of nodes are:
  // for each routed node and vehicle node: the vehicle of the node
  // For each unrouted node: a different label
  // a different label for the trashNode
  //as labels, we take the vehicles, plus one label per non-routed node
  val nodeBuilder = new VLSNNodeBuilder(nbLabels = v)

  var nodeIDToNode: SortedMap[Int, Node] = SortedMap.empty
  val relevantVehicles: SortedSet[Int] = SortedSet.empty[Int] ++ nodeToRelevantVehicles.flatMap(_._2)
  val vehicleToNode: Array[Node] = Array.fill(v)(null)
  for (vehicle <- relevantVehicles) {
    val node = nodeBuilder.addNode(-vehicle, vehicle, vehicle, VLSNSNodeType.VehicleNode)
    vehicleToNode(vehicle) = node
    nodeIDToNode += ((-vehicle, node))
  }

  //noeud cible pour l'unroutage, label is v
  val trashNode: Node = nodeBuilder.addNode(-1, -1, nodeBuilder.newFreshLabel(), VLSNSNodeType.FictiveNode)

  //noeuds pour les noeud à déplacer
  for ((vehicle, routedNodesOnVehicle) <- vehicleToRoutedNodes) {
    require(vehicle < v)
    for (nodeID <- routedNodesOnVehicle) {
      //require(nodeID >= v, "cannot put vehicle to move :" + nodeID)
      nodeIDToNode += ((nodeID, nodeBuilder.addNode(nodeID, vehicle, vehicle, VLSNSNodeType.RegularNode)))
    }
  }

  //noeuds non routés
  for (unroutedNode <- unroutedNodesToInsert) {
    nodeIDToNode += ((unroutedNode, nodeBuilder.addNode(unroutedNode, v, nodeBuilder.newFreshLabel(), VLSNSNodeType.UnroutedNode)))
  }

  val (nodes:Array[Node],nbLabels:Int) = nodeBuilder.finish()

  val edgeBuilder: VLSNEdgeBuilder = new VLSNEdgeBuilder(nodes, nbLabels, v)

  val nbNodesInVLSNGraph = nodes.size
  def nbEdgesInGraph:Int = edgeBuilder.nbEdges

  // /////////////////////////////////////////////////////////////
  //the partitioning data

<<<<<<< HEAD
  private def buildNodes(): Unit = {
    //label of nodes are:
    // for each routed node and vehicle node: the vehicle of the node
    // For each unrouted node: a different label
    // a different label for the trashNode
=======
  var partitionLevelDone:Int = -1
  var currentPartitionLevel:Int = 0
>>>>>>> e04af2fc

  val vehicleIsDirty:Array[Boolean] = Array.fill(v)(false)

  val nodeIsDirty:Array[Boolean] = Array.fill(((nodesToMove ++ unroutedNodesToInsert).max)+1)(false)

  def isMoveToExplore(fromNode:Int, fromVehicle:Int, toVehicle:Int, toNode:Int = -1):Boolean = {
    if(nodeIsDirty(fromNode)
      || (fromVehicle != -1 && vehicleIsDirty(fromVehicle))
      || (toVehicle != -1 && vehicleIsDirty(toVehicle))
      || (toNode!= -1 && nodeIsDirty(toNode))) return false

    val partitionLevel = gradualEnrichmentSchemeN1V1N2V2P(fromNode, fromVehicle, toNode, toVehicle)

    partitionLevelDone < partitionLevel && partitionLevel <= currentPartitionLevel
  }

  def isInsertToExplore(unroutedNode:Int, toVehicle:Int, removedNode:Int = -1):Boolean = {
    if(nodeIsDirty(unroutedNode)
      || vehicleIsDirty(toVehicle)
      || (removedNode!= -1 && nodeIsDirty(removedNode))) return false

    val partitionLevel = gradualEnrichmentSchemeN1V1N2V2P(unroutedNode, -1, removedNode, toVehicle)
    partitionLevelDone < partitionLevel && partitionLevel <= currentPartitionLevel
  }


  //on peut simler le direct insert via les martiyions.
  // donc on supprimer le diret insert.
  //de tt façons c'est un mécanisme à désactiver.

  //par contre, on a le choix quand on trouve un cycle, on continue à construire le modèle avec ce qu ireste?
  //oui, mais du coup il faut avoir une notion de dirtyNode et dirtyVehicle ici.

  addNoMoveEdgesVehiclesToTrashNode()
  addTrashNodeToUnroutedNodes()
  exploreEjections()

<<<<<<< HEAD
    val obj = if (debug) {
      generateCheckerObjForVehicles(globalObjective:Objective, Set(targetVehicleForInsertion), penaltyChanged = true)
    }else {
      globalObjective
    }
=======
  def injectAllCache(){}
>>>>>>> e04af2fc

  // /////////////////////////////////////////////////////////////
  def enrichGraph(partitioningLevel:Int, dirtyNodes:Set[Int],dirtyVehicles:Set[Int]): VLSNGraph = {

    for(node <- dirtyNodes) nodeIsDirty(node) = true
    for(vehicle <- dirtyVehicles) {
      vehicleIsDirty(vehicle) = true
      initialVehicleToObjectives(vehicle) = vehicleToObjectives(vehicle).value
    }

    initialUnroutedNodesPenalty = unroutedNodesPenalty.value
    initialGlobalObjective = globalObjective.value

    require(partitioningLevel > partitionLevelDone)
    currentPartitionLevel = partitioningLevel

    exploreInsertions()
    exploreNodeMove()
    exploreDeletions() //should be called after insertions

    //these ones are done once and forall at init time of this class
    //exploreEjections() // about moving one node away from a vehicle, without associated insert or move
    //addNoMoveEdgesVehiclesToTrashNode()
    //addTrashNodeToUnroutedNodes()

    partitionLevelDone = currentPartitionLevel
    //println("direct inserts:" + directInsertsNodeVehicle)
    edgeBuilder.buildGraph()
  }

  val maxLong = Long.MaxValue
  val acceptAllButMaxInt: (Long, Long) => Boolean = (_, newObj: Long) => newObj != maxLong

  // ///////////////////////////////////////////////////////////////////////////////////////////////////////////////////
  private def exploreInsertions(){

    val vehicleAndUnroutedNodes: Iterable[(Int, Int)] =
      unroutedNodesToInsert.flatMap((unroutedNode:Int) =>
        if(nodeIsDirty(unroutedNode)) None
        else nodeToRelevantVehicles(unroutedNode).flatMap((vehicle:Int) =>
          if(vehicleIsDirty(vehicle)) None
          else Some((vehicle, unroutedNode))))

    val vehicleToUnroutedNodeToInsert = vehicleAndUnroutedNodes.groupBy(_._1).mapValues(_.map(_._2))

    exploreInsertionsNoRemove(vehicleToUnroutedNodeToInsert)
    exploreInsertionsWithRemove(vehicleToUnroutedNodeToInsert)
  }

  private def exploreInsertionsNoRemove(vehicleToUnroutedNodeToInsert: Map[Int, Iterable[Int]]): Unit = {

    for ((targetVehicleForInsertion, unroutedNodesToInsert) <- vehicleToUnroutedNodeToInsert) {

      var currentVehicleHasDirectInsert: Boolean = false

      //try inserts without removes
      for (unroutedNodeToInsert <- unroutedNodesToInsert
           if isInsertToExplore(unroutedNode = unroutedNodeToInsert, toVehicle = targetVehicleForInsertion)){
        //insertion without remove

        if (!currentVehicleHasDirectInsert) {
          evaluateInsertOnVehicleNoRemove(
            unroutedNodeToInsert: Int,
            targetVehicleForInsertion: Int,
            true) match {
            case null => ;
            case (move, delta) =>
              val symbolicNodeToInsert = nodeIDToNode(unroutedNodeToInsert)

              require(!vehicleIsDirty(targetVehicleForInsertion))

              val edge = edgeBuilder.addEdge(symbolicNodeToInsert, vehicleToNode(targetVehicleForInsertion), delta, move, VLSNMoveType.InsertNoEject)
              if (delta < 0L) {
                //there is a direct insert
                currentVehicleHasDirectInsert = true
              }
          }
        }
      }
    }
  }


  private var cachedInsertNeighborhoodNoRemove: Option[(Int, Int => Neighborhood)] = None //targetVehicle, node => neighborhood

  @inline
  def evaluateInsertOnVehicleNoRemove(unroutedNodeToInsert: Int,
                                      targetVehicleForInsertion: Int,
                                      cached:Boolean): (Move, Long) = {

    require(!vehicleIsDirty(targetVehicleForInsertion))

    val nodeToInsertNeighborhood = cachedInsertNeighborhoodNoRemove match {
      case Some((cachedTarget, cachedNeighborhood)) if cachedTarget == targetVehicleForInsertion && cached =>
        cachedNeighborhood
      case _ =>
        val n = targetVehicleNodeToInsertNeighborhood(targetVehicleForInsertion)
        cachedInsertNeighborhoodNoRemove = Some((targetVehicleForInsertion, n))
        n
    }

    val obj = if(debug) {
      generateCheckerObjForVehicles(globalObjective:Objective, Set(targetVehicleForInsertion), penaltyChanged = true)
    }else {
      globalObjective
    }

    val proc = nodeToInsertNeighborhood(unroutedNodeToInsert)
    //    proc.verbose = 4

    proc.getMove(obj, initialGlobalObjective, acceptanceCriterion = acceptAllButMaxInt) match {
      case NoMoveFound => null
      case MoveFound(move) =>
        val delta = move.objAfter - initialGlobalObjective
        (move, delta)
    }
  }

  // ///////////////////////////////////////////////////////////////////////////////////////////////////////////////////


  private def exploreInsertionsWithRemove(vehicleToUnroutedNodeToInsert: Map[Int, Iterable[Int]]): Unit = {

    for ((targetVehicleForInsertion, unroutedNodesToInsert) <- vehicleToUnroutedNodeToInsert){

      //insertion with remove, we remove, and then insert
      //insertion with remove

      for (routingNodeToRemove <- vehicleToRoutedNodes(targetVehicleForInsertion)) {
        val symbolicNodeToRemove = nodeIDToNode(routingNodeToRemove)

        //performing the remove
        val reInsert = removeAndReInsert(routingNodeToRemove)

        val unroutedObjAfterRemove = unroutedNodesPenalty.value
        val correctedGlobalInit = initialGlobalObjective - initialUnroutedNodesPenalty + unroutedObjAfterRemove

        for (unroutedNodeToInsert <- unroutedNodesToInsert
             if (!nodeIsDirty(unroutedNodeToInsert)) && isInsertToExplore(
               unroutedNode = unroutedNodeToInsert,
               toVehicle = targetVehicleForInsertion,
               removedNode = routingNodeToRemove)) {

          //Evaluating the delta
          evaluateInsertOnVehicleWithRemove(
            unroutedNodeToInsert: Int,
            targetVehicleForInsertion: Int,
            routingNodeToRemove: Int,
            correctedGlobalInit: Long,
            true) match {
            case null => ;
            case (move, delta) =>
              val symbolicNodeToInsert = nodeIDToNode(unroutedNodeToInsert)
              edgeBuilder.addEdge(symbolicNodeToInsert, symbolicNodeToRemove, delta, move, VLSNMoveType.InsertWithEject)
          }
        }
        //re-inserting
        reInsert()
      }
    }
  }

<<<<<<< HEAD
  private def exploreInsertions(): Unit ={

    val vehicleAndUnroutedNodes: Iterable[(Int, Int)] =
      unroutedNodesToInsert.flatMap(unroutedNode => nodeToRelevantVehicles(unroutedNode).map(vehicle => (vehicle, unroutedNode)))

    val vehicleToUnroutedNodeToInsert = vehicleAndUnroutedNodes.groupBy(_._1).mapValues(_.map(_._2))

    exploreInsertionsNoRemove(vehicleToUnroutedNodeToInsert)
    exploreInsertionsWithRemove(vehicleToUnroutedNodeToInsert)
  }

  private var cachedNodeMoveNeighborhoodNoRemove:Option[(Int,Int => Neighborhood)] = None //targetVehicle,node=>Neighborhood
=======
  private var cachedInsertNeighborhoodWithRemove: Option[(Int, Int, Int => Neighborhood)] = None //target,removed,toInsert=>Neighborhood
>>>>>>> e04af2fc

  @inline
  def evaluateInsertOnVehicleWithRemove(unroutedNodeToInsert: Int,
                                        targetVehicleForInsertion: Int,
                                        removedNode: Int,
                                        correctedGlobalInit: Long,
                                        cached:Boolean): (Move, Long) = {
    require(!vehicleIsDirty(targetVehicleForInsertion))

    val nodeToInsertToNeighborhood = cachedInsertNeighborhoodWithRemove match {
      case Some((cachedTarget, cachedRemoved, cachedNeighborhood))
        if cached && cachedTarget == targetVehicleForInsertion && cachedRemoved == removedNode =>
        cachedNeighborhood
      case _ =>
        val n = targetVehicleNodeToInsertNeighborhood(targetVehicleForInsertion)
        cachedInsertNeighborhoodWithRemove = Some((targetVehicleForInsertion, removedNode, n))
        n
    }

    val obj = if(debug) {
      generateCheckerObjForVehicles(globalObjective, Set(targetVehicleForInsertion), penaltyChanged = true)
    }else {
      globalObjective
    }

    nodeToInsertToNeighborhood(unroutedNodeToInsert).
      getMove(obj, correctedGlobalInit, acceptanceCriterion = acceptAllButMaxInt) match {
      case NoMoveFound => null
      case MoveFound(move) =>
        val delta = move.objAfter - correctedGlobalInit
        (move, delta)
    }
  }

  // ///////////////////////////////////////////////////////////////////////////////////////////////////////////////////

  private def exploreNodeMove(): Unit = {
    val vehicleAndNodeToMove:Iterable[(Int,Int)] =
      nodesToMove.flatMap(nodeToMove =>
        if(nodeIsDirty(nodeToMove)) None
        else nodeToRelevantVehicles(nodeToMove).flatMap(vehicle =>
          if(vehicleIsDirty(vehicle)) None
          else Some((vehicle,nodeToMove))))

    val vehicleToNodeToMoveThere = vehicleAndNodeToMove.groupBy(_._1).mapValues(_.map(_._2))

    exploreNodeMoveNoRemove(vehicleToNodeToMoveThere)
    exploreNodeMoveWithRemove(vehicleToNodeToMoveThere)
  }

  private def exploreNodeMoveNoRemove(vehicleToNodeToMoveThere:Map[Int,Iterable[Int]]): Unit = {

    for ((targetVehicleID, routedNodesToMoveThere) <- vehicleToNodeToMoveThere) {
      val symbolicNodeOfVehicle = vehicleToNode(targetVehicleID)

      //moves without removes
      for (routingNodeToMove <- routedNodesToMoveThere) {
        val symbolicNodeOfNodeToMove = nodeIDToNode(routingNodeToMove)
        val fromVehicle = symbolicNodeOfNodeToMove.vehicle


        if (fromVehicle != targetVehicleID
          && isMoveToExplore(
          fromNode = routingNodeToMove,
          fromVehicle = fromVehicle,
          toVehicle = targetVehicleID)) {  //that's the target vehicle

          //move without remove
          //     :(Int,Int) => Neighborhood,
          evaluateMoveToVehicleNoRemove(routingNodeToMove: Int, fromVehicle, targetVehicleID: Int, true) match {
            case null => ;
            case (move, delta) =>
              edgeBuilder.addEdge(symbolicNodeOfNodeToMove, symbolicNodeOfVehicle, delta, move, VLSNMoveType.MoveNoEject)
            //we cannot consider directMoves here moves because we should also take the impact on the first vehicle into account,
            // and this is not captured into the objective function
          }
        }
      }
    }
  }

  private var cachedNodeMoveNeighborhoodNoRemove:Option[(Int,Int => Neighborhood)] = None //targetVehicle,node=>Neighborhood

  def evaluateMoveToVehicleNoRemove(routingNodeToMove: Int, fromVehicle: Int, targetVehicleForInsertion: Int, cached:Boolean): (Move, Long) = {

    require(!vehicleIsDirty(fromVehicle))
    require(!vehicleIsDirty(targetVehicleForInsertion))

    val nodeToMoveToNeighborhood = cachedNodeMoveNeighborhoodNoRemove match {
      case Some((cachedTarget, cachedNeighborhood)) if cachedTarget == targetVehicleForInsertion && cached =>
        cachedNeighborhood
      case _ =>
        val n = targetVehicleNodeToMoveNeighborhood(targetVehicleForInsertion)
        cachedNodeMoveNeighborhoodNoRemove = Some((targetVehicleForInsertion, n))
        n
    }

    val obj = if(debug) {
      generateCheckerObjForVehicles(globalObjective, Set(fromVehicle, targetVehicleForInsertion), penaltyChanged = false)
    }else {
      vehicleToObjectives(targetVehicleForInsertion)
    }


    val neighborhood = nodeToMoveToNeighborhood(routingNodeToMove)
    //    neighborhood.verbose = 5
    neighborhood.getMove(
      obj,
      initialVehicleToObjectives(targetVehicleForInsertion),
      acceptanceCriterion = acceptAllButMaxInt) match {
      case NoMoveFound => null
      case MoveFound(move) =>
        val delta = move.objAfter - initialVehicleToObjectives(targetVehicleForInsertion)
        (move, delta)
    }
  }

  private def exploreNodeMoveWithRemove(vehicleToNodeToMoveThere:Map[Int,Iterable[Int]]): Unit = {
    for((targetVehicleID,routedNodesToMoveThere) <- vehicleToNodeToMoveThere) {

      //moves with removes
      for(nodeIDToEject <- vehicleToRoutedNodes(targetVehicleID)){
        val symbolicNodeToEject = nodeIDToNode(nodeIDToEject)

        //performing the remove
        val reInsert = removeAndReInsert(nodeIDToEject)

        //Evaluating all moves on this remove
        for(routingNodeToMove <- routedNodesToMoveThere) {
          val symbolicNodeOfNodeToMove = nodeIDToNode(routingNodeToMove)
          val fromVehicle =  symbolicNodeOfNodeToMove.vehicle

          if (symbolicNodeOfNodeToMove.vehicle != targetVehicleID &&
            isMoveToExplore(
              fromNode = routingNodeToMove,
              fromVehicle = fromVehicle,
              toVehicle = targetVehicleID,
              toNode = nodeIDToEject)) {

            evaluateMoveToVehicleWithRemove(routingNodeToMove, fromVehicle, targetVehicleID, nodeIDToEject, true) match{
              case null => ;
              case (move,delta) =>
                edgeBuilder.addEdge(symbolicNodeOfNodeToMove, symbolicNodeToEject, delta, move, VLSNMoveType.MoveWithEject)
            }
          }
        }

        //re-inserting
        reInsert()

      }
    }
  }

  private var cachedNodeMoveNeighborhoodWithRemove:Option[(Int,Int,Int => Neighborhood)] = None //targetVehicle,removedNode,node=>Neighborhood

<<<<<<< HEAD
    exploreNodeMoveNoRemove(vehicleToNodeToMoveThere)
    exploreNodeMoveWithRemove(vehicleToNodeToMoveThere)
  }

=======
  def evaluateMoveToVehicleWithRemove(routingNodeToMove:Int, fromVehicle:Int, targetVehicleForInsertion:Int, removedNode:Int, cached:Boolean):(Move, Long) = {

    require(!vehicleIsDirty(fromVehicle))
    require(!vehicleIsDirty(targetVehicleForInsertion))

    val nodeToMoveToNeighborhood = cachedNodeMoveNeighborhoodWithRemove match {
      case Some((cachedTarget, cachedRemoved,cachedNeighborhood))
        if cached && cachedTarget == targetVehicleForInsertion && cachedRemoved == removedNode =>
        cachedNeighborhood
      case _ =>
        val n = targetVehicleNodeToMoveNeighborhood(targetVehicleForInsertion)
        cachedNodeMoveNeighborhoodWithRemove = Some((targetVehicleForInsertion, removedNode, n))
        n
    }

    val obj = if(debug) {
      generateCheckerObjForVehicles(globalObjective, Set(fromVehicle, targetVehicleForInsertion), penaltyChanged = true) //because node is temporarily removed
    }else {
      vehicleToObjectives(targetVehicleForInsertion)
    }

    nodeToMoveToNeighborhood(routingNodeToMove)
      .getMove(obj, initialVehicleToObjectives(targetVehicleForInsertion), acceptanceCriterion = acceptAllButMaxInt) match {
      case NoMoveFound => null
      case MoveFound(move) =>
        val delta = move.objAfter - initialVehicleToObjectives(targetVehicleForInsertion)
        (move,delta)
    }
  }

  // ///////////////////////////////////////////////////////////////////////////////////////////////////////////////////

  /**
   * deletions are from deleted node to trashNode
   */
  private def exploreDeletions(): Unit = {
    for ((vehicleID, routingNodesToRemove) <- vehicleToRoutedNodes if !vehicleIsDirty(vehicleID)) {
      for (routingNodeToRemove <- routingNodesToRemove if !nodeIsDirty(routingNodeToRemove)) {
        if (isMoveToExplore(fromVehicle = vehicleID, fromNode = routingNodeToRemove, toVehicle = -1)) {
          evaluateRemove(routingNodeToRemove: Int, vehicleID) match {
            case null => ;
            case (move, delta) =>
              val symbolicNodeOfNodeToRemove = nodeIDToNode(routingNodeToRemove)
              edgeBuilder.addEdge(symbolicNodeOfNodeToRemove, trashNode, delta, move, VLSNMoveType.Remove)
          }
        }
      }
    }
  }

>>>>>>> e04af2fc
  def evaluateRemove(routingNodeToRemove:Int,fromVehicle:Int):(Move,Long) = {

    require(!vehicleIsDirty(fromVehicle))

    val obj = if(debug) {
      generateCheckerObjForVehicles(globalObjective, Set(fromVehicle), penaltyChanged = true)
    }else {
      unroutedNodesPenalty
    }

    nodeToRemoveNeighborhood(routingNodeToRemove)
      .getMove(obj, initialUnroutedNodesPenalty, acceptanceCriterion = (_,newObj) => newObj != Long.MaxValue) match{
      case NoMoveFound => null
      case MoveFound(move) =>
        val delta = move.objAfter - initialUnroutedNodesPenalty
        (move,delta)
    }
  }

  // ///////////////////////////////////////////////////////////////////////////////////////////////////////////////////

  //should be called after all edges going to vehicle are generated
  private def addNoMoveEdgesVehiclesToTrashNode(): Unit ={
    for(vehicleNode <- vehicleToNode if vehicleNode != null && !vehicleIsDirty(vehicleNode.vehicle)){
      edgeBuilder.addEdge(vehicleNode,trashNode,0L,null,VLSNMoveType.SymbolicVehicleToTrash)
    }
  }

  // ///////////////////////////////////////////////////////////////////////////////////////////////////////////////////

  private def addTrashNodeToUnroutedNodes(): Unit ={
    for(unroutedNode <- unroutedNodesToInsert if (!nodeIsDirty(unroutedNode))){
      edgeBuilder.addEdge(trashNode,nodeIDToNode(unroutedNode),0L,null,VLSNMoveType.SymbolicTrashToInsert)
    }
  }

  // ///////////////////////////////////////////////////////////////////////////////////////////////////////////////////

  //no move edges from trashNode to each routed node wit no move,
  // but with delta equal to impact of removing the node from the route.
  private def exploreEjections(): Unit = {
    for ((vehicleID, routingNodesToRemove) <- vehicleToRoutedNodes if !vehicleIsDirty(vehicleID)) {
      for (routingNodeToRemove <- routingNodesToRemove if (!nodeIsDirty(routingNodeToRemove))) {
        evaluateRemoveOnSourceVehicle(routingNodeToRemove:Int,vehicleID) match{
          case null => ;
          case (move,delta) =>
            val symbolicNodeOfNodeToRemove = nodeIDToNode(routingNodeToRemove)
            edgeBuilder.addEdge(trashNode, symbolicNodeOfNodeToRemove, delta, null, VLSNMoveType.SymbolicTrashToNodeForEject)
        }
      }
    }
  }

  def evaluateRemoveOnSourceVehicle(routingNodeToRemove:Int,fromVehicle:Int):(Move, Long) = {

    require(!vehicleIsDirty(fromVehicle))

    nodeToRemoveNeighborhood(routingNodeToRemove)
      .getMove(vehicleToObjectives(fromVehicle),initialVehicleToObjectives(fromVehicle),
        acceptanceCriterion = (_,newObj) => newObj != Int.MaxValue) match{
      case NoMoveFound => null
      case MoveFound(move) =>
        val delta = move.objAfter - initialVehicleToObjectives(fromVehicle)
        (move,delta) //will very likely always be negative because of triangular inequality
    }
  }
}<|MERGE_RESOLUTION|>--- conflicted
+++ resolved
@@ -1,21 +1,4 @@
 /**
-<<<<<<< HEAD
-  * *****************************************************************************
-  * OscaR is free software: you can redistribute it and/or modify
-  * it under the terms of the GNU Lesser General Public License as published by
-  * the Free Software Foundation, either version 2.1 of the License, or
-  * (at your option) any later version.
-  *
-  * OscaR is distributed in the hope that it will be useful,
-  * but WITHOUT ANY WARRANTY; without even the implied warranty of
-  * MERCHANTABILITY or FITNESS FOR A PARTICULAR PURPOSE.  See the
-  * GNU Lesser General Public License  for more details.
-  *
-  * You should have received a copy of the GNU Lesser General Public License along with OscaR.
-  * If not, see http://www.gnu.org/licenses/lgpl-3.0.en.html
-  * ****************************************************************************
-  */
-=======
  * *****************************************************************************
  * OscaR is free software: you can redistribute it and/or modify
  * it under the terms of the GNU Lesser General Public License as published by
@@ -32,7 +15,6 @@
  * ****************************************************************************
  */
 
->>>>>>> e04af2fc
 package oscar.cbls.lib.search.neighborhoods.vlsn
 
 import oscar.cbls.core.computation.Store
@@ -103,11 +85,7 @@
       if (!penaltyChanged){
         val newValue = unroutedNodesPenalty.value
         require(newValue == Long.MaxValue || newValue == initialUnroutedNodesPenalty,
-<<<<<<< HEAD
           s"Penalty impacted by current move and should not, can only impact ${changedVehicles.mkString(")")}")
-=======
-          "Penaly impacted by current move and should not, can only impact " + changedVehicles.mkString(","))
->>>>>>> e04af2fc
       }
       for (vehicle <- 0 until v){
         if(!(changedVehicles contains vehicle)) {
@@ -175,16 +153,8 @@
   // /////////////////////////////////////////////////////////////
   //the partitioning data
 
-<<<<<<< HEAD
-  private def buildNodes(): Unit = {
-    //label of nodes are:
-    // for each routed node and vehicle node: the vehicle of the node
-    // For each unrouted node: a different label
-    // a different label for the trashNode
-=======
   var partitionLevelDone:Int = -1
   var currentPartitionLevel:Int = 0
->>>>>>> e04af2fc
 
   val vehicleIsDirty:Array[Boolean] = Array.fill(v)(false)
 
@@ -222,15 +192,7 @@
   addTrashNodeToUnroutedNodes()
   exploreEjections()
 
-<<<<<<< HEAD
-    val obj = if (debug) {
-      generateCheckerObjForVehicles(globalObjective:Objective, Set(targetVehicleForInsertion), penaltyChanged = true)
-    }else {
-      globalObjective
-    }
-=======
   def injectAllCache(){}
->>>>>>> e04af2fc
 
   // /////////////////////////////////////////////////////////////
   def enrichGraph(partitioningLevel:Int, dirtyNodes:Set[Int],dirtyVehicles:Set[Int]): VLSNGraph = {
@@ -332,7 +294,7 @@
         n
     }
 
-    val obj = if(debug) {
+    val obj = if (debug) {
       generateCheckerObjForVehicles(globalObjective:Objective, Set(targetVehicleForInsertion), penaltyChanged = true)
     }else {
       globalObjective
@@ -393,22 +355,7 @@
     }
   }
 
-<<<<<<< HEAD
-  private def exploreInsertions(): Unit ={
-
-    val vehicleAndUnroutedNodes: Iterable[(Int, Int)] =
-      unroutedNodesToInsert.flatMap(unroutedNode => nodeToRelevantVehicles(unroutedNode).map(vehicle => (vehicle, unroutedNode)))
-
-    val vehicleToUnroutedNodeToInsert = vehicleAndUnroutedNodes.groupBy(_._1).mapValues(_.map(_._2))
-
-    exploreInsertionsNoRemove(vehicleToUnroutedNodeToInsert)
-    exploreInsertionsWithRemove(vehicleToUnroutedNodeToInsert)
-  }
-
-  private var cachedNodeMoveNeighborhoodNoRemove:Option[(Int,Int => Neighborhood)] = None //targetVehicle,node=>Neighborhood
-=======
   private var cachedInsertNeighborhoodWithRemove: Option[(Int, Int, Int => Neighborhood)] = None //target,removed,toInsert=>Neighborhood
->>>>>>> e04af2fc
 
   @inline
   def evaluateInsertOnVehicleWithRemove(unroutedNodeToInsert: Int,
@@ -565,12 +512,6 @@
 
   private var cachedNodeMoveNeighborhoodWithRemove:Option[(Int,Int,Int => Neighborhood)] = None //targetVehicle,removedNode,node=>Neighborhood
 
-<<<<<<< HEAD
-    exploreNodeMoveNoRemove(vehicleToNodeToMoveThere)
-    exploreNodeMoveWithRemove(vehicleToNodeToMoveThere)
-  }
-
-=======
   def evaluateMoveToVehicleWithRemove(routingNodeToMove:Int, fromVehicle:Int, targetVehicleForInsertion:Int, removedNode:Int, cached:Boolean):(Move, Long) = {
 
     require(!vehicleIsDirty(fromVehicle))
@@ -621,7 +562,6 @@
     }
   }
 
->>>>>>> e04af2fc
   def evaluateRemove(routingNodeToRemove:Int,fromVehicle:Int):(Move,Long) = {
 
     require(!vehicleIsDirty(fromVehicle))
