package oscar.cbls.lib.search.neighborhoods.vlsn

import oscar.cbls.core.objective.Objective
import oscar.cbls.core.search.{Move, MoveFound, Neighborhood, NoMoveFound}
import oscar.cbls.lib.search.neighborhoods.vlsn.VLSNMoveType._

import scala.collection.immutable.{SortedMap, SortedSet}
import scala.reflect.ClassTag
import scala.util.Random

object HotRestartInfo{
  def apply(v:Int):HotRestartInfo = {
    HotRestartInfo(
      Array.fill(v)(-1),
      Array.fill(v)(-1),
      Array.fill(v)(-1),
      Array.fill(v)(-1))
  }
}

case class HotRestartInfo(hotRestartVehicleToInsertedNoEject:Array[Int],
                          hotRestartVehicleToMovedNoEject:Array[Int],
                          hotRestartVehicleToInsertedWithEject:Array[Int],
                          hotRestartVehicleToMovedWithEject:Array[Int]){
  def update(edge:Edge):Unit = {
    edge.moveType match{
      case InsertNoEject =>
        hotRestartVehicleToInsertedNoEject(edge.to.vehicle) = edge.from.representedNode
      case InsertWithEject =>
        hotRestartVehicleToInsertedWithEject(edge.to.vehicle) = edge.from.representedNode
      case MoveNoEject =>
        hotRestartVehicleToMovedNoEject(edge.to.vehicle) = edge.from.vehicle
      case MoveWithEject =>
        hotRestartVehicleToMovedWithEject(edge.to.vehicle) = edge.from.vehicle
      case _ => ;
    }
  }

  override def toString: String = {
    "HotRestartInfo(\n\t" +
      "hotRestartVehicleToInsertedNoEject:" + hotRestartVehicleToInsertedNoEject.mkString(",") + "\n\t" +
      "hotRestartVehicleToMovedNoEject:" + hotRestartVehicleToMovedNoEject.mkString(",") + "\n\t" +
      "hotRestartVehicleToInsertedWithEject:" + hotRestartVehicleToInsertedWithEject.mkString(",") + "\n\t" +
      "hotRestartVehicleToMovedWithEject:" + hotRestartVehicleToMovedWithEject.mkString(",") + ")"
  }
}

class MoveExplorer(v:Int,
                   vehicleToRoutedNodes:Map[Int,Iterable[Int]],
                   unroutedNodesToInsert:Iterable[Int],
                   nodeToRelevantVehicles:Map[Int,Iterable[Int]],

                   targetVehicleNodeToInsertNeighborhood:Int => Int => Neighborhood,
                   targetVehicleNodeToMoveNeighborhood:Int => Int => Neighborhood,
                   nodeToRemoveNeighborhood:Int => Neighborhood,

                   removeAndReInsert:Int => () => Unit,

                   vehicleToObjectives:Array[Objective],
                   unroutedNodesPenalty:Objective,
                   globalObjective:Objective,

                   cache:CachedExplorations,
                   hotRestart:HotRestartInfo,

                   verbose:Boolean,
                   enrichment:EnrichmentParameters,
                   prioritizeMoveNoEject:Double = 0.5,
                   deletionsAuthorized:Boolean = false
                  ) {

  //println("hotRestart: " + hotRestart)
  //nodes are all the nodes to consider, ll the vehicles, and a trashNode

  //nodes of the moveGraph are:
  // if the point is routed: removing a node from the vehicle where it is
  // if the point is not routed: routing it if not in the sequence
  //there is a trashNode representing non-routed nodes. only for symbolic purpose.
  //edges are:
  // if from and to are routed: the move that moves the from point to the vehicle of the to point, assuming the to point has been removed from its vehicle
  // if from is routed, and to is a vehicle: moving a node to the vehicle without removing othernode from the vehicle
  // if from is not routed, and to is a vehicle: inserting th node onto the vehicle without removing other node from the vehicle (althoug hthis move is very simple and should not be part of VLSN explration...)
  // if from is routed, and to is not routed: removing the from, assuming the to has been inserted (these one are generated automatically, by just removing points one after the other and evaluating the penalty for unrouting)
  // if the from is not routed and the to is routed: routing the from on the vehicle of the to, assuming the to has been removed from its vehicle
  //there is a noMove edge from each vehicle to TrashNode, and a noMove edge fro trashNode to all unrouted node and all routed nodes

  //label of nodes are:
  // for each routed node and vehicle node: the vehicle of the node
  // For each unrouted node: a different label
  // a different label for the trashNode

  val initialVehicleToObjectives: Array[Long] = vehicleToObjectives.map(_.value)
  var initialUnroutedNodesPenalty: Long = unroutedNodesPenalty.value
  var initialGlobalObjective: Long = globalObjective.value

  val nodesToMove: Iterable[Int] = vehicleToRoutedNodes.flatMap(_._2)

  //label of nodes are:
  // for each routed node and vehicle node: the vehicle of the node
  // For each unrouted node: a different label
  // a different label for the trashNode
  //as labels, we take the vehicles, plus one label per non-routed node
  val nodeBuilder = new VLSNNodeBuilder(nbLabels = v)

  var nodeIDToNode: SortedMap[Int, Node] = SortedMap.empty
  val relevantVehicles: SortedSet[Int] = SortedSet.empty[Int] ++ nodeToRelevantVehicles.flatMap(_._2)
  val vehicleToNode: Array[Node] = Array.fill(v)(null)
  for (vehicle <- relevantVehicles) {
    val node = nodeBuilder.addNode(-vehicle, vehicle, vehicle, VLSNSNodeType.VehicleNode)
    vehicleToNode(vehicle) = node
    nodeIDToNode += ((-vehicle, node))
  }

  //noeud cible pour l'unroutage, label is v
  val trashNode: Node = nodeBuilder.addNode(-1, -1, nodeBuilder.newFreshLabel(), VLSNSNodeType.FictiveNode)

  //noeuds pour les noeud à déplacer
  for ((vehicle, routedNodesOnVehicle) <- vehicleToRoutedNodes) {
    require(vehicle < v)
    for (nodeID <- routedNodesOnVehicle) {
      //require(nodeID >= v, "cannot put vehicle to move :" + nodeID)
      nodeIDToNode += ((nodeID, nodeBuilder.addNode(nodeID, vehicle, vehicle, VLSNSNodeType.RegularNode)))
    }
  }

  //noeuds non routés
  for (unroutedNode <- unroutedNodesToInsert) {
    nodeIDToNode += ((unroutedNode, nodeBuilder.addNode(unroutedNode, v, nodeBuilder.newFreshLabel(), VLSNSNodeType.UnroutedNode)))
  }

  val (nodes:Array[Node],nbLabels:Int) = nodeBuilder.finish()

  val edgeBuilder: VLSNEdgeBuilder = new VLSNEdgeBuilder(nodes, nbLabels, v)

  val nbNodesInVLSNGraph: Int = nodes.length
  def nbEdgesInGraph:Int = edgeBuilder.nbEdges

  val acceptAllButMaxInt: (Long, Long) => Boolean = (_, newObj: Long) => newObj != Long.MaxValue

  // /////////////////////////////////////////////////////////////
  //about incrementality
  val isVehicleDirty:Array[Boolean] = Array.fill(v)(false)
  val isNodeDirty:Array[Boolean] = Array.fill(((nodesToMove ++ unroutedNodesToInsert).max)+1)(false)

  val nodeToNodeRemoveEdge:Array[Edge]= Array.fill(((nodesToMove ++ unroutedNodesToInsert).max)+1)(null)

  var newlyAddedPriorityCycles:List[List[Edge]] = Nil

<<<<<<< HEAD
  val nodeToRemoveDelta:Array[Long]= Array.fill(((nodesToMove ++ unroutedNodesToInsert).max)+1)(Long.MaxValue)
=======
>>>>>>> 08d99988
  // /////////////////////////////////////////////////////////////
  //creating all cheap edges

  addNoMoveEdgesVehiclesToTrashNode()
  addTrashNodeToUnroutedNodes()
  exploreNodeEjection()
  exploreDeletions()

  // ////////////////////////////////////////////////////////////
  // gradual enrichment procedure
  // instantiating all potential edges and bundles
  //these are stored in bundles below, and postponed until performed.

  val maxInsertNoEjectPerVehicleAndPerIteration: Int = v
  val maxMoveNoEjectPerVehiclePerIteration: Int = v

  var allBundlesTmp:List[EdgeToExploreBundle[_]] = Nil
  def registerEdgeBundle(edgeBundle:EdgeToExploreBundle[_]):Unit = {
    allBundlesTmp = edgeBundle :: allBundlesTmp
  }

  generateInsertions()
  generateMoves()

  val (allBundlesArray,priorityBundleArray):(Array[EdgeToExploreBundle[_]],Array[EdgeToExploreBundle[_]]) =
    if(prioritizeMoveNoEject!=0){

<<<<<<< HEAD
      val bundlesAndPrioritized:Iterable[(Boolean,EdgeToExploreBundle[_])] = allBundlesTmp.map(
        x => if(x.isInstanceOf[MoveNoEjectBundle] || x.isInstanceOf[InsertNoEjectBundle]) (Random.nextFloat() < prioritizeMoveNoEject ,x) else (false,x)
      )

      val prioritizedBundles = Random.shuffle(bundlesAndPrioritized.filter(x => x._1).map(_._2)).toArray
      val nonPrioritizedBundle = Random.shuffle(bundlesAndPrioritized.filter(x => !x._1).map(_._2)).toArray
      (nonPrioritizedBundle,prioritizedBundles)
=======
  var priorityBundleArray:Array[EdgeToExploreBundle[_]] = if(prioritizeMoveNoEject){
    val tmp = allBundlesArray
    allBundlesArray = allBundlesArray.filter(bundle => !bundle.isInstanceOf[MoveNoEjectBundle] && !bundle.isInstanceOf[InsertNoEjectBundle])
    tmp.filter(bundle => bundle.isInstanceOf[MoveNoEjectBundle] || bundle.isInstanceOf[InsertNoEjectBundle])
>>>>>>> 08d99988
  }else{
      (Random.shuffle(allBundlesTmp).toArray,Array.ofDim(0))
  }

  var nbBundles:Int = allBundlesArray.length
  var nbPriorityBundles:Int = priorityBundleArray.length

  // ////////////////////////////////////////////////////////////

  def injectAllCache(verbose:Boolean): Unit = {
    var targetPosition = 0
    if(cache == null) return
    for(i <- 0 until nbBundles) {
      allBundlesArray(i).loadAllCache()
      if(allBundlesArray(i).isEmpty){
        allBundlesArray(i) = null
      }else{
        allBundlesArray(targetPosition) = allBundlesArray(i)
        targetPosition += 1
      }
    }
    nbBundles = targetPosition

    //priorityBundles are handled separatedly
    targetPosition = 0
    for(i <- 0 until nbPriorityBundles) {
      priorityBundleArray(i).loadAllCache()
      if(priorityBundleArray(i).isEmpty){
        priorityBundleArray(i) = null
      }else{
        priorityBundleArray(targetPosition) = priorityBundleArray(i)
        targetPosition += 1
      }
    }
    nbPriorityBundles = targetPosition
  }

  //the new VLSN graph and a boolean telling if there is more to do or not

  /**
   *
   * @param dirtyNodes
   * @param dirtyVehicles
   * @param verbose
   * @return the enriched graph, true if there is more to load, the number of added edges, and a list of priority edge that can be taken as is (no need for cycle detection)
   */
  def enrichGraph(dirtyNodes:Iterable[Int], dirtyVehicles:Iterable[Int], verbose:Boolean):(VLSNGraph,Boolean,Int, List[List[Edge]]) = {

    for(node <- dirtyNodes) isNodeDirty(node) = true
    for(vehicle <- dirtyVehicles) {
      isVehicleDirty(vehicle) = true
      initialVehicleToObjectives(vehicle) = vehicleToObjectives(vehicle).value
    }

    var totalExplored = 0

    val nbEdgesAtStart = nbEdgesInGraph

    while(
      (totalExplored/10 <= enrichment.minNbEdgesToExplorePerLevel
        || ((nbEdgesInGraph - nbEdgesAtStart)/10 < enrichment.minNbAddedEdgesPerLevel))
        && nbPriorityBundles > 0){
      //Random selection of next bundle
      val currentPriorityBundleId = if(nbPriorityBundles == 1) 1 else Random.nextInt(nbPriorityBundles-1)
      //TODO: all movesNoEject (thus inserts and moves) should mark related nodes & vehicle as dirty if they have negative delta on obj.
      val nbExplored = priorityBundleArray(currentPriorityBundleId).pruneExplore(targetNbExplores = enrichment.nbEdgesPerPriorityBundle)
      totalExplored += nbExplored
      if(priorityBundleArray(currentPriorityBundleId).isEmpty){
        if(currentPriorityBundleId == nbPriorityBundles-1){
          priorityBundleArray(currentPriorityBundleId) = null
        }else{
          priorityBundleArray(currentPriorityBundleId) = priorityBundleArray(nbPriorityBundles-1)
        }
        nbPriorityBundles = nbPriorityBundles -1
      }
    }

    while((totalExplored <= enrichment.minNbEdgesToExplorePerLevel
      || (nbEdgesInGraph - nbEdgesAtStart < enrichment.minNbAddedEdgesPerLevel))
      && nbBundles > 0){
      //Random selection of next bundle
      val currentBundleId = if(nbBundles == 1) 1 else Random.nextInt(nbBundles-1)
      //TODO: we should foster moveNoEject first because they are really fast to explore...
      val nbExplored = allBundlesArray(currentBundleId).pruneExplore(targetNbExplores = enrichment.nbEdgesPerBundle)
      totalExplored += nbExplored
      if(allBundlesArray(currentBundleId).isEmpty){
        if(currentBundleId == nbBundles-1){
          allBundlesArray(currentBundleId) = null
        }else{
          allBundlesArray(currentBundleId) = allBundlesArray(nbBundles-1)
        }
        nbBundles = nbBundles -1
      }
    }

    val toReturnPriorityCycles = newlyAddedPriorityCycles
    newlyAddedPriorityCycles = Nil

    (edgeBuilder.buildGraph(),nbBundles!=0 || nbPriorityBundles!=0,totalExplored, toReturnPriorityCycles)
  }

  def allMovesExplored:Boolean = {
    require(nbBundles>=0)
    require(nbPriorityBundles >= 0)
    nbBundles == 0 && nbPriorityBundles == 0
  }

  // ////////////////////////////////////////////////////////////

  abstract class EdgeToExploreBundle[E:ClassTag](toNode: Int,
                                                 toVehicle: Int,
                                                 initPotentialEdges: List[E]) {
    //non null are stored from position 0 until size-1

    private var remainingEdges: List[E] = initPotentialEdges

    def isEmpty: Boolean = remainingEdges.isEmpty

    def size = remainingEdges.size

    def exploreEdge(edge: E): Unit

    //true if loaded from cache
    def loadEdgeFromCache(edge:E):Boolean

    def isEdgeDirty(edge: E): Boolean

    private var allCacheLoaded:Boolean = false

    def loadAllCache(): Unit ={
      if(cache == null) return
      if(allCacheLoaded) return
      allCacheLoaded = true
      remainingEdges = remainingEdges.filterNot(loadEdgeFromCache)
    }

    def pruneExplore(targetNbExplores: Int): Int = {
      if (targetNbExplores <= 0) {
        0
      } else if (isNodeDirty(toNode) || isVehicleDirty(toVehicle)) {
        remainingEdges = Nil
        0
      } else {

        var toReturn = 0
        var toExplore = targetNbExplores
        while (toExplore != 0 && remainingEdges.nonEmpty && !isNodeDirty(toNode) && !isVehicleDirty(toVehicle)) {
          val current = remainingEdges.head
          remainingEdges = remainingEdges.tail
          if (!isEdgeDirty(current)) {
            if(cache == null || allCacheLoaded || !loadEdgeFromCache(current)) {
              exploreEdge(current)
            }
            toReturn += 1
            toExplore = toExplore - 1
          }
        }
        toReturn
      }
    }
  }

  // ////////////////////////////////////////////////////////////
  // ////////////////////////////////////////////////////////////

  private def generateInsertions(): Unit = {
    val vehicleAndUnroutedNodes: Iterable[(Int, Int)] =
      unroutedNodesToInsert.flatMap((unroutedNode:Int) =>
        nodeToRelevantVehicles(unroutedNode).map((vehicle:Int) => (vehicle, unroutedNode)))

    val vehicleToUnroutedNodeToInsert = vehicleAndUnroutedNodes.groupBy(_._1).view.mapValues(_.map(_._2))

    for ((targetVehicleForInsertion, unroutedNodesToInsert) <- vehicleToUnroutedNodeToInsert) {
      //without eject
      registerEdgeBundle(
        new InsertNoEjectBundle(
          targetVehicleForInsertion,
          unroutedNodesToInsert.toList))

      //with eject
      for (routingNodeToRemove <- vehicleToRoutedNodes(targetVehicleForInsertion)) {
        registerEdgeBundle(
          new InsertWithEjectBundle(
            toNode = routingNodeToRemove,
            toVehicle = targetVehicleForInsertion,
            nodesToInsert = unroutedNodesToInsert.toList))
      }
    }
  }

  def generateMoves(): Unit = {
    val vehicleAndNodeToMove:Iterable[(Int,Int)] =
      nodesToMove.flatMap(nodeToMove =>
        nodeToRelevantVehicles(nodeToMove).map(vehicle => (vehicle,nodeToMove)))

    val vehicleToNodeToMoveThere = vehicleAndNodeToMove.groupBy(_._1).view.mapValues(_.map(_._2))

    for ((toVehicle, routedNodesToMoveThere) <- vehicleToNodeToMoveThere) {
      //without remove
      registerEdgeBundle(new MoveNoEjectBundle(toVehicle = toVehicle,
        fromNodeVehicle = routedNodesToMoveThere.flatMap(node => {
          val symbolicNodeOfNodeToMove = nodeIDToNode(node)
          val fromVehicle = symbolicNodeOfNodeToMove.vehicle
          if(fromVehicle == toVehicle) Nil
          else Some(NodeVehicle(node,fromVehicle))
        }).toList))

      //moves with removes
      for (nodeIDToEject <- vehicleToRoutedNodes(toVehicle)) {
        registerEdgeBundle(
          new MoveWithEjectBundle(nodeIDToEject,
            toVehicle,
            fromNodeVehicle =
              routedNodesToMoveThere.flatMap(node => {
                val symbolicNodeOfNodeToMove = nodeIDToNode(node)
                val fromVehicle = symbolicNodeOfNodeToMove.vehicle
                if(fromVehicle == toVehicle) Nil
                else Some(NodeVehicle(node, fromVehicle))
              }).toList
          )
        )
      }
    }
  }

  // /////////////////////////////////////////////////////////////////////////////////////////////////////////////

  case class NodeVehicle(node: Int, vehicle: Int)

  class MoveWithEjectBundle(toNode: Int,
                            toVehicle: Int,
                            fromNodeVehicle: List[NodeVehicle])
    extends EdgeToExploreBundle[NodeVehicle](toNode, toVehicle,
      if(hotRestart == null) fromNodeVehicle
      else {
        val pivot = hotRestart.hotRestartVehicleToMovedWithEject(toVehicle)
        if(pivot == -1) fromNodeVehicle
        else {
          val offset = nodes.length
          fromNodeVehicle.sortBy(nodeVehicle => if (nodeVehicle.vehicle < pivot) nodeVehicle.vehicle + offset else nodeVehicle.vehicle)
        }
      }
    ) {

    override def toString: String = s"MoveWithEjectBundle(size:$size, toNode: $toNode, toVehicle:$toVehicle, fromNodeVehicle:${fromNodeVehicle.mkString(",")}"

    override def isEdgeDirty(edge: NodeVehicle): Boolean = {
      isNodeDirty(edge.node) || isVehicleDirty(edge.vehicle)
    }

    private var nodeToMoveToNeighborhood: Int => Neighborhood = _
    private var reInsert: () => Unit = _

    override def loadEdgeFromCache(edge: NodeVehicle): Boolean = {
      cache.getMoveToVehicleWithRemove(edge.node,edge.vehicle,toVehicle,toNode) match{
        case CachedAtomicMove(move:Move,delta:Long) =>
          val symbolicNodeOfNodeToMove = nodeIDToNode(edge.node)
          val symbolicNodeToEject = nodeIDToNode(toNode)

          edgeBuilder.addEdge(symbolicNodeOfNodeToMove,
            symbolicNodeToEject, delta, move, VLSNMoveType.MoveWithEject)

          true
        case CachedAtomicNoMove =>
          val symbolicNodeOfNodeToMove = nodeIDToNode(edge.node)
          val symbolicNodeToEject = nodeIDToNode(toNode)
          edgeBuilder.addNonEdge(symbolicNodeOfNodeToMove, symbolicNodeToEject, VLSNMoveType.MoveWithEject)
          true
        case CacheDirty => false
      }
    }

    override def exploreEdge(edge: NodeVehicle): Unit = {
      //ensureNeighborhoodAndRemove, we do it lazyly because there might be nothing to do, actually
      // (although it is not quite sure that this actually useful at all)

      if (nodeToMoveToNeighborhood == null) {
        reInsert = removeAndReInsert(toNode)
        nodeToMoveToNeighborhood = targetVehicleNodeToMoveNeighborhood(toVehicle)
      }

      val fromNode = edge.node
      val symbolicNodeOfNodeToMove = nodeIDToNode(fromNode)
      val symbolicNodeToEject = nodeIDToNode(toNode)

      nodeToMoveToNeighborhood(fromNode).getMove(
        vehicleToObjectives(toVehicle),
        initialVehicleToObjectives(toVehicle),
        acceptanceCriterion = acceptAllButMaxInt) match {
        case NoMoveFound =>
          edgeBuilder.addNonEdge(symbolicNodeOfNodeToMove, symbolicNodeToEject, VLSNMoveType.MoveWithEject)
        case MoveFound(move) =>
          val delta = move.objAfter - initialVehicleToObjectives(toVehicle)
          edgeBuilder.addEdge(symbolicNodeOfNodeToMove, symbolicNodeToEject, delta, move, VLSNMoveType.MoveWithEject)
      }
    }

    override def pruneExplore(targetNbExplores: Int): Int = {
      val toReturn = super.pruneExplore(targetNbExplores)
      if (reInsert != null) {
        reInsert()
        reInsert = null
        nodeToMoveToNeighborhood = null
      }
      toReturn
    }
  }

  class MoveNoEjectBundle(toVehicle: Int,
                          fromNodeVehicle: List[NodeVehicle])
    extends EdgeToExploreBundle[NodeVehicle](toVehicle, toVehicle,
      if(hotRestart == null) fromNodeVehicle
      else {
        val pivot = hotRestart.hotRestartVehicleToMovedNoEject(toVehicle)
        if(pivot == -1) fromNodeVehicle
        else {
          val offset = nodes.length
          fromNodeVehicle.sortBy(nodeVehicle => if(nodeVehicle.vehicle < pivot) nodeVehicle.vehicle + offset else nodeVehicle.vehicle)
        }}) {

    override def isEdgeDirty(edge: NodeVehicle): Boolean = {
<<<<<<< HEAD
      //we put a weaker condition here because finding a feasible move here directly updates isVehicleDirty
=======
>>>>>>> 08d99988
      isNodeDirty(edge.node) || isVehicleDirty(edge.vehicle) || isVehicleDirty(toVehicle)
    }

    private var nodeToMoveToNeighborhood: Int => Neighborhood = null

    override def loadEdgeFromCache(edge: NodeVehicle): Boolean = {
      cache.getMoveToVehicleNoRemove(edge.node, edge.vehicle, toVehicle) match{
        case CachedAtomicMove(move:Move,delta:Long) =>
          edgeBuilder.addEdge(nodeIDToNode(edge.node), vehicleToNode(toVehicle), delta, move, VLSNMoveType.MoveNoEject)
          true
        case CachedAtomicNoMove =>
          edgeBuilder.addNonEdge(nodeIDToNode(edge.node), vehicleToNode(toVehicle), VLSNMoveType.MoveNoEject)
          true
        case CacheDirty =>
          false
      }
    }

    override def exploreEdge(edge: NodeVehicle): Unit = {

      //ensureNeighborhoodAndRemove, we do it lazyly because there might be nothing to do, actually
      // (although it is not quite sure that this actually useful at all)
      if (nodeToMoveToNeighborhood == null) {
        nodeToMoveToNeighborhood = targetVehicleNodeToMoveNeighborhood(toVehicle)
      }

      nodeToMoveToNeighborhood(edge.node).getMove(
        vehicleToObjectives(toVehicle),
        initialVehicleToObjectives(toVehicle),
        acceptanceCriterion = acceptAllButMaxInt) match {
        case NoMoveFound => ;
          edgeBuilder.addNonEdge(nodeIDToNode(edge.node), vehicleToNode(toVehicle), VLSNMoveType.MoveNoEject)

        case MoveFound(move) =>
          val delta = move.objAfter - initialVehicleToObjectives(toVehicle)
          val graphEdge = edgeBuilder.addEdge(nodeIDToNode(edge.node), vehicleToNode(toVehicle), delta, move, VLSNMoveType.MoveNoEject)

          val nodeRemoveEdge = nodeToNodeRemoveEdge(nodeIDToNode(edge.node).nodeID)
          //this prevents moves with same vehicle or node to be explored (would be faster to bypass VLSN & cycle search actually)
<<<<<<< HEAD
          val delta1 = nodeToRemoveDelta(nodeIDToNode(edge.node).nodeID)
          if(delta1 != Long.MaxValue && delta + delta1 < 0){
            isVehicleDirty(edge.vehicle) = true
            isVehicleDirty(toVehicle) = true
=======
          if(prioritizeMoveNoEject && nodeRemoveEdge != null && delta + nodeRemoveEdge.deltaObj < 0){
            isNodeDirty(edge.node) = true
            isVehicleDirty(toVehicle) = true
            isVehicleDirty(nodeIDToNode(edge.node).vehicle) = true

            newlyAddedPriorityCycles = List(nodeRemoveEdge,graphEdge) :: newlyAddedPriorityCycles
>>>>>>> 08d99988
          }
      }
    }

    override def pruneExplore(targetNbExplores: Int): Int = {
      val toReturn = super.pruneExplore(targetNbExplores min maxMoveNoEjectPerVehiclePerIteration)
      if (nodeToMoveToNeighborhood != null) {
        nodeToMoveToNeighborhood = null
      }
      toReturn
    }
  }

  // /////////////////////////////////////////////////////////////////////////////////////////////////////////////

  class InsertWithEjectBundle(toNode: Int,
                              toVehicle: Int,
                              nodesToInsert: List[Int])
    extends EdgeToExploreBundle[Int](toNode, toVehicle,
      if(hotRestart == null) nodesToInsert
      else {
        val pivot = hotRestart.hotRestartVehicleToInsertedWithEject(toVehicle)
        if(pivot == -1) nodesToInsert
        else{
          val offset = nodes.length
          nodesToInsert.sortBy(x => if(x < pivot) x + offset else x)
        }}) {

    override def isEdgeDirty(edge: Int): Boolean = {
      isNodeDirty(edge)
    }

    private var nodeToInsertToNeighborhood: Int => Neighborhood = null
    private var reInsert: () => Unit = null

    private var initObjsDefined: Boolean = false
    private var unroutedObjAfterRemove: Long = -1
    private var correctedGlobalInit: Long = -1

    private def ensureNeighborhoodAndReInsert(): Unit = {
      if (nodeToInsertToNeighborhood == null) {
        reInsert = removeAndReInsert(toNode)
        if (!initObjsDefined) {
          unroutedObjAfterRemove = unroutedNodesPenalty.value
          correctedGlobalInit = initialGlobalObjective - initialUnroutedNodesPenalty + unroutedObjAfterRemove
          initObjsDefined = true
        }
        nodeToInsertToNeighborhood = targetVehicleNodeToInsertNeighborhood(toVehicle)
      }
    }

    override def loadEdgeFromCache(edge: Int): Boolean = {
      val symbolicNodeToInsert = nodeIDToNode(edge)
      val symbolicNodeToRemove = nodeIDToNode(toNode)

      cache.getInsertOnVehicleWithRemove(edge,
        toVehicle,
        toNode) match{
        case CachedAtomicMove(move:Move,delta:Long) =>
          edgeBuilder.addEdge(symbolicNodeToInsert, symbolicNodeToRemove, delta, move, VLSNMoveType.InsertWithEject)
          true
        case CachedAtomicNoMove =>
          edgeBuilder.addNonEdge(symbolicNodeToInsert, symbolicNodeToRemove, VLSNMoveType.InsertWithEject)
          true
        case CacheDirty =>
          false
      }
    }

    override def exploreEdge(edge: Int): Unit = {
      //ensureNeighborhoodAndRemove, we do it lazily because there might be nothing to do, actually
      // (although it is not quite sure that this actually useful at all)
      ensureNeighborhoodAndReInsert()
      val symbolicNodeToInsert = nodeIDToNode(edge)
      val symbolicNodeToRemove = nodeIDToNode(toNode)

      nodeToInsertToNeighborhood(edge).
        getMove(globalObjective, correctedGlobalInit, acceptAllButMaxInt) match {
        case NoMoveFound =>
          edgeBuilder.addNonEdge(symbolicNodeToInsert, symbolicNodeToRemove, VLSNMoveType.InsertWithEject)
        case MoveFound(move) =>
          val delta = move.objAfter - correctedGlobalInit
          edgeBuilder.addEdge(symbolicNodeToInsert, symbolicNodeToRemove, delta, move, VLSNMoveType.InsertWithEject)
      }
    }

    override def pruneExplore(targetNbExplores: Int): Int = {
      val toReturn = super.pruneExplore(targetNbExplores)
      if (reInsert != null) {
        reInsert()
        reInsert = null
        nodeToInsertToNeighborhood = null
      }
      toReturn
    }
  }

  // /////////////////////////////////////////////////////////////////////////////////////////////////////////////

  class InsertNoEjectBundle(toVehicle: Int,
                            nodesToInsert: List[Int])
    extends EdgeToExploreBundle[Int](toVehicle, toVehicle,
      if(hotRestart == null) nodesToInsert
      else {
        val pivot = hotRestart.hotRestartVehicleToInsertedNoEject(toVehicle)
        if (pivot == -1) nodesToInsert
        else{
          val offset = nodes.length
          nodesToInsert.sortBy(x => if(x < pivot) x + offset else x)
        }}) {
    //the id is the routing node that is moved

    override def toString: String = s"InsertNoEjectBundle(toVehicle:$toVehicle remaining edges:$size nodesToInsert:${nodesToInsert.toList.sorted.mkString(",")}"

    override def isEdgeDirty(edge: Int): Boolean = {
      isNodeDirty(edge) || isVehicleDirty(toVehicle)
    }

    private var nodeToInsertNeighborhood:Int => Neighborhood = null

    private def ensureNeighborhood():Unit = {
      if(nodeToInsertNeighborhood == null) {
        nodeToInsertNeighborhood = targetVehicleNodeToInsertNeighborhood(toVehicle)
      }
    }

    override def loadEdgeFromCache(edge: Int): Boolean = {
      cache.getInsertOnVehicleNoRemove(edge, toVehicle) match{
        case CachedAtomicMove(move:Move,delta:Long) =>
          edgeBuilder.addEdge(
            nodeIDToNode(edge),
            vehicleToNode(toVehicle),
            delta,
            move,
            VLSNMoveType.InsertNoEject)
          true
        case CachedAtomicNoMove =>
          edgeBuilder.addNonEdge(
            nodeIDToNode(edge),
            vehicleToNode(toVehicle),
            VLSNMoveType.InsertNoEject)
          true
        case CacheDirty =>
          false
      }
    }

    override def exploreEdge(edge: Int): Unit = {
      //ensureNeighborhoodAndRemove, we do it lazyly because there might be nothing to do, actually
      // (although it is not quite sure that this actually useful at all)
      ensureNeighborhood()
      val symbolicNodeToInsert = nodeIDToNode(edge)

      nodeToInsertNeighborhood(edge).getMove(
        globalObjective,
        initialGlobalObjective,
        acceptanceCriterion = acceptAllButMaxInt) match {
        case NoMoveFound =>
          edgeBuilder.addNonEdge(
            symbolicNodeToInsert,
            vehicleToNode(toVehicle),
            VLSNMoveType.InsertNoEject)

        case MoveFound(move) =>
          val delta = move.objAfter - initialGlobalObjective

          val vlsnEdge = edgeBuilder.addEdge(
            symbolicNodeToInsert,
            vehicleToNode(toVehicle),
            delta,
            move,
            VLSNMoveType.InsertNoEject)

          //this prevents moves with same vehicle or node to be explored (would be faster to bypass VLSN & cycle search actually)
          if(delta < 0){
            isNodeDirty(edge) = true  //TODO: pas clair; cest pas juste edge???
            isVehicleDirty(toVehicle) = true
            newlyAddedPriorityCycles = List(vlsnEdge)  :: newlyAddedPriorityCycles
          }
      }
    }

    override def pruneExplore(targetNbExplores: Int): Int = {
      val toReturn = super.pruneExplore(targetNbExplores min maxInsertNoEjectPerVehicleAndPerIteration)
      nodeToInsertNeighborhood = null
      toReturn
    }
  }

  // ////////////////////////////////////////////////////////////////////////////////////////////

  private def exploreDeletions(): Unit = {
    if(!deletionsAuthorized) return
    for ((vehicleID, routingNodesToRemove) <- vehicleToRoutedNodes) {
      for (routingNodeToRemove <- routingNodesToRemove) {
        evaluateRemoveOnPenalty(routingNodeToRemove: Int, vehicleID) match {
          case null => ;
          case (move, delta) =>
            val symbolicNodeOfNodeToRemove = nodeIDToNode(routingNodeToRemove)
            edgeBuilder.addEdge(symbolicNodeOfNodeToRemove, trashNode, delta, move, VLSNMoveType.Remove)
        }
      }
    }
  }

  def evaluateRemoveOnPenalty(routingNodeToRemove:Int, fromVehicle:Int):(Move,Long) = {
    nodeToRemoveNeighborhood(routingNodeToRemove)
      .getMove(unroutedNodesPenalty, initialUnroutedNodesPenalty, acceptanceCriterion = (_,newObj) => newObj != Long.MaxValue) match{
      case NoMoveFound => null
      case MoveFound(move) =>
        val delta = move.objAfter - initialUnroutedNodesPenalty
        (move,delta)
    }
  }

  // ///////////////////////////////////////////////////////////////////////////////////////////////////////////////////
  private def addNoMoveEdgesVehiclesToTrashNode(): Unit ={
    for(vehicleNode <- vehicleToNode if vehicleNode != null){
      edgeBuilder.addEdge(vehicleNode,trashNode,0L,null,VLSNMoveType.SymbolicVehicleToTrash)
    }
  }

  private def addTrashNodeToUnroutedNodes(): Unit ={
    for(unroutedNode <- unroutedNodesToInsert){
      edgeBuilder.addEdge(trashNode,nodeIDToNode(unroutedNode),0L,null,VLSNMoveType.SymbolicTrashToInsert)
    }
  }

  // ///////////////////////////////////////////////////////////////////////////////////////////////////////////////////

  //no move edges from trashNode to each routed node wit no move,
  // but with delta equal to impact of removing the node from the route.
  private def exploreNodeEjection(): Unit = {
    for ((vehicleID, routingNodesToRemove) <- vehicleToRoutedNodes ) {
      for (routingNodeToRemove <- routingNodesToRemove) {
        evaluateRemoveOnSourceVehicle(routingNodeToRemove:Int,vehicleID) match{
          case null => ;
          case (move,delta) =>
            val symbolicNodeOfNodeToRemove = nodeIDToNode(routingNodeToRemove)
<<<<<<< HEAD
            edgeBuilder.addEdge(trashNode, symbolicNodeOfNodeToRemove, delta, null, VLSNMoveType.SymbolicTrashToNodeForEject)
            nodeToRemoveDelta(symbolicNodeOfNodeToRemove.nodeID) = delta
=======
            val edge = edgeBuilder.addEdge(trashNode, symbolicNodeOfNodeToRemove, delta, null, VLSNMoveType.SymbolicTrashToNodeForEject)
            nodeToNodeRemoveEdge(symbolicNodeOfNodeToRemove.nodeID) = edge
>>>>>>> 08d99988
        }
      }
    }
  }

  def evaluateRemoveOnSourceVehicle(routingNodeToRemove:Int,fromVehicle:Int):(Move, Long) = {
    nodeToRemoveNeighborhood(routingNodeToRemove)
      .getMove(vehicleToObjectives(fromVehicle),initialVehicleToObjectives(fromVehicle),
        acceptanceCriterion = (_,newObj) => newObj != Int.MaxValue) match{
      case NoMoveFound => null
      case MoveFound(move) =>
        val delta = move.objAfter - initialVehicleToObjectives(fromVehicle)
        (move,delta) //will negative if triangular inequality
    }
  }
}
<|MERGE_RESOLUTION|>--- conflicted
+++ resolved
@@ -65,8 +65,7 @@
 
                    verbose:Boolean,
                    enrichment:EnrichmentParameters,
-                   prioritizeMoveNoEject:Double = 0.5,
-                   deletionsAuthorized:Boolean = false
+                   prioritizeMoveNoEject:Boolean = true
                   ) {
 
   //println("hotRestart: " + hotRestart)
@@ -146,10 +145,6 @@
 
   var newlyAddedPriorityCycles:List[List[Edge]] = Nil
 
-<<<<<<< HEAD
-  val nodeToRemoveDelta:Array[Long]= Array.fill(((nodesToMove ++ unroutedNodesToInsert).max)+1)(Long.MaxValue)
-=======
->>>>>>> 08d99988
   // /////////////////////////////////////////////////////////////
   //creating all cheap edges
 
@@ -174,25 +169,14 @@
   generateInsertions()
   generateMoves()
 
-  val (allBundlesArray,priorityBundleArray):(Array[EdgeToExploreBundle[_]],Array[EdgeToExploreBundle[_]]) =
-    if(prioritizeMoveNoEject!=0){
-
-<<<<<<< HEAD
-      val bundlesAndPrioritized:Iterable[(Boolean,EdgeToExploreBundle[_])] = allBundlesTmp.map(
-        x => if(x.isInstanceOf[MoveNoEjectBundle] || x.isInstanceOf[InsertNoEjectBundle]) (Random.nextFloat() < prioritizeMoveNoEject ,x) else (false,x)
-      )
-
-      val prioritizedBundles = Random.shuffle(bundlesAndPrioritized.filter(x => x._1).map(_._2)).toArray
-      val nonPrioritizedBundle = Random.shuffle(bundlesAndPrioritized.filter(x => !x._1).map(_._2)).toArray
-      (nonPrioritizedBundle,prioritizedBundles)
-=======
+  var allBundlesArray:Array[EdgeToExploreBundle[_]] = Random.shuffle(allBundlesTmp).toArray
+
   var priorityBundleArray:Array[EdgeToExploreBundle[_]] = if(prioritizeMoveNoEject){
     val tmp = allBundlesArray
     allBundlesArray = allBundlesArray.filter(bundle => !bundle.isInstanceOf[MoveNoEjectBundle] && !bundle.isInstanceOf[InsertNoEjectBundle])
     tmp.filter(bundle => bundle.isInstanceOf[MoveNoEjectBundle] || bundle.isInstanceOf[InsertNoEjectBundle])
->>>>>>> 08d99988
   }else{
-      (Random.shuffle(allBundlesTmp).toArray,Array.ofDim(0))
+    Array.ofDim(0)
   }
 
   var nbBundles:Int = allBundlesArray.length
@@ -512,10 +496,6 @@
         }}) {
 
     override def isEdgeDirty(edge: NodeVehicle): Boolean = {
-<<<<<<< HEAD
-      //we put a weaker condition here because finding a feasible move here directly updates isVehicleDirty
-=======
->>>>>>> 08d99988
       isNodeDirty(edge.node) || isVehicleDirty(edge.vehicle) || isVehicleDirty(toVehicle)
     }
 
@@ -555,19 +535,12 @@
 
           val nodeRemoveEdge = nodeToNodeRemoveEdge(nodeIDToNode(edge.node).nodeID)
           //this prevents moves with same vehicle or node to be explored (would be faster to bypass VLSN & cycle search actually)
-<<<<<<< HEAD
-          val delta1 = nodeToRemoveDelta(nodeIDToNode(edge.node).nodeID)
-          if(delta1 != Long.MaxValue && delta + delta1 < 0){
-            isVehicleDirty(edge.vehicle) = true
-            isVehicleDirty(toVehicle) = true
-=======
           if(prioritizeMoveNoEject && nodeRemoveEdge != null && delta + nodeRemoveEdge.deltaObj < 0){
             isNodeDirty(edge.node) = true
             isVehicleDirty(toVehicle) = true
             isVehicleDirty(nodeIDToNode(edge.node).vehicle) = true
 
             newlyAddedPriorityCycles = List(nodeRemoveEdge,graphEdge) :: newlyAddedPriorityCycles
->>>>>>> 08d99988
           }
       }
     }
@@ -760,7 +733,6 @@
   // ////////////////////////////////////////////////////////////////////////////////////////////
 
   private def exploreDeletions(): Unit = {
-    if(!deletionsAuthorized) return
     for ((vehicleID, routingNodesToRemove) <- vehicleToRoutedNodes) {
       for (routingNodeToRemove <- routingNodesToRemove) {
         evaluateRemoveOnPenalty(routingNodeToRemove: Int, vehicleID) match {
@@ -807,13 +779,8 @@
           case null => ;
           case (move,delta) =>
             val symbolicNodeOfNodeToRemove = nodeIDToNode(routingNodeToRemove)
-<<<<<<< HEAD
-            edgeBuilder.addEdge(trashNode, symbolicNodeOfNodeToRemove, delta, null, VLSNMoveType.SymbolicTrashToNodeForEject)
-            nodeToRemoveDelta(symbolicNodeOfNodeToRemove.nodeID) = delta
-=======
             val edge = edgeBuilder.addEdge(trashNode, symbolicNodeOfNodeToRemove, delta, null, VLSNMoveType.SymbolicTrashToNodeForEject)
             nodeToNodeRemoveEdge(symbolicNodeOfNodeToRemove.nodeID) = edge
->>>>>>> 08d99988
         }
       }
     }
