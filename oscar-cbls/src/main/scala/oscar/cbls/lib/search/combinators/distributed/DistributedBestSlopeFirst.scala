package oscar.cbls.lib.search.combinators.distributed

import akka.actor.typed.scaladsl.{ActorContext, Behaviors}
import akka.actor.typed.{ActorSystem, Behavior}
import akka.util.Timeout
import oscar.cbls.core.distrib._
import oscar.cbls.core.objective.Objective
import oscar.cbls.core.search.{DistributedCombinator, Neighborhood, NoMoveFound, SearchResult}

import scala.annotation.tailrec
import scala.concurrent.duration.{Duration, DurationInt}
import scala.concurrent.{Await, Future, Promise}
import scala.util.{Failure, Success}

/**
 * This distributed combinator is useful if there are more neighborhoods than workers,
 * to prioritize which neighborhood to explore first, by exploring the ones that have the best slope in priority
 *
 * Since it is a distributed combinator, it is only worth using if the neighborhoods are time consuming to explore
 *
 * The neighborhood systematically uses all available workers.
 *
 * @param neighborhoods the neighborhoods to explore
 * @param refresh to force the exploration of all neighborhoods every "refresh" iterations.
 *                This is when some neighborhoods perform very poorly at the start of the search
 *                and become more interesting during the search,
 *                or when some have guards conditions that are eventually met
 * @param tabuLength when a neighborhood does not find a move, we set it to a very low priority
 *                   for a number of iteration equal to "the number of available workers" + tabulength
 */
class DistributedBestSlopeFirst(neighborhoods:Array[Neighborhood],
                                refresh: Int = 100,
                                tabuLength:Int = 4)
  extends DistributedCombinator(neighborhoods) {

  val durationsMs: Array[Long] = neighborhoods.map(_ => 0L)
  val deltaObjs: Array[Long] = neighborhoods.map(_ => 0L)
  val tabuUntilIt: Array[Int] = neighborhoods.map(_ => 0)

  def getSortedNeighborhoods(currentIt:Int):List[Int] = {
    val tabuSlopeId = neighborhoods.indices.toList.map(i => {
      val slope = if (durationsMs(i) == 0) Int.MinValue else deltaObjs(i).toDouble/durationsMs(i).toDouble
      val tabu = tabuUntilIt(i)
      ((tabu - currentIt) max 0, slope, i)
    })

    tabuSlopeId.sorted.map(_._3)
  }

  //If we want a refresh, it will happen at this iteration number
  var nextRefreshIt: Int = refresh

  var currentIt = 0

  override def getMove(obj: Objective, initialObj: Long, acceptanceCriteria: (Long, Long) => Boolean):SearchResult = {
    currentIt += 1

    //TODO:  we might use fewer workers,
    // so that they would be available faster for the next round
    val nbWorkers = supervisor.waitForAtLestOneWorker()
    require(nbWorkers >= 1, "at least one worker is needed")

    if(currentIt >= nextRefreshIt) {
      nextRefreshIt = nextRefreshIt + refresh
      for (i <- neighborhoods.indices) {
        durationsMs(i) = 0
        deltaObjs(i) = 0
        tabuUntilIt(i) = currentIt
      }
    }

    val independentObj = obj.getIndependentObj
    val startSol = Some(IndependentSolution(obj.model.solution()))

    val resultPromise = Promise[WrappedData]()
    val futureResult : Future[WrappedData] = resultPromise.future

    abstract class WrappedData
    case class WrappedSearchEnded(searchEnded:SearchEnded, neighborhoodIndice: Int, priorityOfSearch:Int, uniqueId: Long) extends WrappedData
    case class WrappedGotUniqueID(uniqueID: Long, neighborhoodIndice: Int,priorityOfSearch:Int) extends WrappedData
    case class WrappedError(msg: Option[String]=None, crash:Option[SearchCrashed] = None) extends WrappedData

    implicit val system: ActorSystem[_] = supervisor.system
    //TODO look for the adequate timeout supervisor
    implicit val timeout: Timeout = 1.hour

    supervisor.spawnNewActor(Behaviors.setup { context:ActorContext[WrappedData] => {
      init(getSortedNeighborhoods(currentIt), priorityOfNextSearch = 0, nbWorkers, nbStartingAndRunningSearches = 0, context)
    }}, "DistributedBestSlopeFirst")

    @tailrec
    def init(neighborhoodList: List[Int], priorityOfNextSearch:Int, nbSearchesToStart: Int, nbStartingAndRunningSearches:Int, context: ActorContext[WrappedData]): Behavior[WrappedData] = {
      neighborhoodList match {
        case h :: t if nbSearchesToStart > 0 =>
          initiateNeighborhoodExploration(h, priorityOfNextSearch, context)
          init(t, priorityOfNextSearch + 1, nbSearchesToStart - 1, nbStartingAndRunningSearches+1, context)
        case _ =>
          next(nextSearchesToStart = neighborhoodList,
            priorityOfNextSearch = priorityOfNextSearch,
            runningSearchIDs = List.empty,
            nbFinishedSearches  = 0,
            nbStartingAndRunningSearches = nbStartingAndRunningSearches,
            nbStartedSearches = 0,
            currentIt = currentIt,
            responses = Array.fill(neighborhoods.length)(null))
      }
    }

    def next(nextSearchesToStart : List[Int],
             priorityOfNextSearch:Int,
             runningSearchIDs:List[Long],
             nbFinishedSearches: Int,
             nbStartingAndRunningSearches:Int,
             nbStartedSearches:Int,
             currentIt:Int,
             responses:Array[IndependentSearchResult]): Behavior[WrappedData] = {
      Behaviors.receive{ (context, command) =>
        command match {
          case WrappedSearchEnded(searchEnded, neighborhoodIndice, priorityOfSearch, uniqueId) =>
            searchEnded match {
              case SearchCompleted(_, searchResult: IndependentSearchResult, durationMS) =>
                responses(priorityOfSearch) = searchResult
                durationsMs(neighborhoodIndice) = durationsMs(neighborhoodIndice) + durationMS
                searchResult match {
                  case moveFound: IndependentMoveFound =>
                    deltaObjs(neighborhoodIndice) += moveFound.objAfter - initialObj
                  case IndependentNoMoveFound =>
                    tabuUntilIt(neighborhoodIndice) = currentIt + tabuLength + 1 + nbWorkers
                }
                val nextRunningSearchID = runningSearchIDs.filter(_ != uniqueId)
                //iterate on the array
                //we stop the search successful if there is a MoveFound preceded only by NoMoveFound
                //We stop the search NoMoveFound if there are only NoMoveFound
                //we carry on if there is a null preceded only by NoMoveFound

                //we start new searches if there are more searches to start
                def stopSearch(searchResult:IndependentSearchResult): Behavior[WrappedData] ={
                  for (r <- runningSearchIDs) {
                    supervisor.supervisorActor ! CancelSearchToSupervisor(r)
                  }
                  resultPromise.success(
                    WrappedSearchEnded(searchEnded = SearchCompleted(uniqueSearchID = 0, searchResult, 0),
                      neighborhoodIndice = 0, priorityOfSearch = 0, uniqueId = 0))
                  Behaviors.stopped
                }

                @tailrec
                def checkStopNoMoveFoundSoFar(i:Int): Behavior[WrappedData] ={
                  if(i == responses.length){
                    //only noMoveFound, so return NoMoveFound
                    stopSearch(searchResult = responses(0))
                  }else{
                    responses(i) match {
                      case null =>
                        //waiting for more responses, so carry on, and start one more search if possible
                        nextSearchesToStart match {
                          case h :: t =>
                            initiateNeighborhoodExploration(h, priorityOfSearch = priorityOfNextSearch, context)
                            next(
                              nextSearchesToStart = t,
                              priorityOfNextSearch + 1,
                              runningSearchIDs = nextRunningSearchID,
                              nbFinishedSearches = nbFinishedSearches + 1,
                              nbStartingAndRunningSearches = nbStartingAndRunningSearches,
                              nbStartedSearches = nbStartedSearches,
                              currentIt = currentIt,
                              responses = responses
                            )
                          case Nil =>
                            next(
                              nextSearchesToStart = Nil,
                              priorityOfNextSearch,
                              runningSearchIDs = nextRunningSearchID,
                              nbFinishedSearches = nbFinishedSearches + 1,
                              nbStartingAndRunningSearches = nbStartingAndRunningSearches,
                              nbStartedSearches = nbStartedSearches,
                              currentIt = currentIt,
                              responses = responses
                            )
                        }

                      case moveFound: IndependentMoveFound =>
                        //we can return this one
                        //check that there is no better solution, actually in the array
                        var best = moveFound
                        for(j <- responses.indices){
                          responses(j) match{
                            case m:IndependentMoveFound if m.objAfter < best.objAfter =>
                              best = m
                            //if(i != j) println(s"worth it! i:$i j:$j objI:${moveFound.objAfter} objJ:${m.objAfter}")
                            case _ => ;
                          }
                        }

                        stopSearch(searchResult = best)
                      case IndependentNoMoveFound =>
                        //so far, no Move found, goto next position in the array
                        checkStopNoMoveFoundSoFar(i+1)
                    }
                  }
                }
<<<<<<< HEAD

                //TODO: we might stop anyway if we are waiting for too long. For isntance if we wait for more than twicethe average response time?
=======
>>>>>>> 29a1ba80
                checkStopNoMoveFoundSoFar(0)

              case w:SearchCrashed =>
                for (r <- runningSearchIDs) {
                  supervisor.supervisorActor ! CancelSearchToSupervisor(r)
                }
                resultPromise.success(WrappedError(msg = Some("DistributedBestSlopeFirst triggered distant error"),crash = Some(w)))
                Behaviors.stopped

              //TODO case SearchAborted(uniqueSearchID) =>
              case _ =>
                for (r <- runningSearchIDs) {
                  supervisor.supervisorActor ! CancelSearchToSupervisor(r)
                }
                resultPromise.success(WrappedError(msg = Some("DistributedBestSlopeFirst aborted"),crash = None))
                Behaviors.stopped
            }

          case WrappedGotUniqueID(uniqueID: Long, neighborhoodIndice: Int,priorityOfSearch:Int) =>
            //start search with val request
<<<<<<< HEAD

            context.ask[DelegateSearch, SearchEnded[IndependentSearchResult]](supervisor.supervisorActor, ref => DelegateSearch(SingleMoveSearch(
              uniqueSearchId = uniqueID,
              remoteTaskId = remoteNeighborhoodIdentifications(neighborhoodIndice),
              acc = acceptanceCriteria,
              obj = independentObj,
              sendFullSolution = false,
              startSolutionOpt = startSol,
              sendResultTo = ref), waitForMoreSearch = nbStartedSearches < nbWorkers-1)) {
              case Success(searchEnded) => WrappedSearchEnded(searchEnded, neighborhoodIndice, priorityOfSearch, uniqueID)
              case Failure(_) => WrappedError(msg = Some(s"Error in WrappedGotUniqueID, uniqueID=$uniqueID"))
            }

            next(nextSearchesToStart = nextSearchesToStart,
=======
            context.ask[DelegateSearch, SearchEnded](
              supervisor.supervisorActor,
              ref => DelegateSearch(SingleMoveSearch(
                uniqueSearchId = uniqueID,
                remoteTaskId = remoteNeighborhoodIdentifications(neighborhoodIndice),
                acc = acceptanceCriteria,
                obj = independentObj,
                startSolutionOpt = startSol,
                sendResultTo = ref
              ),
              waitForMoreSearch = nbStartedSearches < nbWorkers-1)) {
                case Success(searchEnded) => WrappedSearchEnded(searchEnded, neighborhoodIndice, priorityOfSearch, uniqueID)
                case Failure(_) => WrappedError(msg = Some(s"Error in WrappedGotUniqueID, uniqueID=$uniqueID"))
              }
            next(
              nextSearchesToStart = nextSearchesToStart,
>>>>>>> 29a1ba80
              priorityOfNextSearch =  priorityOfNextSearch:Int,
              runningSearchIDs = uniqueID :: runningSearchIDs,
              nbFinishedSearches = nbFinishedSearches,
              nbStartingAndRunningSearches = nbStartingAndRunningSearches,
              nbStartedSearches = nbStartedSearches + 1,
              currentIt = currentIt,
              responses = responses
            )

          case w: WrappedError =>
            for(r <- runningSearchIDs) {
              supervisor.supervisorActor ! CancelSearchToSupervisor(r)
            }
            resultPromise.success(w)
            Behaviors.stopped
        }
      }
    }

    def initiateNeighborhoodExploration(neighborhoodIndice:Int, priorityOfSearch:Int, context: ActorContext[WrappedData]): Unit = {
      context.ask[GetNewUniqueID,Long](supervisor.supervisorActor,ref => GetNewUniqueID(ref)) {
        case Success(uniqueID:Long) => WrappedGotUniqueID(uniqueID,neighborhoodIndice,priorityOfSearch)
        case Failure(ex) => WrappedError(msg=Some(s"Supervisor actor timeout : ${ex.getMessage}"))
      }
    }

    Await.result(futureResult, Duration.Inf) match {
      case w:WrappedSearchEnded =>
        w.searchEnded match {
          case SearchCompleted(_, searchResult: IndependentSearchResult, _) => searchResult.getLocalResult(obj.model)
          case _ => NoMoveFound
        }
      case WrappedError(msg:Option[String],crash:Option[SearchCrashed]) =>
        if(msg.isDefined){
          supervisor.shutdown()
          throw new Error(s"${msg.get}")
        }
        if(crash.isDefined){
          supervisor.throwRemoteExceptionAndShutDown(crash.get)
        }
        throw new Error("Error in DistributedBestSlopeFirst")
      case e => throw new Error(s"Uknown error in DistributedBestSlopeFirst : $e")
    }
  }
}
<|MERGE_RESOLUTION|>--- conflicted
+++ resolved
@@ -199,11 +199,8 @@
                     }
                   }
                 }
-<<<<<<< HEAD
 
                 //TODO: we might stop anyway if we are waiting for too long. For isntance if we wait for more than twicethe average response time?
-=======
->>>>>>> 29a1ba80
                 checkStopNoMoveFoundSoFar(0)
 
               case w:SearchCrashed =>
@@ -224,22 +221,6 @@
 
           case WrappedGotUniqueID(uniqueID: Long, neighborhoodIndice: Int,priorityOfSearch:Int) =>
             //start search with val request
-<<<<<<< HEAD
-
-            context.ask[DelegateSearch, SearchEnded[IndependentSearchResult]](supervisor.supervisorActor, ref => DelegateSearch(SingleMoveSearch(
-              uniqueSearchId = uniqueID,
-              remoteTaskId = remoteNeighborhoodIdentifications(neighborhoodIndice),
-              acc = acceptanceCriteria,
-              obj = independentObj,
-              sendFullSolution = false,
-              startSolutionOpt = startSol,
-              sendResultTo = ref), waitForMoreSearch = nbStartedSearches < nbWorkers-1)) {
-              case Success(searchEnded) => WrappedSearchEnded(searchEnded, neighborhoodIndice, priorityOfSearch, uniqueID)
-              case Failure(_) => WrappedError(msg = Some(s"Error in WrappedGotUniqueID, uniqueID=$uniqueID"))
-            }
-
-            next(nextSearchesToStart = nextSearchesToStart,
-=======
             context.ask[DelegateSearch, SearchEnded](
               supervisor.supervisorActor,
               ref => DelegateSearch(SingleMoveSearch(
@@ -256,7 +237,6 @@
               }
             next(
               nextSearchesToStart = nextSearchesToStart,
->>>>>>> 29a1ba80
               priorityOfNextSearch =  priorityOfNextSearch:Int,
               runningSearchIDs = uniqueID :: runningSearchIDs,
               nbFinishedSearches = nbFinishedSearches,
