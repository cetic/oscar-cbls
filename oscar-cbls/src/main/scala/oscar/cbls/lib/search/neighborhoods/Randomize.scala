--- conflicted
+++ resolved
@@ -16,11 +16,7 @@
 package oscar.cbls.lib.search.neighborhoods
 
 import oscar.cbls.core.computation.CBLSIntVar
-<<<<<<< HEAD
-import oscar.cbls.core.search.{CompositeMove, EmptyProfiler, Move, Neighborhood, NoMoveFound, Profiler, SearchResult}
-=======
 import oscar.cbls.core.search.{AcceptanceCriterion, CompositeMove, Move, Neighborhood, NoMoveFound, SearchResult}
->>>>>>> 7582ce25
 import oscar.cbls.core.objective.Objective
 import oscar.cbls.lib.search.LinearSelectors
 
@@ -46,16 +42,12 @@
                                  acceptanceChecking:Option[Int] = None)
   extends Neighborhood(name) with LinearSelectors{
 
-<<<<<<< HEAD
   override val profiler: EmptyProfiler = new EmptyProfiler(this)
 
-  override def getMove(obj: Objective, initialObj:Long, acceptanceCriteria: (Long, Long) => Boolean = null): SearchResult = {
-=======
   override def getMove(obj: Objective,
                        initialObj: Long,
                        acceptanceCriterion: AcceptanceCriterion): SearchResult = {
->>>>>>> 7582ce25
-    if(printExploredNeighborhoods) println("applying " + name)
+    if (printExploredNeighborhoods) println("applying " + name)
 
     val degreeNow = degree()
 
@@ -65,7 +57,7 @@
     }
 
     //TODO: we should check acceptation for all parts of the move. That could be implemented using Atomic(swap(behavior:Random))
-    while(nbAttempts != 0) {
+    while (nbAttempts != 0) {
       nbAttempts -= 1
       var toReturn: List[AssignMove] = List.empty
 
