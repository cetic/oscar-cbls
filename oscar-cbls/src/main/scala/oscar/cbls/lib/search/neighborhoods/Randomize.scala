--- conflicted
+++ resolved
@@ -12,18 +12,17 @@
   * You should have received a copy of the GNU Lesser General Public License along with OscaR.
   * If not, see http://www.gnu.org/licenses/lgpl-3.0.en.html
   ******************************************************************************/
+
 package oscar.cbls.lib.search.neighborhoods
 
 import oscar.cbls.core.computation.CBLSIntVar
-<<<<<<< HEAD
 import oscar.cbls.core.search.{CompositeMove, Move, Neighborhood, NoMoveFound, SearchResult}
-=======
 import oscar.cbls.core.objective.Objective
 import oscar.cbls.core.search.{CompositeMove, Move, Neighborhood, SearchResult}
->>>>>>> 06c8d0da
 import oscar.cbls.lib.search.LinearSelectors
 
 import scala.collection.immutable.SortedSet
+
 
 /**
  * Will randomize the array, typically to get out of a local minimal
@@ -44,9 +43,7 @@
                                  acceptanceChecking:Option[Int] = None)
   extends Neighborhood(name) with LinearSelectors{
 
-  override def getMove(obj: Objective,
-                       initialObj:Long,
-                       acceptanceCriteria: (Long, Long) => Boolean = null): SearchResult = {
+  override def getMove(obj: Objective, initialObj:Long, acceptanceCriteria: (Long, Long) => Boolean = null): SearchResult = {
     if(printExploredNeighborhoods) println("applying " + name)
 
     val degreeNow = degree()
