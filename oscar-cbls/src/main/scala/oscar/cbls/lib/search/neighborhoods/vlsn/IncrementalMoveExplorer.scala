--- conflicted
+++ resolved
@@ -74,23 +74,13 @@
     if(isDirtyVehicle.forall(p => p)) None
     else Some(new CachedExplorations(oldGraph: VLSNGraph,
       dirtyNodes:SortedSet[Int],
-<<<<<<< HEAD
-      isDirtyVehicle: Array[Boolean],
-      v: Int))
-=======
       isDirtyVehicle: Array[Boolean]))
->>>>>>> ebf7b471
   }
 }
 
 class CachedExplorations(oldGraph:VLSNGraph,
                          dirtyNodes:SortedSet[Int], //only for unrouted nodes that were inserted of newly removed
-<<<<<<< HEAD
-                         isDirtyVehicle:Array[Boolean],
-                         v:Int) {
-=======
                          isDirtyVehicle:Array[Boolean]) {
->>>>>>> ebf7b471
 
   def isDirtyNode(node: Int): Boolean = dirtyNodes.contains(node)
 
@@ -234,11 +224,7 @@
     vehicleToObjectives:Array[Objective],
     unroutedNodesPenalty:Objective,
     globalObjective:Objective,
-<<<<<<< HEAD
     debug:Boolean){
-=======
-    debug){
->>>>>>> ebf7b471
 
 
   override def evaluateInsertOnVehicleNoRemove(unroutedNodeToInsert: Int, targetVehicleForInsertion: Int, nCached:Boolean): ((Move, Long)) = {
