--- conflicted
+++ resolved
@@ -73,26 +73,16 @@
 
     if(isDirtyVehicle.forall(p => p)) None
     else Some(new CachedExplorations(oldGraph: VLSNGraph,
-<<<<<<< HEAD
-      dirtyNodes:SortedSet[Long],
-      isDirtyVehicle: Array[Boolean]))
-=======
       dirtyNodes:SortedSet[Int],
       isDirtyVehicle: Array[Boolean],
       v: Int))
->>>>>>> f6487666
   }
 }
 
 class CachedExplorations(oldGraph:VLSNGraph,
-<<<<<<< HEAD
-                         dirtyNodes:SortedSet[Long], //only for unrouted nodes that were inserted of newly removed
-                         isDirtyVehicle:Array[Boolean]) {
-=======
                          dirtyNodes:SortedSet[Int], //only for unrouted nodes that were inserted of newly removed
                          isDirtyVehicle:Array[Boolean],
                          v:Int) {
->>>>>>> f6487666
 
   def isDirtyNode(node: Int): Boolean = dirtyNodes.contains(node)
 
@@ -218,8 +208,7 @@
                                   unroutedNodesPenalty:Objective,
                                   globalObjective:Objective,
 
-                                  cached:CachedExplorations,
-                                  debug:Boolean
+                                  cached:CachedExplorations
                                  )
   extends MoveExplorerAlgo(v:Int,
     vehicleToRoutedNodes:SortedMap[Int,Iterable[Int]],
@@ -235,8 +224,7 @@
 
     vehicleToObjectives:Array[Objective],
     unroutedNodesPenalty:Objective,
-    globalObjective:Objective,
-    debug){
+    globalObjective:Objective){
 
 
   override def evaluateInsertOnVehicleNoRemove(unroutedNodeToInsert: Int, targetVehicleForInsertion: Int, nCached:Boolean): ((Move, Long)) = {
