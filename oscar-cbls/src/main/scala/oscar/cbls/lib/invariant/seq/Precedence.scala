--- conflicted
+++ resolved
@@ -35,8 +35,8 @@
    *
    * maintains the number of violated precedences.
    *
-   * @param seq The sequence of integers
-   * @param beforeAfter the list of precedences (Before, After)
+   * @param seq
+   * @param beforeAfter
    * @author renaud.delandtsheer@cetic.be
    */
   def apply(seq:ChangingSeqValue,
@@ -45,7 +45,7 @@
 }
 
 /**
- * Precedence assumes that number can occur only once in the sequence
+ * precedence assumes that number can occur only once in the sequence
  * so that the constraint is to be enforced from any occurrence to any occurrence,
  * "any" being chosen arbitrarily by tne invariant, and the choice an of course change at any time.
  * also if one of the two value of a precedence is not present in the sequence,
@@ -53,8 +53,8 @@
  *
  * maintains the number of violated precedences.
  *
- * @param seq The sequence of integers
- * @param beforeAfter the list of precedences (Before, After)
+ * @param seq
+ * @param beforeAfter
  * @author renaud.delandtsheer@cetic.be
  */
 class Precedence(seq:ChangingSeqValue,
@@ -68,15 +68,9 @@
   finishInitialization()
 
   //saving precedences into arrays
-<<<<<<< HEAD
-  private val precedencesArray : Array[(Int, Int)] = beforeAfter.toArray
-  val nbPrecedences = precedencesArray.length
-  val precedences = 0 until nbPrecedences
-=======
   private val precedencesArray : Array[(Long, Long)] = beforeAfter.toArray
   val nbPecedences = precedencesArray.length
   val precedences = 0L until nbPecedences
->>>>>>> 42be4316
 
   private val beforesToPrecedences : Array[QList[Long]] = Array.fill(seq.maxValue + 1L)(null)
   private val aftersToPrecedences : Array[QList[Long]] = Array.fill(seq.maxValue + 1L)(null)
@@ -87,23 +81,17 @@
     aftersToPrecedences(toValue) = QList(precedenceID, aftersToPrecedences(toValue))
   }
 
-  private val isPrecedenceViolated : Array[Boolean] = Array.fill(nbPrecedences)(false)
+  private val isPrecedenceViolated : Array[Boolean] = Array.fill(nbPecedences)(false)
 
   //TODO: use magic array here
-<<<<<<< HEAD
-  private val isViolationChangedSinceCheckpoint:Array[Boolean] = Array.fill(nbPrecedences)(false)
-  private var changedPrecedenceViolationsSinceCheckpoint:QList[Int] = null
-  private val savedViolationAtCheckpoint:Array[Boolean] = Array.fill(nbPrecedences)(false)
-=======
   private val isViolationChangedSinceCheckpoint:Array[Boolean] = Array.fill(nbPecedences)(false)
   private var changedPrecedenceViolationsSinceCheckpoint:QList[Long] = null
   private val savedViolationAtCheckpoint:Array[Boolean] = Array.fill(nbPecedences)(false)
->>>>>>> 42be4316
   private val cachedPositionFinderAtCheckpoint = new CachedPositionOf(seq.maxValue)
   private var checkpoint:IntSequence = null
   var violationAtCheckpoint:Long = -1L
 
-  //we set a first checkpoint since we are computing everything from scratch here.
+  //we set a frist checkpoint since we are computing everything from scratch here.
   cachedPositionFinderAtCheckpoint.updateToCheckpoint(seq.value)
   computeAndAffectViolationsFromScratch(seq.value)
 
