/*******************************************************************************
  * OscaR is free software: you can redistribute it and/or modify
  * it under the terms of the GNU Lesser General Public License as published by
  * the Free Software Foundation, either version 2.1 of the License, or
  * (at your option) any later version.
  *
  * OscaR is distributed in the hope that it will be useful,
  * but WITHOUT ANY WARRANTY; without even the implied warranty of
  * MERCHANTABILITY or FITNESS FOR A PARTICULAR PURPOSE.  See the
  * GNU Lesser General Public License  for more details.
  *
  * You should have received a copy of the GNU Lesser General Public License along with OscaR.
  * If not, see http://www.gnu.org/licenses/lgpl-3.0.en.html
  ******************************************************************************/


package oscar.cbls.lib.invariant.routing.capa

import oscar.cbls.algo.magicArray.MagicIntArrayStacked
import oscar.cbls.algo.rb.RedBlackTreeMap
import oscar.cbls.algo.seq.functional.IntSequence
import oscar.cbls.core.computation._
import oscar.cbls.core.propagation.Checker
import oscar.cbls.lib.invariant.routing.convention.VehicleLocation


object ForwardCumulativeConstraintOnVehicle {
  /**
   * the violation maintained by this invariant is the sum over all routed nodes of the overshoot
   * strictly above cMax and the undershoot strictly below 0 of the content of the vehicles
   * @param routes
   * @param n The maximum number of nodes
   * @param v The number of vehicles
   * @param op A function which describes the capacity between two nodes : (startingNode,destinationNode,capacityAtStartingNode)=> capacityAtDestinationNode
   * @param cMax the maximal capacity of all vehicles (it is shared among all vehicles, so if you do not like it, you can use contentAtVehicleStart to make up for this)
   * @param contentAtVehicleStart the content of the vehicle at its start point
   * @param maxCheckpointLevel the maximal level of checkpoints that this should support.
   *                           it consumes O(n) memory per level, so do not overdrive uselessly
   */
  def apply (routes:ChangingSeqValue,
             n:Int,
             v:Int,
             op :(Int,Int,Int)=>Int,
             cMax:Int,
             contentAtVehicleStart:Array[Int],
             maxCheckpointLevel:Int,
             capacityName:String):ChangingIntValue = {

    val violation = new CBLSIntVar(routes.model, 0, 0 to Int.MaxValue, "violation of capacity " + capacityName)

    new ForwardCumulativeConstraintOnVehicle(
      routes,
      n,
      v,
      op,
      cMax,
      contentAtVehicleStart,
      violation,
      maxCheckpointLevel,
      capacityName)

    violation
  }
}

/**
 * the violation maintained by this invariant is the sum over all routed nodes of the overshoot
 * strictly above cMax and the undershoot strictly below 0 of the content of the vehicles
 * @param routes
 * @param n The maximum number of nodes
 * @param v The number of vehicles
 * @param op A function which describes the capacity between two nodes : (startingNode,destinationNode,capacityAtStartingNode)=> capacityAtDestinationNode
 * @param cMax the maximal capacity of all vehicles (it is shared among all vehicles, so if you do not like it, you can use contentAtVehicleStart to make up for this)
 * @param contentAtVehicleStart the content of the vehicle at its start point
 * @param violation the violation that will be controled by the invariant
 * @param maxCheckpointLevel the maximal level of checkpoints that this should support.
 *                           it consumes O(n) memory per level, so do not overdrive uselessly
 */
class ForwardCumulativeConstraintOnVehicle(routes:ChangingSeqValue,
                                           n:Int,
                                           v:Int,
                                           op :(Int,Int,Int)=>Int,
                                           cMax:Int,
                                           contentAtVehicleStart:Array[Int],
                                           val violation:CBLSIntVar,
                                           maxCheckpointLevel:Int,
<<<<<<< HEAD
                                           capacityName:String = "capacity")
=======
                                           capacityName:String = "")
>>>>>>> 75bfe8b4
  extends AbstractVehicleCapacity(n,v) with SeqNotificationTarget {
  require(contentAtVehicleStart.length==v)
  require(cMax >=0,"cMax should be >=0")
  require(contentAtVehicleStart.forall(_ <= cMax),"cannot exceed cMax in initial values")

  registerStaticAndDynamicDependency(routes)
  finishInitialization()
  violation.setDefiningInvariant(this)

  private val contentAtNode = new MagicIntArrayStacked(maxCheckpointLevel, _ => 0, n)
  private val violationAndVehicleStartStack = new SeqCheckpointedValueStack[(Int,VehicleLocation)]()

  def contentAtNodes:Array[Int] = Array.tabulate(n)(contentAtNode(_))

  violation := 0
  for(vehicle <- 0 until v){
    contentAtNode(vehicle) = contentAtVehicleStart(vehicle)
    violation :+= (contentToViolation(contentAtNode(vehicle)) - contentToViolation(0))
  }

  //this also sets the violation, supposing it is at zero before,
  // and it reads content at the start of vehicle  at start, so it must be up to date as well
  private var currentVehicleLocation:VehicleLocation =
    computeAndAffectContentAndVehicleStartPositionsFromScratch(routes.value,false)

  override def setVehicleContentAtNode(prevNode:Int, node: Int):Boolean = {
    val oldContent = contentAtNode(node)
    val newContentAtNode = op(prevNode,node,contentAtNode(prevNode))

    if(newContentAtNode == oldContent) return false
    contentAtNode(node) = newContentAtNode
    violation :+= (contentToViolation(newContentAtNode) - contentToViolation(oldContent))
    true
  }

  override def setNodesUnrouted(unroutedNodes : Iterable[Int]){
    for(node <- unroutedNodes){
      violation :-= contentToViolation(contentAtNode(node))
      contentAtNode(node) = 0
    }
  }

  override def setVehicleContentAtEnd(vehicle : Int, lastNode : Int){}

  /**
   * @param vehicle
   * @return true if changed, false otherwise
   */
  override def setVehicleContentAtStart(vehicle : Int) : Boolean = {
    //never changes, so no actual update.
    assert(contentAtNode(vehicle) == contentAtVehicleStart(vehicle))
    false
  }

  @inline
  private def contentToViolation(content:Int):Int = {
    if (content < 0) - content
    else {
      val overshoot = content - cMax
      if (overshoot > 0) overshoot
      else 0
    }
  }

  override def notifySeqChanges(v: ChangingSeqValue, d: Int, changes: SeqUpdate){
    val (toUpdateZonesAndVehicleStartAfter,potentiallyRemovedNodes) =
      digestUpdatesAndUpdateVehicleStartPositionsAndSearchZoneToUpdate(changes,Some(RedBlackTreeMap.empty[List[(Int,Int)]],currentVehicleLocation),List.empty,v.value)

    setNodesUnrouted(potentiallyRemovedNodes)

    toUpdateZonesAndVehicleStartAfter match{
      case Some((vehiclesToZonesToUpdate,vehicleLocation)) =>
        updateVehicleContentOnAllVehicle(changes.newValue,
          vehiclesToZonesToUpdate,
          vehicleLocation)
        currentVehicleLocation = vehicleLocation
      case None =>
        currentVehicleLocation = computeAndAffectContentAndVehicleStartPositionsFromScratch(changes.newValue,false)
    }
  }

  def digestUpdatesAndUpdateVehicleStartPositionsAndSearchZoneToUpdate(changes:SeqUpdate,
                                                                       toUpdateZonesAndVehiceStartOpt:Option[(RedBlackTreeMap[List[(Int,Int)]],VehicleLocation)],
                                                                       potentiallyRemovedPoints:List[Int],
                                                                       previousSequence:IntSequence)
  :(Option[(RedBlackTreeMap[List[(Int,Int)]],VehicleLocation)],List[Int]) = {

    changes match {
      case s@SeqUpdateInsert(value : Int, posOfInsert : Int, prev : SeqUpdate) =>
        digestUpdatesAndUpdateVehicleStartPositionsAndSearchZoneToUpdate(prev, toUpdateZonesAndVehiceStartOpt, potentiallyRemovedPoints, previousSequence) match {
          case (Some((zonesAfterPrev, vehicleLocationAfterPrev)), potentiallyRemovedPointsAfterPrev) =>
            val vehicleLocationAfterInsert = vehicleLocationAfterPrev.push(s.oldPosToNewPos)
            val updatedZones =
              updateZoneToUpdateAfterInsert(
                zonesAfterPrev,
                posOfInsert,
                prev.newValue,
                vehicleLocationAfterPrev,
                vehicleLocationAfterInsert)

            (Some((updatedZones, vehicleLocationAfterInsert)), potentiallyRemovedPointsAfterPrev)
          case (None,potentiallyRemovedPointsAfterPrev) =>
            (None, potentiallyRemovedPointsAfterPrev)
        }

      case r@SeqUpdateRemove(pos : Int, prev : SeqUpdate) =>
        digestUpdatesAndUpdateVehicleStartPositionsAndSearchZoneToUpdate(prev, toUpdateZonesAndVehiceStartOpt, potentiallyRemovedPoints, previousSequence) match {
          case (Some((zonesAfterPrev, vehicleLocationAfterPrev)), potentiallyRemovedPointsAfterPrev) =>
            val updatedZones =
              updateZoneToUpdateAfterRemove(
                zonesAfterPrev,
                pos : Int,
                prev.newValue, vehicleLocationAfterPrev)

            (Some((updatedZones, vehicleLocationAfterPrev.push(r.oldPosToNewPos))), r.removedValue :: potentiallyRemovedPointsAfterPrev)
          case (None,potentiallyRemovedPointsAfterPrev) =>
            (None, r.removedValue :: potentiallyRemovedPointsAfterPrev)
        }

      case m@SeqUpdateMove(fromIncluded : Int, toIncluded : Int, after : Int, flip : Boolean, prev : SeqUpdate) =>
        digestUpdatesAndUpdateVehicleStartPositionsAndSearchZoneToUpdate(prev, toUpdateZonesAndVehiceStartOpt, potentiallyRemovedPoints, previousSequence) match {
          case (Some((zonesAfterPrev, vehicleLocationAfterPrev)), potentiallyRemovedPointsAfterPrev) =>
            val vehicleLocationAfterMove = vehicleLocationAfterPrev.push(m.oldPosToNewPos)
            val updatedZones =
              updateZoneToUpdateAfterMove(
                zonesAfterPrev,
                m,
                prev.newValue,
                vehicleLocationAfterPrev,
                vehicleLocationAfterMove)
            (Some((updatedZones, vehicleLocationAfterMove)), potentiallyRemovedPointsAfterPrev)

          case(None,potentiallyRemovedPointsAfterPrev) =>
            (None, potentiallyRemovedPointsAfterPrev)
        }

      case SeqUpdateAssign(value : IntSequence) =>
        (None, potentiallyRemovedPoints ::: (previousSequence.unorderedContentNoDuplicate.filter(_>=v)))

      case SeqUpdateLastNotified(value : IntSequence) =>
        (toUpdateZonesAndVehiceStartOpt, potentiallyRemovedPoints)

      case s@SeqUpdateDefineCheckpoint(prev : SeqUpdate, isStarMode:Boolean, checkpointLevel:Int) =>
        if(checkpointLevel < maxCheckpointLevel) {
          digestUpdatesAndUpdateVehicleStartPositionsAndSearchZoneToUpdate(prev, toUpdateZonesAndVehiceStartOpt, potentiallyRemovedPoints, previousSequence) match {
            //checkpoints are managed about the vehicleLocation exclusively
            case (Some((zonesAfterPrev, vehicleLocationAfterPrev)), removedPointsAfterPrev) =>

              while (contentAtNode.level >= checkpointLevel) {
                //we save the changes, so they are comitted to the lower level
                contentAtNode.popLevel(false)
              }

              val fastVehicleLocationAfterPrev = if(checkpointLevel == 0) vehicleLocationAfterPrev.regularize else vehicleLocationAfterPrev

              setNodesUnrouted(removedPointsAfterPrev)
              updateVehicleContentOnAllVehicle(prev.newValue,
                zonesAfterPrev,
                fastVehicleLocationAfterPrev)
              contentAtNode.pushLevel()
              require(contentAtNode.level == checkpointLevel, "contentAtNode.level:" + contentAtNode.level  + " checkpointLevel:" + (checkpointLevel))

              violationAndVehicleStartStack.defineCheckpoint(prev.newValue, checkpointLevel, (violation.newValue, fastVehicleLocationAfterPrev))
              currentVehicleLocation = fastVehicleLocationAfterPrev

              (Some(RedBlackTreeMap.empty[List[(Int, Int)]], currentVehicleLocation), List.empty)

            case (None, potentiallyRemovedPointsAfterPrev) =>

              while (contentAtNode.level >= checkpointLevel) {
                //we do not save the changes because we cannot perform incremental computation anyway
                contentAtNode.popLevel(true)
              }
              contentAtNode.pushLevel()
              setNodesUnrouted(v until n) //unroutes all nodes
              violation := 0
              //we have to set all unrouted nodes to unrouted, since we have lost continuity on routes nodes because of the popLevel(true) hereabove
              currentVehicleLocation = computeAndAffectContentAndVehicleStartPositionsFromScratch(routes.value, false)
              violationAndVehicleStartStack.defineCheckpoint(prev.newValue, checkpointLevel, (violation.newValue, currentVehicleLocation))

              (Some(RedBlackTreeMap.empty[List[(Int, Int)]], currentVehicleLocation), List.empty)
          }
        }else{
          //we are above the maxCheckpoint level
          digestUpdatesAndUpdateVehicleStartPositionsAndSearchZoneToUpdate(prev, toUpdateZonesAndVehiceStartOpt, potentiallyRemovedPoints, previousSequence)
        }
      case u@SeqUpdateRollBackToCheckpoint(checkpoint : IntSequence, level:Int) =>
        if(level <= maxCheckpointLevel){

          while (contentAtNode.level >= level) {
            contentAtNode.popLevel(true)
          }
          contentAtNode.pushLevel()
          require(contentAtNode.level == level)

          val (violation,vehicleLocation) = violationAndVehicleStartStack.rollBackAndOutputValue(checkpoint, level)
          currentVehicleLocation = vehicleLocation
          this.violation := violation
          (Some(RedBlackTreeMap.empty[List[(Int, Int)]], currentVehicleLocation), List.empty)
        }else{
          //We are above the max checkpoint level
          digestUpdatesAndUpdateVehicleStartPositionsAndSearchZoneToUpdate(u.howToRollBack, toUpdateZonesAndVehiceStartOpt, potentiallyRemovedPoints, previousSequence)
          //we could save and restore the regularized vehicle start, but his is probably not useful
        }
    }
  }

<<<<<<< HEAD

  override def toString : String = {
    "ForwardCumulativeConstraintOnVehicle(routes:" + routes.name + " n:" + n + " v:" + v + " cMax:" + cMax + " capacityName:" + capacityName + " violation:=" + violation.value +"){\n" +
      (0 until v).toList.map((vehicle:Int) =>
=======
  override def toString : String = {
    "ForwardCumulativeConstraintOnVehicle(routes:" + routes.name + " n:" + n + " v:" + v + " cMax:" + cMax + " capacityName:" + capacityName + " violation:=" + violation.value +"){\n" +
      ((0 until v).toList.map((vehicle:Int) =>

>>>>>>> 75bfe8b4
      {
        val header = "\tvehicle" + vehicle + " contentAtVehicleStart:" + contentAtVehicleStart(vehicle) + "\n"
        var explorerOpt = routes.value.explorerAtAnyOccurrence(vehicle).get.next
        var acc:String = ""

        while(explorerOpt match{
          case None => //at end of last vehicle
            false
          case Some(explorer) if explorer.value < v =>
            //reached another vehicle
            false
          case Some(explorer) if explorer.value >= v =>
<<<<<<< HEAD
            val node = explorer.value
            acc += "\t\tnode:" + node + "\t" + " content:" + contentAtNode(node) + (if (contentAtNode(node) > cMax) " violation:" + (contentAtNode(node) - cMax) else "") + "\n"
            explorerOpt = explorer.next
            true
        }){}
        header+acc}).mkString("")
  }


=======
            val node =explorer.value
            acc += "\t\tnode:" + node + "\t" + " content:" + contentAtNode(node) + "\n"
            explorerOpt = explorer.next
            true
        }){}
        header+acc}
        ).mkString("\n"))
  }

>>>>>>> 75bfe8b4
  override def checkInternals(c: Checker): Unit = {
    val (nodeToContent,_,vehicleStartPos) = AbstractVehicleCapacity.
      computeNodeToContentAndVehicleContentAtEndAndVehicleStartPositionsFromScratch[Int](n,v,op,this.contentAtVehicleStart,routes.value, 0)

    for(node <- routes.value){

      if(node < v){
        c.check(nodeToContent(node) equals contentAtVehicleStart(node),Some("error on initial vehicle content on vehicle " + node))
      }

      c.check(nodeToContent(node) equals contentAtNode(node),
        Some("GenericCumulativeConstraint : Error on content at node(" + node + ") at pos : " +
          routes.newValue.positionsOfValue(node)+ " :=" + contentAtNode(node) + " should be :=" + nodeToContent(node) + " route:" + routes.value))
    }
    val computedViolation = nodeToContent.foldLeft(0)({case (acc,nodeContent) => acc + contentToViolation(nodeContent)})
    c.check(computedViolation == violation.value, Some("GenericCumulativeConstraint : " + violation + " should be :="+computedViolation))
    for(node <- 0 until n){
      if(routes.value.contains(node)){
        c.check(nodeToContent(node) == contentAtNode(node),Some("Error on content of routed node " + node))
      }else{
        c.check(nodeToContent(node) == 0 ,Some("Error on computed content of unrouted node " + node))
        c.check(contentAtNode(node) == 0 ,Some("Error on content of unrouted node " + node + " is " + contentAtNode(node) + " should be 0"))
      }
    }

    vehicleStartPos.checkOnSequence(routes.value)
  }
}
<|MERGE_RESOLUTION|>--- conflicted
+++ resolved
@@ -84,11 +84,7 @@
                                            contentAtVehicleStart:Array[Int],
                                            val violation:CBLSIntVar,
                                            maxCheckpointLevel:Int,
-<<<<<<< HEAD
                                            capacityName:String = "capacity")
-=======
-                                           capacityName:String = "")
->>>>>>> 75bfe8b4
   extends AbstractVehicleCapacity(n,v) with SeqNotificationTarget {
   require(contentAtVehicleStart.length==v)
   require(cMax >=0,"cMax should be >=0")
@@ -296,17 +292,10 @@
     }
   }
 
-<<<<<<< HEAD
-
-  override def toString : String = {
-    "ForwardCumulativeConstraintOnVehicle(routes:" + routes.name + " n:" + n + " v:" + v + " cMax:" + cMax + " capacityName:" + capacityName + " violation:=" + violation.value +"){\n" +
-      (0 until v).toList.map((vehicle:Int) =>
-=======
   override def toString : String = {
     "ForwardCumulativeConstraintOnVehicle(routes:" + routes.name + " n:" + n + " v:" + v + " cMax:" + cMax + " capacityName:" + capacityName + " violation:=" + violation.value +"){\n" +
       ((0 until v).toList.map((vehicle:Int) =>
 
->>>>>>> 75bfe8b4
       {
         val header = "\tvehicle" + vehicle + " contentAtVehicleStart:" + contentAtVehicleStart(vehicle) + "\n"
         var explorerOpt = routes.value.explorerAtAnyOccurrence(vehicle).get.next
@@ -319,17 +308,6 @@
             //reached another vehicle
             false
           case Some(explorer) if explorer.value >= v =>
-<<<<<<< HEAD
-            val node = explorer.value
-            acc += "\t\tnode:" + node + "\t" + " content:" + contentAtNode(node) + (if (contentAtNode(node) > cMax) " violation:" + (contentAtNode(node) - cMax) else "") + "\n"
-            explorerOpt = explorer.next
-            true
-        }){}
-        header+acc}).mkString("")
-  }
-
-
-=======
             val node =explorer.value
             acc += "\t\tnode:" + node + "\t" + " content:" + contentAtNode(node) + "\n"
             explorerOpt = explorer.next
@@ -339,7 +317,31 @@
         ).mkString("\n"))
   }
 
->>>>>>> 75bfe8b4
+
+  override def toString : String = {
+    "ForwardCumulativeConstraintOnVehicle(routes:" + routes.name + " n:" + n + " v:" + v + " cMax:" + cMax + " capacityName:" + capacityName + " violation:=" + violation.value +"){\n" +
+      (0 until v).toList.map((vehicle:Int) =>
+      {
+        val header = "\tvehicle" + vehicle + " contentAtVehicleStart:" + contentAtVehicleStart(vehicle) + "\n"
+        var explorerOpt = routes.value.explorerAtAnyOccurrence(vehicle).get.next
+        var acc:String = ""
+
+        while(explorerOpt match{
+          case None => //at end of last vehicle
+            false
+          case Some(explorer) if explorer.value < v =>
+            //reached another vehicle
+            false
+          case Some(explorer) if explorer.value >= v =>
+            val node = explorer.value
+            acc += "\t\tnode:" + node + "\t" + " content:" + contentAtNode(node) + (if (contentAtNode(node) > cMax) " violation:" + (contentAtNode(node) - cMax) else "") + "\n"
+            explorerOpt = explorer.next
+            true
+        }){}
+        header+acc}).mkString("")
+  }
+
+
   override def checkInternals(c: Checker): Unit = {
     val (nodeToContent,_,vehicleStartPos) = AbstractVehicleCapacity.
       computeNodeToContentAndVehicleContentAtEndAndVehicleStartPositionsFromScratch[Int](n,v,op,this.contentAtVehicleStart,routes.value, 0)
