--- conflicted
+++ resolved
@@ -153,6 +153,7 @@
     val updatedZoneToUpdateOfVehicleOfRemove = addRemoveIntoZonesToUpdate(zoneToUpdateOfVehicleOfRemove)
     zoneToUpdate.insert(vehicleOfRemove, updatedZoneToUpdateOfVehicleOfRemove)
   }
+
 
   // @Note => O(listToInsert+toInsert)
   private def insertInList(listToInsert: List[(Int, Int)], toInsert: List[(Int, Int)]): List[(Int, Int)] = {
@@ -298,13 +299,9 @@
         else smartPrepend(0, 0, removedZones)
 
       val relativeAfterInNewSequence = m.oldPosToNewPos(m.after).get - vehicleLocationAfterMove.startPosOfVehicle(destinationVehicle)
-<<<<<<< HEAD
+
       def insertMovedZones(listOfZonesForVehicle : List[(Int, Int)], zonesToInsert : List[(Int, Int)],insertionPosition:Int = relativeAfterInNewSequence +1) : List[(Int, Int)] = {
-=======
-
-      def insertMovedZones(listOfZonesForVehicle : List[(Int, Int)], zonesToInsert : List[(Int, Int)],insertionPosition:Int = relativeAfterInNewSequence +1) : List[(Int, Int)] = {
-
->>>>>>> 35d1b441
+
         listOfZonesForVehicle match {
           case Nil =>
 
