/**
 * *****************************************************************************
 * OscaR is free software: you can redistribute it and/or modify
 * it under the terms of the GNU Lesser General Public License as published by
 * the Free Software Foundation, either version 2.1 of the License, or
 * (at your option) any later version.
 *
 * OscaR is distributed in the hope that it will be useful,
 * but WITHOUT ANY WARRANTY; without even the implied warranty of
 * MERCHANTABILITY or FITNESS FOR A PARTICULAR PURPOSE.  See the
 * GNU Lesser General Public License  for more details.
 *
 * You should have received a copy of the GNU Lesser General Public License along with OscaR.
 * If not, see http://www.gnu.org/licenses/lgpl-3.0.en.html
 * ****************************************************************************
 */
/**
 * *****************************************************************************
 * Contributors:
 *     This code has been initially developed by CETIC www.cetic.be
 *         by Renaud De Landtsheer
 * ****************************************************************************
 */

package oscar.cbls.lib.invariant.set

import oscar.cbls.algo.quick.QList
import oscar.cbls.core.computation._
import oscar.cbls.core.propagation.Checker

import scala.collection.immutable.{SortedMap, SortedSet};

/**
 * left UNION right
 * @param left is an intvarset
 * @param right is an intvarset
 * @author renaud.delandtsheer@cetic.be
 */
case class Union(left: SetValue, right: SetValue)
  extends SetInvariant(left.value.union(right.value), left.min.min(right.min) to left.max.max(right.max))
  with SetNotificationTarget{
  require(left != right, "left and right canot be the same instance for Union!")

  registerStaticAndDynamicDependency(left)
  registerStaticAndDynamicDependency(right)
  finishInitialization()

  //TODO: not obvious at all, if left == right!!
  override def notifySetChanges(v: ChangingSetValue, d: Int, addedValues: Iterable[Int], removedValues: Iterable[Int], oldValue: SortedSet[Int], newValue: SortedSet[Int]) : Unit = {
    for (added <- addedValues) notifyInsertOn(v: ChangingSetValue, added)
    for (deleted <- removedValues) notifyDeleteOn(v: ChangingSetValue, deleted)
  }

  @inline
  def notifyInsertOn(v: ChangingSetValue, value: Int) {
    assert(left == v || right == v)
    this.insertValue(value)
  }

  @inline
  def notifyDeleteOn(v: ChangingSetValue, value: Int) {
    assert(left == v || right == v)
    if (v == left) {
      if (!right.value.contains(value)) {
        this.deleteValue(value)
      }
    } else if (v == right) {
      if (!left.value.contains(value)) {
        this.deleteValue(value)
      }
    } else {
      assert(false)
    }
  }

  override def checkInternals(c: Checker) {
    c.check(this.value.intersect(left.value.union(right.value)).size == this.value.size,
      Some("this.value.intersect(left.value.union(right.value)).size == this.value.size"))
  }
}

/**
 * UNION(sets(0), sets(1), ..., sets(n))
 * @param sets is an iterable of SetValue
 * @author yoann.guyot@cetic.be
 */
case class UnionAll(sets: Iterable[SetValue])
  extends SetInvariant(initialDomain = InvariantHelper.getMinMaxBoundsSet(sets))
  with SetNotificationTarget{

  val count: Array[Int] = Array.fill(this.max - this.min + 1)(0)
  val offset = -this.min

  sets foreach {
    _.value foreach { value =>
      val i = value + offset
      count(i) = count(i) + 1
      if(count(i) == 1) this :+= value
    }
  }

  sets foreach (registerStaticAndDynamicDependency(_))
  finishInitialization()

  override def notifySetChanges(v: ChangingSetValue, d: Int, addedValues: Iterable[Int], removedValues: Iterable[Int], oldValue: SortedSet[Int], newValue: SortedSet[Int]) : Unit = {
    for (added <- addedValues) notifyInsertOn(v: ChangingSetValue, added)
    for(deleted <- removedValues) notifyDeleteOn(v: ChangingSetValue, deleted)
  }

  @inline
  def notifyInsertOn(v: ChangingSetValue, value: Int) {
    assert(sets.exists(_ == v))

    val i = value + offset

    if (count(i) == 0) {
      this.insertValue(value)
    }
    count(i) = count(i) + 1
  }

  @inline
  def notifyDeleteOn(v: ChangingSetValue, value: Int) {
    assert(sets.exists(_ == v))

    val i = value + offset
    assert(count(i) >= 1)

    if (count(i) == 1) this.deleteValue(value)
    count(i) = count(i) - 1
  }

  override def checkInternals(c: Checker) {
    this.min to this.max foreach {
      value =>
        c.check(this.value.iterator.contains(value) == (count(value - offset) > 0),
          Some("this.value.iterator.contains(value) == (count(value (" + value + ") - offset (" + offset + ")) > 0)"))
    }
  }
}

/**
 * left INTER right
 * @param left is a CBLSSetVar
 * @param right is a CBLSSetVar
 * @author renaud.delandtsheer@cetic.be
 */
case class Inter(left: SetValue, right: SetValue)
  extends SetInvariant(left.value.intersect(right.value),
    left.min.max(right.min) to left.max.min(right.max))
  with SetNotificationTarget{
  require(left != right,"left and right cannot hte the same instance for Inter")
  registerStaticAndDynamicDependency(left)
  registerStaticAndDynamicDependency(right)
  finishInitialization()

  //TODO: handle left == right!
  override def notifySetChanges(v: ChangingSetValue, d: Int, addedValues: Iterable[Int], removedValues: Iterable[Int], oldValue: SortedSet[Int], newValue: SortedSet[Int]) : Unit = {
    for (added <- addedValues) notifyInsertOn(v: ChangingSetValue, added)
    for(deleted <- removedValues) notifyDeleteOn(v: ChangingSetValue, deleted)
  }

  @inline
  def notifyInsertOn(v: ChangingSetValue, value: Int) {
    if (v == left) {
      if (right.value.contains(value)) {
        this.insertValue(value)
      }
    } else if (v == right) {
      if (left.value.contains(value)) {
        this.insertValue(value)
      }
    } else {
      assert(false)
    }
  }

  @inline
  def notifyDeleteOn(v: ChangingSetValue, value: Int) {
    assert(left == v || right == v)
    this.deleteValue(value)
  }

  override def checkInternals(c: Checker) {
    c.check(this.value.intersect(left.value.intersect(right.value)).size == this.value.size,
      Some("this.value.intersect(left.value.intersect(right.value)).size == this.value.size"))
  }
}

case class SetMap(a: SetValue, fun: Int => Int,
                  initialDomain: Domain = FullRange)
  extends SetInvariant(SortedSet.empty, initialDomain)
  with SetNotificationTarget{

  registerStaticAndDynamicDependency(a)
  finishInitialization()

  var outputCount: SortedMap[Int, Int] = SortedMap.empty

  for (v <- a.value) {
    val mappedV = fun(v)
    val oldCount = outputCount.getOrElse(mappedV, 0)
    if (oldCount == 0) {
      this :+= mappedV
    }
    outputCount += ((mappedV, oldCount + 1))
  }

  override def notifySetChanges(v: ChangingSetValue, d: Int, addedValues: Iterable[Int], removedValues: Iterable[Int], oldValue: SortedSet[Int], newValue: SortedSet[Int]) : Unit = {
    for (added <- addedValues) notifyInsertOn(v: ChangingSetValue, added)
    for(deleted <- removedValues) notifyDeleteOn(v: ChangingSetValue, deleted)
  }

  @inline
  def notifyInsertOn(v: ChangingSetValue, value: Int) {
    val mappedV = fun(value)
    val oldCount = outputCount.getOrElse(mappedV, 0)
    if (oldCount == 0) {
      this :+= mappedV
    }
    outputCount += ((mappedV, oldCount + 1))
  }

  @inline
  def notifyDeleteOn(v: ChangingSetValue, value: Int) {
    val mappedV = fun(value)
    val oldCount = outputCount.getOrElse(mappedV, 0)
    if (oldCount == 1) {
      this :-= mappedV
    }
    outputCount += ((mappedV, oldCount - 1))

  }

  override def checkInternals(c: Checker) {
    c.check(this.value.intersect(a.value.map(fun)).size == this.value.size)
  }
}

/**
 * left MINUS right, the set diff operator
 * @param left is the base set
 * @param right is the set that is removed from left
 * @author renaud.delandtsheer@cetic.be
 */
case class Diff(left: SetValue, right: SetValue)
  extends SetInvariant(left.value.diff(right.value), left.min to left.max)
  with SetNotificationTarget{

  require(left != right,"left and right cannot he the same ionstance for Diff")
  registerStaticAndDynamicDependency(left)
  registerStaticAndDynamicDependency(right)
  finishInitialization()

  //TODO: handle left == right
  override def notifySetChanges(v: ChangingSetValue, d: Int, addedValues: Iterable[Int], removedValues: Iterable[Int], oldValue: SortedSet[Int], newValue: SortedSet[Int]) : Unit = {
    for (added <- addedValues) notifyInsertOn(v: ChangingSetValue, added)
    for(deleted <- removedValues) notifyDeleteOn(v: ChangingSetValue, deleted)
  }

  @inline
  def notifyInsertOn(v: ChangingSetValue, value: Int) {
    if (v == left) {
      if (!right.value.contains(value)) {
        this.insertValue(value)
      }
    } else if (v == right) {
      if (left.value.contains(value)) {
        this.deleteValue(value)
      }
    } else {
      assert(false)
    }
  }

  @inline
  def notifyDeleteOn(v: ChangingSetValue, value: Int) {
    if (v == left) {
      if (!right.value.contains(value)) {
        this.deleteValue(value)
      }
    } else if (v == right) {
      if (left.value.contains(value)) {
        this.insertValue(value)
      }
    } else {
      assert(false)
    }
  }

  override def checkInternals(c: Checker) {
    c.check(this.value.intersect(left.value.diff(right.value)).size == this.value.size,
      Some("this.value.intersect(left.value.diff(right.value)).size == this.value.size"))
  }
}

/**
 * #(v) (cardinality)
 * @param v is an IntSetVar, the set of integers to count
 * @author renaud.delandtsheer@cetic.be
 */
case class Cardinality(v: SetValue)
  extends IntInvariant(v.value.size, 0 to (v.max - v.min +1))
  with SetNotificationTarget{

  registerStaticAndDynamicDependency(v)
  finishInitialization()

  override def notifySetChanges(v: ChangingSetValue, d: Int, addedValues: Iterable[Int], removedValues: Iterable[Int], oldValue: SortedSet[Int], newValue: SortedSet[Int]) : Unit = {
    this := newValue.size
  }

  override def checkInternals(c: Checker) {
    c.check(this.value == v.value.size, Some("this.value == v.value.size"))
  }
}

/**
 * makes an IntSetVar out of a set of IntVar. If several variables have the same value, the value is present only once in the resulting set
 * @param on is a set of IntVar
 * @author renaud.delandtsheer@cetic.be
 */
case class MakeSet(on: SortedSet[IntValue])
  extends SetInvariant
  with IntNotificationTarget{

  var counts: SortedMap[Int, Int] = on.foldLeft(SortedMap.empty[Int, Int])((acc: SortedMap[Int, Int], intvar: IntValue) => acc + ((intvar.value, acc.getOrElse(intvar.value, 0) + 1)))

  for (v <- on) registerStaticAndDynamicDependency(v)
  finishInitialization()

  this := SortedSet.empty[Int] ++ counts.keySet

  @inline
  override def notifyIntChanged(v: ChangingIntValue, id:Int, OldVal: Int, NewVal: Int) {
    assert(on.contains(v), "MakeSet notified for non interesting var :" + on.toList.exists(_ == v) + " " + on.toList)

    assert(OldVal != NewVal)
    if (counts(OldVal) == 1) {
      //on va en supprimer un
      counts = counts - OldVal
      this.deleteValue(OldVal)
    } else {
      //on en supprime pas un
      counts = counts + ((OldVal, counts(OldVal) - 1))
    }
    if (counts.contains(NewVal)) {
      counts = counts + ((NewVal, counts(NewVal) + 1))
    } else {
      counts = counts + ((NewVal, 1))
      this.insertValue(NewVal)
    }
  }

  override def checkInternals(c: Checker) {
    c.check(this.value.size <= on.size,
      Some("this.value.size (" + this.value.size
        + ") <= on.size (" + on.size + ")"))
    for (v <- on) c.check(this.value.contains(v.value),
      Some("this.value.contains(v.value (" + v.value + "))"))

    for (v <- this.value) c.check(on.exists(i => i.value == v),
      Some("on.exists(i => i.value == " + v + ")"))

  }
}

/**
 * makes a set out of an interval specified by a lower bound and an upper bound. if lb > ub, the set is empty.
 * output = if (lb <= ub) [lb; ub] else empty
 *
 * BEWARE: this invariant is not efficient because if you change a bound with a delta of N,
 * it costs n*log(N) to update its output where N is the initial size of the interval
 *
 * @param lb is the lower bound of the interval
 * @param ub is the upper bound of the interval
 * @author renaud.delandtsheer@cetic.be
 */
case class Interval(lb: IntValue, ub: IntValue)
  extends SetInvariant(initialDomain = lb.min to ub.max)
  with IntNotificationTarget{
  assert(ub != lb)

  registerStaticAndDynamicDependency(lb)
  registerStaticAndDynamicDependency(ub)
  finishInitialization()

  if (lb.value <= ub.value)
    for (i <- lb.value to ub.value) this.insertValue(i)

  @inline
  override def notifyIntChanged(v: ChangingIntValue, id:Int, OldVal: Int, NewVal: Int) {
    if (v == lb) {
      if (OldVal < NewVal) {
        //intervale reduit
        if (OldVal <= ub.value)
          for (i <- OldVal to (ub.value min (NewVal - 1))) this.deleteValue(i)
      } else {
        //intervale plus grand
        if (NewVal <= ub.value)
          for (i <- NewVal to (ub.value min (OldVal - 1))) this.insertValue(i)
      }
    } else {
      if (OldVal > NewVal) {
        //intervale reduit
        if (lb.value <= OldVal)
          for (i <- (NewVal + 1) max lb.value to OldVal) this.deleteValue(i)
      } else {
        //intervale plus grand
        if (lb.value <= NewVal)
          for (i <- (OldVal + 1) max lb.value to NewVal) this.insertValue(i)
      }
    }
  }

  override def checkInternals(c: Checker) {
    c.check(this.value.size == 0.max(ub.value - lb.value + 1),
      Some("this.value.size (" + this.value.size
        + ") == 0.max(ub.value (" + ub.value
        + ") - lb.value (" + lb.value + ") + 1) ("
        + 0.max(ub.value - lb.value + 1) + ")"))
    if (ub.value >= lb.value) {
      for (i <- lb.value to ub.value)
        c.check(this.value.contains(i),
          Some("this.value.contains(" + i + ")"))
    }
  }
}

/**
 * maintains the output as any value taken from the intset var parameter.
 * if this set is empty, puts the default value ni output.
 * @param from where we take the value from
 * @param default the default value in case from is empty
 * @author renaud.delandtsheer@cetic.be
 */
case class TakeAny(from: SetValue, default: Int)
  extends IntInvariant(default, from.min to from.max)
  with SetNotificationTarget{

  registerStaticAndDynamicDependency(from)
  finishInitialization()

  var wasEmpty: Boolean = false

  wasEmpty = from.value.isEmpty
  if (wasEmpty) {
    this := default
  } else {
    this := from.value.head
  }

  override def notifySetChanges(v: ChangingSetValue, d: Int, addedValues: Iterable[Int], removedValues: Iterable[Int], oldValue: SortedSet[Int], newValue: SortedSet[Int]) : Unit = {
    if (wasEmpty) {
      if(newValue.nonEmpty){
        wasEmpty = false
        this := newValue.head
      }
    }else{
      if(newValue.isEmpty){
        this := default
        wasEmpty = true
      }else{
        if (!newValue.contains(this.newValue)){
          this := newValue.head
        }
      }
    }
  }

  override def checkInternals(c: Checker) {
    if (from.value.isEmpty) {
      c.check(this.value == default,
        Some("this.value (" + this.value
          + ") == default (" + default + ")"))
    } else {
      c.check(from.value.contains(this.value),
        Some("from.value.contains(this.value (" + this.value + "))"))
    }
  }
}

/**
 * an invariant that defines a singleton set out of a single int var.
 * @author renaud.delandtsheer@cetic.be
 */
case class Singleton(v: IntValue)
  extends SetInvariant(SortedSet(v.value), v.domain)
  with IntNotificationTarget{

  registerStaticAndDynamicDependency(v)
  finishInitialization()

  override def checkInternals(c: Checker) {
    assert(this.value.size == 1)
    assert(this.value.head == v.value)
  }

  override def notifyIntChanged(v: ChangingIntValue, id:Int, OldVal: Int, NewVal: Int) {
    assert(v == this.v)
    //ici, on propage tout de suite, c'est les variables qui font le stop and go.
    this.deleteValue(OldVal)
    this.insertValue(NewVal)
  }
}

/**
 * maintains the output as a singleton containing any one of the values of the from Set.
 * if from is empty,the output set will be empty as well
 * @param from where we take the value from
 * @author renaud.delandtsheer@cetic.be
 */
case class TakeAnyToSet(from: SetValue)
  extends SetInvariant(SortedSet.empty, from.min to from.max)
  with SetNotificationTarget{

  registerStaticAndDynamicDependency(from)
  finishInitialization()

  var wasEmpty: Boolean = false

  wasEmpty = from.value.isEmpty
  if (wasEmpty) {
    this := SortedSet.empty
  } else {
    this := SortedSet(from.value.head)
  }

  override def notifySetChanges(v: ChangingSetValue, d: Int, addedValues: Iterable[Int], removedValues: Iterable[Int], oldValue: SortedSet[Int], newValue: SortedSet[Int]) : Unit = {
    if (wasEmpty) {
      if(newValue.nonEmpty){
        wasEmpty = false
        this :+= newValue.head
      }
    }else{
      if(newValue.isEmpty){
        this := SortedSet.empty
        wasEmpty = true
      }else{
        if (!newValue.contains(this.newValue.head)){
          this := SortedSet(newValue.head)
        }
      }
    }
  }

  override def checkInternals(c: Checker) {
    if (from.value.isEmpty) {
      c.check(this.value.isEmpty,
        Some("output.value (" + this.value
          + ") is empty set"))
    } else {
      c.check(from.value.contains(this.value.head),
        Some("from.value.contains(output.value (" + this.value.head + "))"))
      c.check(this.value.size == 1,
        Some("output is a singleton"))
    }
  }
}


/**
 * implements v \in set
 * @author renaud.delandtsheer@cetic.be
 */
case class BelongsTo(v: IntValue, set: SetValue)
  extends IntInvariant(0,0 to 1)
  with IntNotificationTarget
  with SetNotificationTarget{

  registerStaticAndDynamicDependenciesNoID(v, set)
  finishInitialization()

  override def notifyIntChanged(v: ChangingIntValue, id:Int, OldVal: Int, NewVal: Int) {
    this := (if (set.value.contains(NewVal)) 1 else 0)
  }

  override def notifySetChanges(v: ChangingSetValue, d: Int, addedValues: Iterable[Int],
                                removedValues: Iterable[Int], oldValue: SortedSet[Int], newValue: SortedSet[Int]) : Unit = {
    if((removedValues.nonEmpty && this.newValue == 1) || (addedValues.nonEmpty && this.newValue == 0)){
      this := (if (newValue.contains(this.v.value)) 1 else 0)
    }
  }

  override def checkInternals(c: Checker) {
    c.check(this.value == (if (set.value.contains(v.value)) 1 else 0))
  }
}
<<<<<<< HEAD


/**
 *
 * @param s
 * @param subsetToMonitorAndMaxValues iterable of (subset, max occurrents in the subset, weight in case of violation)
 */
//TO TEST!!!!
case class Occurrences(s: SetValue, subsetToMonitorAndMaxValues:Iterable[(Iterable[Int],Int,Int)])
  extends IntInvariant(0,0 to subsetToMonitorAndMaxValues.size)
  with SetNotificationTarget{

  registerStaticAndDynamicDependenciesNoID(s)
  finishInitialization()

  require(s.min == 0)

  val subsetAndMaxAndWeightArray = subsetToMonitorAndMaxValues.toArray
  val n = subsetAndMaxAndWeightArray.length

  val valueToSubsetID:Array[QList[Int]] = Array.fill(s.max+1)(null)

  for (forbiddenID <- subsetAndMaxAndWeightArray.indices) {
    val (values,maxNumber,weight) = subsetAndMaxAndWeightArray(forbiddenID)
    for(value <- values){
      valueToSubsetID(value) = QList(forbiddenID,valueToSubsetID(value))
    }
  }

  this :+= 0
  val subsetToNbPresent:Array[Int] = Array.fill(n)(0)
  for(value <- s.value){
    notifyInsert(value)
  }

  override def notifySetChanges(v: ChangingSetValue, d: Int, addedValues: Iterable[Int],
                                removedValues: Iterable[Int], oldValue: SortedSet[Int], newValue: SortedSet[Int]) : Unit = {
    for (added <- addedValues) notifyInsert(added)
    for(deleted <- removedValues) notifyDelete(deleted)
  }

  @inline
  private def notifyInsert(value: Int) {
    for(subset <- QList.toIterable(valueToSubsetID(value))){
      subsetToNbPresent(subset) = subsetToNbPresent(subset) + 1
      if(subsetToNbPresent(subset) == subsetAndMaxAndWeightArray(subset)._2 + 1) {
        this :+= subsetAndMaxAndWeightArray(subset)._3
      }
    }
  }

  @inline
  private def notifyDelete(value: Int) {
    for(subset <- QList.toIterable(valueToSubsetID(value))){
      subsetToNbPresent(subset) = subsetToNbPresent(subset) - 1
      if(subsetToNbPresent(subset) == subsetAndMaxAndWeightArray(subset)._2){
        this :-= subsetAndMaxAndWeightArray(subset)._3
      }
    }
  }

  override def checkInternals(c: Checker) {
    val violation = subsetToMonitorAndMaxValues.map({case (values,maxValue,weight) => if(values.count(v => s.value.contains(v)) > maxValue) weight else 0})
    c.check(this.value == violation)
  }
}
=======
>>>>>>> 8637455e
<|MERGE_RESOLUTION|>--- conflicted
+++ resolved
@@ -586,72 +586,3 @@
     c.check(this.value == (if (set.value.contains(v.value)) 1 else 0))
   }
 }
-<<<<<<< HEAD
-
-
-/**
- *
- * @param s
- * @param subsetToMonitorAndMaxValues iterable of (subset, max occurrents in the subset, weight in case of violation)
- */
-//TO TEST!!!!
-case class Occurrences(s: SetValue, subsetToMonitorAndMaxValues:Iterable[(Iterable[Int],Int,Int)])
-  extends IntInvariant(0,0 to subsetToMonitorAndMaxValues.size)
-  with SetNotificationTarget{
-
-  registerStaticAndDynamicDependenciesNoID(s)
-  finishInitialization()
-
-  require(s.min == 0)
-
-  val subsetAndMaxAndWeightArray = subsetToMonitorAndMaxValues.toArray
-  val n = subsetAndMaxAndWeightArray.length
-
-  val valueToSubsetID:Array[QList[Int]] = Array.fill(s.max+1)(null)
-
-  for (forbiddenID <- subsetAndMaxAndWeightArray.indices) {
-    val (values,maxNumber,weight) = subsetAndMaxAndWeightArray(forbiddenID)
-    for(value <- values){
-      valueToSubsetID(value) = QList(forbiddenID,valueToSubsetID(value))
-    }
-  }
-
-  this :+= 0
-  val subsetToNbPresent:Array[Int] = Array.fill(n)(0)
-  for(value <- s.value){
-    notifyInsert(value)
-  }
-
-  override def notifySetChanges(v: ChangingSetValue, d: Int, addedValues: Iterable[Int],
-                                removedValues: Iterable[Int], oldValue: SortedSet[Int], newValue: SortedSet[Int]) : Unit = {
-    for (added <- addedValues) notifyInsert(added)
-    for(deleted <- removedValues) notifyDelete(deleted)
-  }
-
-  @inline
-  private def notifyInsert(value: Int) {
-    for(subset <- QList.toIterable(valueToSubsetID(value))){
-      subsetToNbPresent(subset) = subsetToNbPresent(subset) + 1
-      if(subsetToNbPresent(subset) == subsetAndMaxAndWeightArray(subset)._2 + 1) {
-        this :+= subsetAndMaxAndWeightArray(subset)._3
-      }
-    }
-  }
-
-  @inline
-  private def notifyDelete(value: Int) {
-    for(subset <- QList.toIterable(valueToSubsetID(value))){
-      subsetToNbPresent(subset) = subsetToNbPresent(subset) - 1
-      if(subsetToNbPresent(subset) == subsetAndMaxAndWeightArray(subset)._2){
-        this :-= subsetAndMaxAndWeightArray(subset)._3
-      }
-    }
-  }
-
-  override def checkInternals(c: Checker) {
-    val violation = subsetToMonitorAndMaxValues.map({case (values,maxValue,weight) => if(values.count(v => s.value.contains(v)) > maxValue) weight else 0})
-    c.check(this.value == violation)
-  }
-}
-=======
->>>>>>> 8637455e
