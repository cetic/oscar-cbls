package oscar.cbls.lib.invariant.routing.capa

/*******************************************************************************
  * OscaR is free software: you can redistribute it and/or modify
  * it under the terms of the GNU Lesser General Public License as published by
  * the Free Software Foundation, either version 2.1 of the License, or
  * (at your option) any later version.
  *
  * OscaR is distributed in the hope that it will be useful,
  * but WITHOUT ANY WARRANTY; without even the implied warranty of
  * MERCHANTABILITY or FITNESS FOR A PARTICULAR PURPOSE.  See the
  * GNU Lesser General Public License  for more details.
  *
  * You should have received a copy of the GNU Lesser General Public License along with OscaR.
  * If not, see http://www.gnu.org/licenses/lgpl-3.0.en.html
  ******************************************************************************/

import oscar.cbls.algo.rb.RedBlackTreeMap
import oscar.cbls.algo.seq.functional.{IntSequence, IntSequenceExplorer}
import oscar.cbls.core.computation._
import oscar.cbls.lib.invariant.routing.convention.{ConcreteVehicleLocation, VehicleLocation}

/**
 * Maintains the content of vehicles at each node and the starting position of each vehicle
 * @param n The maximum number of nodes
 * @param v The number of vehicles
 */
abstract class AbstractVehicleCapacity(n:Int,
                                       v:Int) extends Invariant{

  /**
   * we only require that zoneStart is <= list.head._2 if exists
   * @param zoneStart
   * @param zoneEnd
   * @param list
   * @return
   * @author renaud.delandtsheer@cetic.be
   */
  protected def smartPrepend(zoneStart: Int, zoneEnd:Int, list:List[(Int,Int)]): List[(Int,Int)] = {
    require(zoneStart >=0)
    require(zoneEnd >=0)
    require(zoneStart <= zoneEnd,"smartPrepend(" + zoneStart + "," + zoneEnd + "," + list + ")")
    assert(list.sortWith((lft : (Int, Int), rgt : (Int, Int)) => lft._1 < rgt._1 && lft._2 < rgt._2).equals(list), list + " " + list.sortWith((lft : (Int, Int), rgt : (Int, Int)) => lft._1 < rgt._1 && lft._2 < rgt._2))
    list match {
      case Nil => List((zoneStart, zoneEnd))
      case (oldStart, oldEnd) :: tail =>
        require(zoneStart <= oldEnd, "zoneStart:" + zoneStart + " oldEnd:" + oldEnd)
        if (zoneEnd < oldStart - 1) {
          //the new interval does not touch the old one
          (zoneStart,zoneEnd) :: list
        } else {
          //the new interval touches the old one, there will be some merge
          assert(Math.min(zoneStart, oldStart) <= Math.max(zoneEnd, oldEnd))
          smartPrepend(Math.min(zoneStart, oldStart), Math.max(zoneEnd, oldEnd), tail)
        }
    }
  }

  private def shiftPlusDelta(l:List[(Int,Int)],delta:Int):List[(Int,Int)] = {
    l match {
      case Nil => Nil
      case (a, b) :: tail => (a + delta, b + delta) :: shiftPlusDelta(tail,delta)
    }
  }

  def updateZoneToUpdateAfterInsert(zoneToUpdate: RedBlackTreeMap[List[(Int, Int)]],
                                    posOfInsert:Int,
                                    sequenceBeforeInsert:IntSequence,
                                    vehicleLocationBeforeInsert:VehicleLocation,
                                    vehicleLocationAfterInsert:VehicleLocation):RedBlackTreeMap[List[(Int, Int)]] = {
    if (zoneToUpdate == null) return null
    val vehicleOfInsert = vehicleLocationAfterInsert.vehicleReachingPosition(posOfInsert)
    val startPosOfVehicle = vehicleLocationBeforeInsert.startPosOfVehicle(vehicleOfInsert)
    val relativePosOfInsert = posOfInsert - startPosOfVehicle

    val shouldNextNodeBeIncluded = sequenceBeforeInsert.valueAtPosition(posOfInsert) match {
      case Some(x) if x >= v => true
      case _ => false
    }
    def addInsertionIntoZonesToUpdate(zonesToUpdate:List[(Int,Int)]):List[(Int,Int)] = {
      zonesToUpdate match {
        case Nil =>
          List((relativePosOfInsert, if(shouldNextNodeBeIncluded) relativePosOfInsert+1 else relativePosOfInsert))
        case (startZone, endZone) :: tail =>

          if(relativePosOfInsert < startZone){
            //insert before, the zone
            //shift zonesToUpdate, and smartPrepend (in case the touch)
            smartPrepend(relativePosOfInsert,relativePosOfInsert+1,shiftPlusDelta(zonesToUpdate,1))
          }else{
            if(relativePosOfInsert <= endZone){
              (startZone,endZone+1)::shiftPlusDelta(tail,1)
            }else{
              smartPrepend(startZone,endZone,addInsertionIntoZonesToUpdate(tail))
            }
          }
      }
    }
    val zoneOfVehicleBeforeInsert = zoneToUpdate.getOrElse(vehicleOfInsert, List.empty[(Int, Int)])
    val zoneOFVehicleAfterInsert = addInsertionIntoZonesToUpdate(zoneOfVehicleBeforeInsert)

    zoneToUpdate.insert(vehicleOfInsert, zoneOFVehicleAfterInsert)
  }


  def updateZoneToUpdateAfterRemove(zoneToUpdate: RedBlackTreeMap[List[(Int, Int)]],
                                    posOfRemove:Int,
                                    sequenceBeforeRemove:IntSequence,
                                    vehicleLocationBeforeRemove:VehicleLocation):RedBlackTreeMap[List[(Int, Int)]] = {
    if (zoneToUpdate == null) return null
    val vehicleOfRemove = vehicleLocationBeforeRemove.vehicleReachingPosition(posOfRemove)
    val startPosOfVehicle = vehicleLocationBeforeRemove.startPosOfVehicle(vehicleOfRemove)
    val relativePosOfRemove = posOfRemove - startPosOfVehicle

    val shouldNextNodeBeIncluded = sequenceBeforeRemove.valueAtPosition(posOfRemove + 1) match {
      case Some(x) if x >= v => true
      case _ => false
    }

    val zoneToUpdateOfVehicleOfRemove = zoneToUpdate.getOrElse(vehicleOfRemove, List.empty[(Int, Int)])
    val updatedZoneToUpdateOfVehicleOfRemove = addRemoveIntoZonesToUpdate(relativePosOfRemove, zoneToUpdateOfVehicleOfRemove, shouldNextNodeBeIncluded)
    zoneToUpdate.insert(vehicleOfRemove, updatedZoneToUpdateOfVehicleOfRemove)
  }

  private def addRemoveIntoZonesToUpdate(relativePosOfRemove: Int, zonesToUpdate:List[(Int,Int)], shouldNextNodeBeIncluded:Boolean):List[(Int,Int)] = {
    zonesToUpdate match {
      case Nil =>
        if(shouldNextNodeBeIncluded){
          List((relativePosOfRemove, relativePosOfRemove))
        }else{
          Nil
        }
      case (startZone, endZone) :: tail =>

        if(relativePosOfRemove +1 < startZone){
          //remove happens strictly before the zone
          smartPrepend(relativePosOfRemove , relativePosOfRemove, shiftPlusDelta(zonesToUpdate,-1))
        }else if (relativePosOfRemove +1 == startZone){
          //remove touches startZone
          shiftPlusDelta(zonesToUpdate,-1)
        }else if (relativePosOfRemove < endZone){
          //remove is strictly in the zone (and zone is >1)
          require(startZone != endZone)
          (startZone, endZone - 1) :: shiftPlusDelta(tail, -1)
        }else if(relativePosOfRemove == endZone){
          //remove is on the endZone
          if(shouldNextNodeBeIncluded) {
            (startZone, endZone) :: shiftPlusDelta(tail, -1)
          }else{
            require(tail.isEmpty)
            if(startZone == endZone){
              List.empty
            }else {
              List((startZone, endZone - 1))
            }
          }
        }else if (endZone < relativePosOfRemove){
          //remove is after the zone
          smartPrepend(startZone,endZone, addRemoveIntoZonesToUpdate(relativePosOfRemove, tail, shouldNextNodeBeIncluded))
        }else{
          throw new Error("unexpected case")
        }
    }
  }

  // @Note => O(listToInsert+toInsert)
  private def insertInList(listToInsert: List[(Int, Int)], toInsert: List[(Int, Int)]): List[(Int, Int)] = {
    listToInsert match {
      case Nil => toInsert
      case (start, end) :: tail =>
        toInsert match {
          case Nil => listToInsert
          case (s, e) :: tail =>
            if (s > end) smartPrepend(start, end, insertInList(listToInsert.drop(1), toInsert))
            else if (s == start && end == e) insertInList(listToInsert, toInsert.drop(1))
            else smartPrepend(s, e, insertInList(listToInsert, toInsert.drop(1)))
        }
    }
  }

  /**
   * Updates vehicles starting positions and list zones of position of nodes which content have to be updated after the move
   * @param zonesToUpdate
   * @param m
   * @param sequenceBeforeMove
   * @param vehicleLocationBeforeMove
   * @return
   */
  def updateZoneToUpdateAfterMove(zonesToUpdate: RedBlackTreeMap[List[(Int, Int)]],
                                  m:SeqUpdateMove,
                                  sequenceBeforeMove:IntSequence,
                                  vehicleLocationBeforeMove:VehicleLocation,
                                  vehicleLocationAfterMove:VehicleLocation):RedBlackTreeMap[List[(Int, Int)]] = {
    if (zonesToUpdate == null) return null
    if (m.isNop) return zonesToUpdate

    val sourceVehicle = vehicleLocationBeforeMove.vehicleReachingPosition(m.fromIncluded)
    val startPositionOfSourceVehicle = vehicleLocationBeforeMove.startPosOfVehicle(sourceVehicle)
    val relativeFromIncluded = m.fromIncluded - startPositionOfSourceVehicle
    val relativeToIncluded = m.toIncluded - startPositionOfSourceVehicle

    if (m.isSimpleFlip) {
      //in case of flip, we must to update all nodes in the flip and the node after the flip
      // (this node after might not exist, actually)
      val shouldNextNodeBeIncluded = m.prev.newValue.valueAtPosition(m.toIncluded + 1) match {
        case Some(x) if x >= v => true
        case _ => false
      }
      zonesToUpdate.insert(sourceVehicle,
        insertInList(zonesToUpdate.getOrElse(sourceVehicle, List.empty),
          List((relativeFromIncluded, if (shouldNextNodeBeIncluded) relativeToIncluded + 1 else relativeToIncluded))))
    } else {
      val destinationVehicle = vehicleLocationBeforeMove.vehicleReachingPosition(m.after)
      val relativeAfter = m.after - vehicleLocationBeforeMove.startPosOfVehicle(destinationVehicle)
      val nbPointsInMovedSegment = m.nbPointsInMovedSegment

      val shouldNextNodeBeIncludedInVehicleFrom = m.prev.newValue.valueAtPosition(m.toIncluded + 1) match {
        case Some(x) if x >= v => true
        case _ => false
      }
      val shouldNextNodeBeIncludedInVehicleTo = m.newValue.valueAtPosition(m.oldPosToNewPos(m.toIncluded).get + 1) match {
        case Some(x) if x >= v => true
        case _ => false
      }

      /**
       * @param listOfZonesForVehicle the list of zones to update on vehicleFrom
       * @return (cleanedList,removedList)
       *         cleanedList: the list of zones where the subsequence of the move has been removed.
       *         An additional zone of size 1 is added after the removed subsequence
       *         removedList: and the list of zones that are within the moved subsequence,
       *         not including the first position in this segment unless covered by zone in the input.
       *         These removed zones are re-computed to be relative to the subsequence start.
       */
      def removeMovedZoneFromZonesToUpdate(listOfZonesForVehicle : List[(Int, Int)]) : (List[(Int, Int)], List[(Int, Int)]) = {
        listOfZonesForVehicle match {
          case Nil =>
            if(shouldNextNodeBeIncludedInVehicleFrom)(List((relativeFromIncluded, relativeFromIncluded)), Nil)
            else (Nil, Nil)
          case (startZone, endZone) :: tail =>
            if (endZone < relativeFromIncluded) {
              // this couple is before the moved subsequence, recurse
              val (updatedZones, removedZones) = removeMovedZoneFromZonesToUpdate(tail)
              (smartPrepend(startZone, endZone, updatedZones), removedZones)
            } else {
              //overlaps start here

              if (shouldNextNodeBeIncludedInVehicleFrom) {
                val (updatedZones, removedZones) = removeMovedZoneFromZonesToUpdateWithin(listOfZonesForVehicle)

                val updatedZoneWithIncludedPoint = updatedZones match{
                  case (a,b) :: tail if b <= relativeFromIncluded => smartPrepend(a,b,smartPrepend(relativeFromIncluded, relativeFromIncluded, tail))
                  case _ => smartPrepend(relativeFromIncluded, relativeFromIncluded, updatedZones)
                }
                (updatedZoneWithIncludedPoint, removedZones)
              } else {
                removeMovedZoneFromZonesToUpdateWithin(listOfZonesForVehicle)
              }
            }
        }
      }

      def removeMovedZoneFromZonesToUpdateWithin(listOfZonesForVehicle : List[(Int, Int)]) : (List[(Int, Int)], List[(Int, Int)]) = {
        listOfZonesForVehicle match {
          case Nil => (Nil, Nil)
          case (startZone, endZone) :: tail =>
            if (startZone > relativeToIncluded) {
              //we are after the moved subsequence, so just shift the tail and finish
              (shiftPlusDelta(listOfZonesForVehicle, -nbPointsInMovedSegment), Nil)
            } else {
              // there is an overlap between the moved subsequence and [startZone endZone]
              val (updatedTail, removedZones) = removeMovedZoneFromZonesToUpdateWithin(tail)

              val coupleFromRemovedZone =
                (Math.max(startZone, relativeFromIncluded) - relativeFromIncluded,
                  Math.min(relativeToIncluded, endZone) - relativeFromIncluded)
              val updatedRemovedZone = coupleFromRemovedZone :: removedZones

              //now, we compute what remains of the zone after the segment has been removed.
              val anythingLeftAtStartOfZone = startZone < relativeFromIncluded
              val anythingLeftAtEndOfZone = relativeToIncluded < endZone
              if (anythingLeftAtStartOfZone) {
                if (anythingLeftAtEndOfZone) {
                  (smartPrepend(startZone, endZone - nbPointsInMovedSegment, updatedTail), updatedRemovedZone)
                } else {
                  (smartPrepend(startZone, relativeFromIncluded - 1, updatedTail), updatedRemovedZone)
                }
              } else {
                if (anythingLeftAtEndOfZone) {
                  (smartPrepend(relativeFromIncluded, endZone - nbPointsInMovedSegment, updatedTail), updatedRemovedZone)
                } else {
                  //nothing left of the zone
                  (updatedTail, updatedRemovedZone)
                }
              }
            }
        }
      }

      val (updatedListOfZonesForVehicleFrom, removedZones) = removeMovedZoneFromZonesToUpdate(zonesToUpdate.getOrElse(sourceVehicle, Nil))
      val zonesToUpdateWithVehicleFromUpdated = zonesToUpdate.insert(sourceVehicle, updatedListOfZonesForVehicleFrom)

      //building the sequence to insert back. also adding a compulsory zone at start of this zone (since its pred has changed)
      val relativeZonesToInsert =
        if (m.flip) List((0, nbPointsInMovedSegment - 1))
        else smartPrepend(0, 0, removedZones)

      val relativeAfterInNewSequence = m.oldPosToNewPos(m.after).get - vehicleLocationAfterMove.startPosOfVehicle(destinationVehicle)
      val relativeAfterWhenSegmentIsRemoved = relativeAfterInNewSequence

      require(relativeAfterWhenSegmentIsRemoved >=0)

      def insertMovedZones(listOfZonesForVehicle : List[(Int, Int)], zonesToInsert : List[(Int, Int)],insertionPosition:Int = relativeAfterWhenSegmentIsRemoved +1) : List[(Int, Int)] = {

        listOfZonesForVehicle match {
          case Nil =>

            if(shouldNextNodeBeIncludedInVehicleTo){
              insertMovedZonesWithin(zonesToInsert, relativeAfterInNewSequence + 1, List((relativeAfterInNewSequence+1,relativeAfterInNewSequence+1)))
            }else {
              shiftPlusDelta(zonesToInsert, relativeAfterInNewSequence + 1)
            }

          case (startZone, endZone) :: tail =>
            if (endZone < insertionPosition) {
              //startZone endZone startOfFirstZoneToInsertRebased
              //still before the insertion zone
              smartPrepend(startZone, endZone,insertMovedZones(tail, zonesToInsert,insertionPosition))
            } else if (insertionPosition <= startZone) {
              if(shouldNextNodeBeIncludedInVehicleTo){
                insertMovedZonesWithin(zonesToInsert, insertionPosition, smartPrepend(insertionPosition,insertionPosition, listOfZonesForVehicle))
              }else {
                insertMovedZonesWithin(zonesToInsert, insertionPosition, listOfZonesForVehicle)
              }
            }else{
              //startZone < insertionPosition
              //overlap
              smartPrepend(startZone, insertionPosition-1, insertMovedZonesWithin(zonesToInsert, insertionPosition, (insertionPosition,endZone) :: tail))
            }
        }
      }

      def insertMovedZonesWithin(zonesToInsert : List[(Int, Int)], insertionOffset : Int, toReinsertAndShiftAfter : List[(Int, Int)]) : List[(Int, Int)] = {
        zonesToInsert match {
          case Nil => shiftPlusDelta(toReinsertAndShiftAfter, nbPointsInMovedSegment)
          case (start, end) :: tail =>
            smartPrepend(start + insertionOffset, end + insertionOffset, insertMovedZonesWithin(tail, insertionOffset, toReinsertAndShiftAfter))
        }
      }


      //inserting the sequence into the list of zones to update
      //also need to insert a single zone at the end, and perform a relative shift of the sequence.
      val zonesToUpdateTo = zonesToUpdateWithVehicleFromUpdated.getOrElse(destinationVehicle, Nil)
      val updatedZonesTo = insertMovedZones(zonesToUpdateTo, relativeZonesToInsert)
      zonesToUpdateWithVehicleFromUpdated.insert(destinationVehicle, updatedZonesTo)
    }
  }

  def setNodesUnrouted(unroutedNodes:Iterable[Int])

  /**
   *
   * @param prevNode
   * @param node
   * @return true if changed, false otherwise
   */
  def setVehicleContentAtNode(prevNode:Int, node: Int):Boolean

  def setVehicleContentAtEnd(vehicle:Int, lastNode:Int)

  /**
   *
   * @param vehicle
   * @return true if changed, false otherwise
   */
  def setVehicleContentAtStart(vehicle:Int):Boolean


  /**
   * updates the output, based on the zones to updata, for all vehicles
   * @param s
   * @param vehiclesToZonesToUpdate
   * @param vehicleLocationInSequence
   */
  protected def updateVehicleContentOnAllVehicle(s:IntSequence,
                                                 vehiclesToZonesToUpdate: RedBlackTreeMap[List[(Int, Int)]],
                                                 vehicleLocationInSequence:VehicleLocation){

    var tmpExplorer:Option[IntSequenceExplorer] = None

    //println("updateVehicleContentOnAllVehicle")
    //println("vehiclesToZonesToUpdate:" + vehiclesToZonesToUpdate.content)

    for((vehicle,sortedZonesToUpdateRelativeToVehicleStartPosition) <- vehiclesToZonesToUpdate.content){
      tmpExplorer = updateVehicleContent(s,
        sortedZonesToUpdateRelativeToVehicleStartPosition,
        vehicleLocationInSequence.startPosOfVehicle(vehicle),
        vehicle,
        tmpExplorer)

      tmpExplorer match{
        case Some(e) if e.position+1 == s.size || (vehicle+1 < v && e.position + 1 == vehicleLocationInSequence.startPosOfVehicle(vehicle+1)) =>
          setVehicleContentAtEnd(vehicle,e.value)
        case null =>
          require(v-1 == vehicle)
          setVehicleContentAtEnd(vehicle,s.last)
        case _ => ;
          //we did not reach th end of the vehicle route in the update, yet the last node might have hanged, so we have to update this
          val positionOfEndNodeOfVehicle = if(vehicle == v-1) s.size-1 else vehicleLocationInSequence.startPosOfVehicle(vehicle+1) -1
          val explorerAtEndNodeOfVehicleOpt = s.explorerAtPosition(positionOfEndNodeOfVehicle)
          val explorerAtEndNodeOfVehicle = explorerAtEndNodeOfVehicleOpt.get
          setVehicleContentAtEnd(vehicle,explorerAtEndNodeOfVehicle.value)
          tmpExplorer = explorerAtEndNodeOfVehicleOpt
      }
    }
  }

  /**
   * performs the update of vehicle content on the mentioned vehicle
   * beware, this does not update the contentAtVehicleEnd; you must do it somewhere else.
   * @param s the sequence
   * @param sortedZonesToUpdateRelativeToVehicleStartPosition a sorted lsit of non-overlapping intervals wit hthe relative positions to update
   * @param startPositionOfVehicle the start position o he vehicle to update
   * @param vehicle the vehicle to update
   * @param explorerToLatestUpdatedPosition an explorer to the latest position that was updated
   * @return the last position that was updated
   */
  private def updateVehicleContent(s:IntSequence,
                                   sortedZonesToUpdateRelativeToVehicleStartPosition: List[(Int, Int)],
                                   startPositionOfVehicle:Int,
                                   vehicle:Int,
                                   explorerToLatestUpdatedPosition:Option[IntSequenceExplorer] = None):Option[IntSequenceExplorer] = {

    //println("updateVehicleContent")
    //println("s:" + s)
    //println("vehicle:" + vehicle)
    //println("sortedZonesToUpdateRelativeToVehicleStartPosition:" + sortedZonesToUpdateRelativeToVehicleStartPosition)

    sortedZonesToUpdateRelativeToVehicleStartPosition match {
      case Nil => explorerToLatestUpdatedPosition
      case (startCompulsoryRelative, endCompulsoryRelative) :: tail =>
        val startCompulsoryAbsolute = startCompulsoryRelative + startPositionOfVehicle
        val endCompulsoryAbsolute = endCompulsoryRelative + startPositionOfVehicle

        //println("startPositionOfVehicle:" + startPositionOfVehicle)
        //println("startCompulsoryAbsolute:" + startCompulsoryAbsolute)
        val positionToStartFromAbsolute = explorerToLatestUpdatedPosition match {
          case Some(e) if e.position > startCompulsoryAbsolute => e.position
          case _ => startCompulsoryAbsolute
        }

        //println("positionToStartFromAbsolute:" + positionToStartFromAbsolute)

        val explorerAfterUpdatingThisIntervalOpt =
          if (positionToStartFromAbsolute > endCompulsoryAbsolute) {
            explorerToLatestUpdatedPosition
          } else {
            val explorerToStartUpdate = explorerToLatestUpdatedPosition match {
              case Some(e) if e.position == startCompulsoryAbsolute => e
              case Some(e) if e.position == startCompulsoryAbsolute - 1 => e.next.get
              case _ => s.explorerAtPosition(positionToStartFromAbsolute) match{
                case Some(e) => e
                case None => return null //we need to start past end of last vehicle. It means that the end node of the last vehicle was removed.
              }
            }

            if (positionToStartFromAbsolute == startPositionOfVehicle) {
              //we need to update the value at vehicle start
              val changedStart = setVehicleContentAtStart(vehicle)
              if(changedStart || endCompulsoryAbsolute > 0) {
                //start iterate from here
                updateUntilAbsolutePositionAndSaturatedOrVehicleEnd(explorerToStartUpdate,
                  endCompulsoryAbsolute, vehicle)
              }else {
                //we do not need to iterate on this because there was no change at this point, and we already reached the end of the compulsory zone
                Some(explorerToStartUpdate)
              }
            } else {
              //we start later than vehicle start
              //so we need to fetch the value at the previous node

              val explorerAtPrev = explorerToStartUpdate.prev.get  //TODO: error here when positionToStartFromAbsolute == 0
              updateUntilAbsolutePositionAndSaturatedOrVehicleEnd(explorerAtPrev,
                endCompulsoryAbsolute, vehicle)
            }
          }
        //and carry on to next interval
        updateVehicleContent(s,
          tail,
          startPositionOfVehicle,
          vehicle,
          explorerAfterUpdatingThisIntervalOpt)
    }
  }

  /**
   * @param previousUpdatedPosition
   * @param endCompulsoryAbsolute
   * @param vehicle the vehicle to which this belongs
   * @return the last position where an update was performed
   */
  private def updateUntilAbsolutePositionAndSaturatedOrVehicleEnd(previousUpdatedPosition:IntSequenceExplorer,
                                                                  endCompulsoryAbsolute:Int,
                                                                  vehicle:Int):Option[IntSequenceExplorer] = {
    previousUpdatedPosition.next match{
      case None => None //we'v reached the end of the sequence
      case Some(positionOfCurrent) =>
        val currentNode = positionOfCurrent.value
        if(currentNode < v){
          //we'v just reached another vehicle start
          Some(previousUpdatedPosition)
        }else {
          //(startingNode,destinationNode,capacityAtStartingNode)=> capacityAtDestinationNode

          val changedAtNode = setVehicleContentAtNode(previousUpdatedPosition.value, currentNode)
          if (changedAtNode || positionOfCurrent.position < endCompulsoryAbsolute) {
            //changed or in the compulsory zone
            updateUntilAbsolutePositionAndSaturatedOrVehicleEnd(
              positionOfCurrent,
              endCompulsoryAbsolute, vehicle)
          } else {
            //there is no update, and we are not in the compulsory zone anymore, so we can stop, and return the position
            Some(positionOfCurrent)
          }
        }
    }
  }

  /**
   *Computes content of vehicle and their starting position from scratch
   * @param s the sequence
   * @return (VehicleLocation)
   */
  def computeAndAffectContentAndVehicleStartPositionsFromScratch(s:IntSequence,unrouteAllNodes:Boolean):(ConcreteVehicleLocation) = {
    val vehicleLocation = Array.fill(v)(0)

    if(unrouteAllNodes) setNodesUnrouted(v until n)

    var previousPosition = s.explorerAtPosition(0).get
    var currentVehicle = 0
    setVehicleContentAtStart(0)

    while(true) {
      previousPosition.next match {
        case None => //we'v reached the end of the sequence
          setVehicleContentAtEnd(currentVehicle,previousPosition.value)
          require(currentVehicle == v-1)
          return VehicleLocation(vehicleLocation)
        case Some(currentPosition) =>
          val currentNode = currentPosition.value
          if (currentNode < v) {
            //we'v reached a new vehicle
            setVehicleContentAtEnd(currentVehicle,previousPosition.value)
            vehicleLocation(currentNode) = currentPosition.position
            setVehicleContentAtStart(currentNode)
            previousPosition = currentPosition
            currentVehicle = currentNode
          } else {
            //carry on the same vehicle
            //(startingNode,destinationNode,capacityAtStartingNode)=> capacityAtDestinationNode
<<<<<<< HEAD
            setVehicleContentAtNode(previousPosition.value, currentNode)
=======
            setVehicleContentAtNode(previousPosition.value,currentNode)
>>>>>>> 7b27528e
            previousPosition = currentPosition
          }
      }
    }
    throw new Error("should not happen")
  }
}

object AbstractVehicleCapacity{
  /**
   *Computes content of vehicle and their starting position from scratch
   * @param s the sequence
   * @return (nodeToContent,vehicleToContentAtEnd,vehicleLocation)
   */
  def computeNodeToContentAndVehicleContentAtEndAndVehicleStartPositionsFromScratch[T]
  (n:Int,
   v:Int,
   op:(Int,Int,T) => T,
   getContentAtVehicleStart:Int=>T,
   s:IntSequence,
   defaultVehicleContentForUnroutedNodes:T)
  (implicit X: Manifest[T]):(Array[T],Array[T],ConcreteVehicleLocation) = {

    val vehicleLocation = Array.fill(v)(0)
    val vehicleContent = Array.fill[T](n)(defaultVehicleContentForUnroutedNodes)
    val vehicleContentAtEndOfRoute = Array.fill[T](v)(defaultVehicleContentForUnroutedNodes)

    var previousPosition = s.explorerAtPosition(0).get
    var currentVehicle = 0
    var previousContent = getContentAtVehicleStart(0)

    vehicleContent(0) = previousContent

    while(true) {
      previousPosition.next match {
        case None => //we'v reached the end of the sequence
          vehicleContentAtEndOfRoute(currentVehicle) = op(previousPosition.value, currentVehicle, previousContent)
          require(currentVehicle == v-1)
          return (vehicleContent,vehicleContentAtEndOfRoute,VehicleLocation(vehicleLocation))
        case Some(currentPosition) =>
          val currentNode = currentPosition.value
          if (currentNode < v) {
            //we'v reached a new vehicle
            vehicleContentAtEndOfRoute(currentVehicle) = op(previousPosition.value, currentVehicle, previousContent)
            vehicleLocation(currentNode) = currentPosition.position
            previousContent = getContentAtVehicleStart(currentNode)
            vehicleContent(currentNode) = previousContent
            previousPosition = currentPosition
            currentVehicle = currentNode
          } else {
            //carry on the same vehicle
            //(startingNode,destinationNode,capacityAtStartingNode)=> capacityAtDestinationNode
            previousContent = op(previousPosition.value, currentNode, previousContent)
            vehicleContent(currentNode) = previousContent
            previousPosition = currentPosition
          }
      }
    }
    throw new Error("should not happen")
  }
}<|MERGE_RESOLUTION|>--- conflicted
+++ resolved
@@ -559,11 +559,7 @@
           } else {
             //carry on the same vehicle
             //(startingNode,destinationNode,capacityAtStartingNode)=> capacityAtDestinationNode
-<<<<<<< HEAD
-            setVehicleContentAtNode(previousPosition.value, currentNode)
-=======
-            setVehicleContentAtNode(previousPosition.value,currentNode)
->>>>>>> 7b27528e
+            setVehicleContentAtNode(currentNode, previousPosition.value)
             previousPosition = currentPosition
           }
       }
