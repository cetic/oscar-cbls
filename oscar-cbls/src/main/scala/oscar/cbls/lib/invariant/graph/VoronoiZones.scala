<<<<<<< HEAD
/*******************************************************************************
  * OscaR is free software: you can redistribute it and/or modify
  * it under the terms of the GNU Lesser General Public License as published by
  * the Free Software Foundation, either version 2.1 of the License, or
  * (at your option) any later version.
  *
  * OscaR is distributed in the hope that it will be useful,
  * but WITHOUT ANY WARRANTY; without even the implied warranty of
  * MERCHANTABILITY or FITNESS FOR A PARTICULAR PURPOSE.  See the
  * GNU Lesser General Public License  for more details.
  *
  * You should have received a copy of the GNU Lesser General Public License along with OscaR.
  * If not, see http://www.gnu.org/licenses/lgpl-3.0.en.html
  ******************************************************************************/

package oscar.cbls.lib.invariant.graph

import oscar.cbls
import oscar.cbls.algo.graph._
import oscar.cbls.algo.quick.QList
import oscar.cbls.core.Checker
import oscar.cbls.core.computation._
import oscar.cbls.lib.invariant.logic.{Cluster, DenseCluster, Filter, SparseCluster, TranslatedDenseCluster}
import oscar.cbls.lib.invariant.set.SetMap
import oscar.cbls.{CBLSIntVar, Domain, IntValue, SetValue}

import scala.collection.immutable.{SortedMap, SortedSet}


object VoronoiZones{
  def apply(graph:ConditionalGraph,
            graphDiameterOverApprox:Long,
            openConditions:SetValue,
            centroids:SetValue,
            trackedNodes:Iterable[Long],
            m:Store,
            defaultDistanceForUnreachableNodes:Long,
            defaultCentroidForOrphanNodes:Long = -1):VoronoiZones = {

    val trackedNodeToDistanceAndCentroid = SortedMap.empty[Long,(CBLSIntVar,CBLSIntVar)] ++ trackedNodes.map(nodeID =>
      nodeID -> (
        CBLSIntVar(m, 0, Domain(0L,(defaultDistanceForUnreachableNodes max graphDiameterOverApprox)), "distanceToClosestCentroid_Node" + nodeID),
        CBLSIntVar(m, 0, Domain(centroids.min , centroids.max) union defaultCentroidForOrphanNodes, "closestCentroidToNode" + nodeID))
    )

    new VoronoiZones(graph,
      openConditions,
      centroids,
      trackedNodeToDistanceAndCentroid,
      defaultDistanceForUnreachableNodes:Long)
  }

  def orphanNodes(v:VoronoiZones):ChangingSetValue = {
    //TODO: embed this into the VoronoiVone invariant to have better runtime?
    val idToNodeAndCentroid:Array[(Int,IntValue)] = v.trackedNodeToDistanceAndCentroidMap.toList.map({case (id,(_,centroid)) => (cbls.longToInt(id),centroid)}).toArray

    SetMap(
      Filter(
        idToNodeAndCentroid.map(_._2),
        _!= v.defaultCentroidForUnreachableNodes),
      (nodeID:Long) => idToNodeAndCentroid(cbls.longToInt(nodeID))._1,
      Domain.setToDomain(idToNodeAndCentroid.map(_._1:Long).toSet))
  }

  def centroidToTrackedNodeSet(v:VoronoiZones, centroids:Iterable[Long]):SortedMap[Long,SetValue] = {
    val trackedNodesArray:Array[(Long,(_,CBLSIntVar))] = v.trackedNodeToDistanceAndCentroidMap.toArray
    val localIDtoNodeID:Array[Long] = trackedNodesArray.map(_._1)
    val localIDtoToClusterID:Array[IntValue] = trackedNodesArray.map(_._2._2)
    val (minTrackedNodeID,maxTrackedNodeID) = InvariantHelper.getMinMaxBoundsInt(localIDtoNodeID)
    val domainsOfTrackedNodeIDs = Domain(minTrackedNodeID,maxTrackedNodeID)
    val centroidsToTmpNodes:SortedMap[Long,CBLSSetVar] = Cluster.makeSparse(localIDtoToClusterID, centroids).clusters

    //SortedMap is actuall ya lazy stuff, so aboid at all cost here!
    SortedMap.empty[Long,SetValue] ++ centroidsToTmpNodes.toList.map({case (a,setOfTmpNodes) => (a,SetMap(setOfTmpNodes,(l:Long) => localIDtoNodeID(l.toInt),domainsOfTrackedNodeIDs))})
  }
}

/**
  *
  * @param graph a graph, this is a constant. it is a conditional graph, so some edges have
  *              a Boolean proposition associated to them
  * @param openConditions the set of conditions such that the edge is considered open
  * @param centroids the centroids
  * @param trackedNodeToDistanceAndCentroidMap this is the output:
  *                                            for the nodes that require it,
  *                                            the distance to the closest centroid
  *                                            and the centroid
  *                                            nodes that are not reacheable by any centroid get the centroid -1
  *
  */
class VoronoiZones(graph:ConditionalGraph,
                   openConditions:SetValue,
                   val centroids:SetValue,
                   val trackedNodeToDistanceAndCentroidMap:SortedMap[Long,(CBLSIntVar,CBLSIntVar)],
                   val defaultDistanceForUnreachableNodes:Long,
                   maxDistanceToCentroid:Long = Long.MaxValue,
                   val defaultCentroidForUnreachableNodes:Long = -1)
  extends Invariant with SetNotificationTarget {

  require(openConditions != centroids, "something absurd in the Voronoï zone declaration")

  //this condition is needed because we use the distance to unmark the voronoi zones whe na conditional edge is closed
  require(graph.conditionToConditionalEdges.forall(_.length >= 0),"all conditional edges should have length >= 0")

  require(maxDistanceToCentroid > 0)

  registerStaticAndDynamicDependency(openConditions)
  registerStaticAndDynamicDependency(centroids)

  finishInitialization()

  private val trackedNodeToDistanceAndCentroid: Array[OutputLabeling] =
    Array.tabulate(graph.nbNodes)(nodeID =>
      trackedNodeToDistanceAndCentroidMap.get(nodeID) match {
        case None => null
        case Some((distanceVar, centroidVar)) =>
          distanceVar.setDefiningInvariant(this)
          centroidVar.setDefiningInvariant(this)
          OutputLabeling(distance=distanceVar,centroid = centroidVar)
      })


  case class OutputLabeling(distance:CBLSIntVar,
                            centroid:CBLSIntVar){

    def set(l:ClosestCentroidLabeling): Unit ={
      l match{
        case Unreachable =>
          setUnreachable()

        case VoronoiZone(centroid,distance,_) =>
          this.centroid := centroid.id
          this.distance := distance
      }
    }

    def setUnreachable(): Unit = {
      this.centroid := defaultCentroidForUnreachableNodes
      this.distance := defaultDistanceForUnreachableNodes
    }

    def checkEqual(l:ClosestCentroidLabeling): Unit = {
      l match{
        case Unreachable =>
          require(this.centroid.value == defaultCentroidForUnreachableNodes)
          require(this.distance.value == defaultDistanceForUnreachableNodes)

        case VoronoiZone(centroid,distance,_) =>
          require(this.centroid.value == centroid.id)
          require(this.distance.value == distance)
      }
    }
  }


  private val isConditionalEdgeOpen: Array[Boolean] = Array.fill(graph.nbConditions)(false)

  for(c <- openConditions.value){
    isConditionalEdgeOpen(cbls.longToInt(c)) = true
  }

  private def isEdgeOpen(edge: Edge): Boolean =
    edge.conditionID match {
      case None => true
      case Some(condition) => isConditionalEdgeOpen(condition)
    }

  private val nodeLabeling: Array[ClosestCentroidLabeling] = Array.fill(graph.nbNodes)(Unreachable)

  private def labelNode(nodeID:Int,label:ClosestCentroidLabeling): Unit ={
    nodeLabeling(nodeID) = label
    if(trackedNodeToDistanceAndCentroid(nodeID) != null){
      trackedNodeToDistanceAndCentroid(nodeID).set(label)
    }
  }

  def spanningTree(nodes:QList[Node]):QList[Edge] = {
    require(!isScheduled,"cannot invoke spanning tree when Voronoi is not up to date!")
    var acc:QList[Edge] = null

    var toDevelop = nodes
    while(toDevelop!=null){
      val target = toDevelop.head
      val p = pathToCentroid(target)
      toDevelop = toDevelop.tail

      p match{
        case None =>
        case Some(list) =>
          //println(s"Found a path for ${target.id} -> ${list.toList.mkString(",")}")
          var toEnqueue = list
          while(toEnqueue != null) {
            acc = QList(toEnqueue.head, acc)
            toEnqueue = toEnqueue.tail
          }
      }
    }
    acc
  }

  def pathToCentroid(node:Node):Option[QList[Edge]] = {
    require(!isScheduled,"cannot invoke path to centroid when Voronoï is not up to date!")
    def pathToExistingCentroid(node:Node, targetCentroid:Node):QList[Edge] = {
      nodeLabeling(node.id) match {
        case VoronoiZone(centroid: Node, distance: Long, edge) =>
          //note that we cannot specify the type on edge because it make the match fail when edge == null
          require(centroid == targetCentroid)
          if (edge == null) {
            //z is its own centroïd
            require(distance == 0)
            require(node == targetCentroid)
            null
          } else {
            val otherNode = edge.otherNode(node)
            require(isEdgeOpen(edge))
            QList(edge, pathToExistingCentroid(otherNode, targetCentroid))
          }
        case Unreachable =>
          throw new Error("should not happen:" + nodeLabeling(node.id))
      }
    }

    nodeLabeling(node.id) match {
      case Unreachable =>
        None
      case z:VoronoiZone =>
        Some(pathToExistingCentroid(node,z.centroid))
    }
  }

  override def notifySetChanges(v: ChangingSetValue,
                                d: Int,
                                addedValues: Iterable[Long],
                                removedValues: Iterable[Long],
                                oldValue: SortedSet[Long],
                                newValue: SortedSet[Long]): Unit = {

    if (v == centroids) {
      //println("change on centroids(addedValues:" + addedValues + " removedValues:" + removedValues)
      //We ned to do the remove before the insert because
      for (removed <- removedValues) {
        loadExternalBoundaryIntoHeapMarkInnerZone(graph.nodes(cbls.longToInt(removed)))
      }

      for (added <- addedValues) {
        val addedInt = cbls.longToInt(added)
        labelNode(addedInt,VoronoiZone(graph.nodes(addedInt),0,null))
        loadOrCorrectNodeIDIntoHeap(addedInt,true) //centroids are force inserted
      }

    } else if (v == openConditions) {
      //opening or closing edges
      //println("changed open conditions(addedValues:" + addedValues + " removedValues:" + removedValues + " oldValue:" + oldValue + " newValue:" + newValue)
      for (added <- addedValues) {
        val addedInt = cbls.longToInt(added)
        assert(!isConditionalEdgeOpen(addedInt))
        //if the edge is not reachable, no need to load it.
        isConditionalEdgeOpen(addedInt) = true
        assert(graph.conditionToConditionalEdges(addedInt).conditionID contains  addedInt)
        loadEdgeExtremitiesIntoHeapIfReachable(graph.conditionToConditionalEdges(addedInt))
      }
      for (removed <- removedValues) {
        val removedInt = cbls.longToInt(removed)
        assert(isConditionalEdgeOpen(removedInt))
        isConditionalEdgeOpen(removedInt) = false
        assert(graph.conditionToConditionalEdges(removedInt).conditionID contains removedInt)
        loadExternalBoundaryIntoHeapMarkImpactedZone(graph.conditionToConditionalEdges(removedInt))
      }
    } else {
      require(false, "got notification for not centroid and not openConditions")
    }
    scheduleForPropagation()
  }

  override def performInvariantPropagation(): Unit = {
    //println("START perform propagation")
    performLabelingFromCurrentHeap()
    //println("END perform propagation")
  }

  //we can only put node with an existing under-approximated distance to the target, this only needs
  // to be checked on the source node, actually
  //We can have a competition between two voronoi zones, tie breaks are on smaller voronoi zone indice; the break takes place later.
  private val nodeIDHeap = new oscar.cbls.algo.heap.BinomialHeapWithMoveLong(
    nodeID => nodeLabeling(cbls.longToInt(nodeID)).asInstanceOf[VoronoiZone].distance, graph.nbNodes, graph.nbNodes)

  private def performLabelingFromCurrentHeap() {
    while (!nodeIDHeap.isEmpty) {
      val currentNodeId: Int = nodeIDHeap.removeFirst()
      val currentNode = graph.nodes(currentNodeId)
      val currentNodeLabeling = nodeLabeling(currentNodeId).asInstanceOf[VoronoiZone]

      require(currentNodeLabeling.distance <= maxDistanceToCentroid)

      for(edge <- currentNode.incidentEdges){
        if (isEdgeOpen(edge)){
          val otherNode = edge.otherNode(currentNode)
          val otherNodeID = otherNode.id
          val newLabelingForOtherNode = currentNodeLabeling + edge

          if (newLabelingForOtherNode.distance <= maxDistanceToCentroid
            && newLabelingForOtherNode < nodeLabeling(otherNodeID)) { //this performs a tie break on centroid ID
            labelNode(otherNodeID,newLabelingForOtherNode)
            loadOrCorrectNodeIntoHeap(otherNode,false)
          }
        }
      }
    }
  }

  markAllNodesUnreachable()
  loadCentroidsIntoHeap(this.centroids.value)
  performLabelingFromCurrentHeap()

  private def markAllNodesUnreachable(): Unit = {
    for (node <- graph.nodes) {
      markNodeUnreachableAndRemoveFromHeapIfPresent(node:Node)
    }
  }

  private def markNodeUnreachableAndRemoveFromHeapIfPresent(node:Node): Unit ={
    val nodeID = node.id
    labelNode(nodeID,Unreachable)
    nodeIDHeap.deleteIfPresent(nodeID)
  }

  private def loadCentroidsIntoHeap(centroids: Iterable[Long]): Unit = {
    //we also mark them as centroids, actually
    for (centroid <- centroids) {
      val centroidInt = cbls.longToInt(centroid)
      labelNode(centroidInt,VoronoiZone(graph.nodes(centroidInt),0,null))
      loadOrCorrectNodeIDIntoHeap(centroidInt,true) //Centroids are force inserted
    }
  }

  private def loadOrCorrectNodeIDIntoHeap(nodeID: Int, alsoLoadTransitNode:Boolean): Unit = {
    if(alsoLoadTransitNode || graph.nodes(nodeID).transitAllowed) {
      if (nodeIDHeap.contains(nodeID)) {
        nodeIDHeap.notifyChange(nodeID)
      } else {
        //not stored yet, we store it
        nodeIDHeap.insert(nodeID)
      }
    }
  }

  private def loadOrCorrectNodeIntoHeap(node:Node,alsoLoadTransitNode:Boolean): Unit ={
    loadOrCorrectNodeIDIntoHeap(node.id,alsoLoadTransitNode)
  }

  private def loadEdgeExtremitiesIntoHeapIfReachable(edge:Edge): Unit ={
    nodeLabeling(edge.nodeIDA) match{
      case v:VoronoiZone => loadOrCorrectNodeIntoHeap(edge.nodeA,v.centroid == edge.nodeA)//we force insert centroid
      case _ => ;
    }

    nodeLabeling(edge.nodeIDB) match{
      case v:VoronoiZone => loadOrCorrectNodeIntoHeap(edge.nodeB,v.centroid == edge.nodeB) //we force insert centroid
      case _ => ;
    }
  }

  /**
    * this method is called when a conditional edge is closed.
    * it explores the potentially orphan side, and
    * @param closedEdge
    */
  private def loadExternalBoundaryIntoHeapMarkImpactedZone(closedEdge:Edge): Unit ={

    val nodeA = closedEdge.nodeA
    val markingA = nodeLabeling(nodeA.id)
    val nodeB = closedEdge.nodeB
    val markingB = nodeLabeling(nodeB.id)

    val orphanNodeOpt = (markingA,markingB) match{
      case (VoronoiZone(centroidA,dA,edgeA),VoronoiZone(centroidB,dB,edgeB)) if centroidA == centroidB =>
        if (edgeB == closedEdge){
          //nodeB is orphan
          require(edgeA != closedEdge)
          Some(nodeB)
        } else if (edgeA == closedEdge){
          //nodeA is orphan
          require(edgeB != closedEdge)
          Some(nodeA)
        }else{
          None
        }
      case _ => None
    }

    orphanNodeOpt match {
      case None => //no passing through centroid, nothing to do
      case Some(orphanNode) =>
        val orphanNodeID = orphanNode.id
        val orphanNodeLabeling = nodeLabeling(orphanNodeID).asInstanceOf[VoronoiZone]
        val minDistance = orphanNodeLabeling.distance
        val centroidThrough = orphanNodeLabeling.centroid

        require(orphanNode.id != orphanNodeLabeling.centroid.id)
        markNodeUnreachableAndRemoveFromHeapIfPresent(orphanNode)

        //we use an iterative approach here with explicit front
        // because a recursive approach did lead to stack overflow in large graphs.
        var toDevelop: QList[Node] = QList(orphanNode)

        var otherReachedCentroid:SortedSet[Int] = SortedSet.empty

        while (toDevelop != null) {
          val currentNode = toDevelop.head
          toDevelop = toDevelop.tail

          for (edge <- currentNode.incidentEdges if isEdgeOpen(edge)) {
            val otherNode = edge.otherNode(currentNode)
            val otherNodeID = otherNode.id

            nodeLabeling(otherNodeID) match {
              case VoronoiZone(centroid: Node, distance: Long, incomingEdge) =>
                //TODO: this might be improved, we are unmarking too many nodes
                if (centroid == centroidThrough && distance >= minDistance) {
                  //still marking
                  markNodeUnreachableAndRemoveFromHeapIfPresent(otherNode)
                  toDevelop = QList(otherNode, toDevelop)
                }else if(centroid != centroidThrough && distance == 0 && !otherReachedCentroid.contains(centroid.id)){
                  //We are at another centroid.
                  //this one might  be a new centroid, added by another event, so we must pass over it and continue marking
                  otherReachedCentroid = otherReachedCentroid + centroid.id
                  toDevelop = QList(otherNode, toDevelop)
                  loadOrCorrectNodeIDIntoHeap(otherNodeID,true) // centroid are loaded because they must be developed.
                } else {
                  //we are at a node associated to another centroid
                  // or to the same centroid that does not take the closed edge.
                  //if this other node is a centroid, it must be force loaded
                  loadOrCorrectNodeIDIntoHeap(otherNodeID,
                    nodeLabeling(otherNodeID) match{
                      case v:VoronoiZone if v.centroid == otherNode => true;
                      case _ => false})
                }
              case _ => ; //it can be unreachable, no worries
            }
          }
        }
    }
  }

  private def loadExternalBoundaryIntoHeapMarkInnerZone(removedCentroid:Node){
    //performed as a DFS, non-redundant exploration, so not very costly
    //TODO: try an explicit tack to replace the recursion since there is a risk of stack overflow in large graphs.
    var reachedNewCentroids:SortedSet[Int] = SortedSet.empty

    def explore(node:Node){
      for(edge <- node.incidentEdges if isEdgeOpen(edge)){
        val otherNode = edge.otherNode(node)
        val otherNodeID = otherNode.id

        nodeLabeling(otherNodeID) match{
          case VoronoiZone(centroid:Node,distance:Long, incomingEdge) =>
            //TODO: we are unmarking too many nodes; could prune on incoming edge
            if (centroid == removedCentroid) {

              markNodeUnreachableAndRemoveFromHeapIfPresent(otherNode)

              explore(otherNode)
            }else if(centroid != removedCentroid && distance == 0 && !reachedNewCentroids.contains(centroid.id)){
              //this node was just inserted as a centroid, so we must pass over it and continue unmarking
              //but only one pass over is allowed otherwise, there is an infinite loop
              reachedNewCentroids = reachedNewCentroids + centroid.id
              loadOrCorrectNodeIDIntoHeap(otherNodeID,true) //centroids are inserted by force; they will not be transit node since they are at position zero.
              explore(otherNode)
            } else {
              //we are at anotherNode related to another centroid, so this is the new boundary
              //if this other node is a centroid, it is force inserted
              loadOrCorrectNodeIDIntoHeap(otherNodeID,
                nodeLabeling(otherNodeID) match{
                  case v:VoronoiZone if v.centroid == otherNode => true;
                  case _ => false})
            }
          case Unreachable => ;
          //we can reach an unreacable one in case two path from the removed centroid lead to the same node
        }
      }
    }

    markNodeUnreachableAndRemoveFromHeapIfPresent(removedCentroid)

    explore(removedCentroid)
  }

  // //////////////////////////////////////////////////////////////////////////////////////////////////////////////////
  override def checkInternals(c: Checker){
    require(nodeIDHeap.isEmpty)

    val centroids:Iterable[Node] = this.centroids.value.toList.map(nodeID => graph.nodes(cbls.longToInt(nodeID)))
    val isConditionalEdgeOpen = (conditionID:Int) => this.openConditions.value contains conditionID

    //checking for each node the centroid (this is very costly: nbNodes*Dijkstra)
    for(node <- graph.nodes){

      val fromScratch = new DijkstraMT(this.graph).search(
        node,
        centroids,
        isConditionalEdgeOpen)

      val incremental = nodeLabeling(node.id)

      require(fromScratch equals incremental, "node:" + node + " incremental:" + incremental + " fromScratch:" + fromScratch)
    }

    //this is mostly a static check
    for(node <- graph.nodes){
      trackedNodeToDistanceAndCentroidMap.get(node.id) match{
        case None =>
          require(trackedNodeToDistanceAndCentroid(node.id) == null)

        case Some((distanceVar,centroidVar)) =>
          require(trackedNodeToDistanceAndCentroid(node.id).centroid == centroidVar)
          require(trackedNodeToDistanceAndCentroid(node.id).distance == distanceVar)

          //this is the non-static stuff
          trackedNodeToDistanceAndCentroid(node.id).checkEqual(nodeLabeling(node.id))
      }
    }
  }

  def exportGraphToNetworkxInstructions(graph :ConditionalGraphWithIntegerNodeCoordinates, openConditions :List[Long],spanningTree :List[Edge] = List()): String ={

    var toReturn = s"nbNodes = ${graph.nbNodes}\n"

    val nonConditionalEdges = graph.edges.filter(e => e.conditionID.isEmpty).map(e => s"(${e.nodeIDA},${e.nodeIDB})").mkString(",")
    val openEdges =  graph.edges.filter(e => e.conditionID.isDefined && (openConditions(e.conditionID.get) == 1)).map(e => s"(${e.nodeIDA},${e.nodeIDB})").mkString(",")
    val closeEdges = graph.edges.filter(e => e.conditionID.isDefined && (openConditions(e.conditionID.get) == 0)).map(e => s"(${e.nodeIDA},${e.nodeIDB})").mkString(",")
    val nodesPositions = graph.coordinates.zipWithIndex.map({case (e,i) => s"$i : (${e._1},${e._2})"}).mkString(",")
    val spanningTreeString = spanningTree.map(e => s"(${e.nodeIDB},${e.nodeIDA})").mkString(",")

    toReturn = toReturn.concat(s"openEdges = [$openEdges]\n")
    toReturn = toReturn.concat(s"closedEdges = [$closeEdges]\n")
    toReturn = toReturn.concat(s"nonConditionalEdges = [$nonConditionalEdges]\n")
    toReturn = toReturn.concat(s"pos = {$nodesPositions}\n")
    toReturn = toReturn.concat(s"span = [$spanningTreeString]")

    toReturn
  }
}

=======
/*******************************************************************************
  * OscaR is free software: you can redistribute it and/or modify
  * it under the terms of the GNU Lesser General Public License as published by
  * the Free Software Foundation, either version 2.1 of the License, or
  * (at your option) any later version.
  *
  * OscaR is distributed in the hope that it will be useful,
  * but WITHOUT ANY WARRANTY; without even the implied warranty of
  * MERCHANTABILITY or FITNESS FOR A PARTICULAR PURPOSE.  See the
  * GNU Lesser General Public License  for more details.
  *
  * You should have received a copy of the GNU Lesser General Public License along with OscaR.
  * If not, see http://www.gnu.org/licenses/lgpl-3.0.en.html
  ******************************************************************************/

package oscar.cbls.lib.invariant.graph

import oscar.cbls.algo.graph._
import oscar.cbls.algo.quick.QList
import oscar.cbls.core.computation._
import oscar.cbls.core.propagation.Checker
import oscar.cbls.lib.invariant.logic.{Cluster, Filter}
import oscar.cbls.lib.invariant.set.SetMap

import scala.collection.immutable.{SortedMap, SortedSet}

object VoronoiZones{
  def apply(graph:ConditionalGraph,
            graphDiameterOverApprox:Long,
            openConditions:SetValue,
            centroids:SetValue,
            trackedNodes:Iterable[Int],
            m:Store,
            defaultDistanceForUnreachableNodes:Long,
            defaultCentroidForOrphanNodes:Long = -1):VoronoiZones = {

    val trackedNodeToDistanceAndCentroid = SortedMap.empty[Int,(CBLSIntVar,CBLSIntVar)] ++ trackedNodes.map(nodeID =>
      nodeID -> (
        CBLSIntVar(m, 0, Domain(0L,(defaultDistanceForUnreachableNodes max graphDiameterOverApprox)), "distanceToClosestCentroid_Node" + nodeID),
        CBLSIntVar(m, 0, Domain(centroids.min , centroids.max) union defaultCentroidForOrphanNodes, "closestCentroidToNode" + nodeID))
    )

    new VoronoiZones(graph,
      openConditions,
      centroids,
      trackedNodeToDistanceAndCentroid,
      defaultDistanceForUnreachableNodes:Long)
  }

  def orphanNodes(v:VoronoiZones):ChangingSetValue = {
    //TODO: embed this into the VoronoiVone invariant to have better runtime?
    val idToNodeAndCentroid:Array[(Int,IntValue)] = v.trackedNodeToDistanceAndCentroidMap.toList.map({case (id,(_,centroid)) => (id,centroid)}).toArray

    SetMap(
      Filter(
        idToNodeAndCentroid.map(_._2),
        _!= v.defaultCentroidForUnreachableNodes),
      (nodeID:Int) => idToNodeAndCentroid(nodeID)._1,
      Domain(idToNodeAndCentroid.map(_._1:Long)))
  }

  def centroidToTrackedNodeSet(v:VoronoiZones, centroids:Iterable[Int]):SortedMap[Int,SetValue] = {
    val trackedNodesArray:Array[(Int,(_,CBLSIntVar))] = v.trackedNodeToDistanceAndCentroidMap.toArray
    val localIDtoNodeID:Array[Int] = trackedNodesArray.map(_._1)
    val localIDtoToClusterID:Array[IntValue] = trackedNodesArray.map(_._2._2)
    val (minTrackedNodeID,maxTrackedNodeID) = InvariantHelper.getMinMaxBoundsShortInt(localIDtoNodeID)
    val domainsOfTrackedNodeIDs = Domain(minTrackedNodeID,maxTrackedNodeID)
    val centroidsToTmpNodes:SortedMap[Int,CBLSSetVar] = Cluster.makeSparse(localIDtoToClusterID, centroids).clusters

    //SortedMap is actuall ya lazy stuff, so aboid at all cost here!
    SortedMap.empty[Int,SetValue] ++ centroidsToTmpNodes.toList.map({case (a,setOfTmpNodes) => (a,SetMap(setOfTmpNodes,(l:Int) => localIDtoNodeID(l.toInt),domainsOfTrackedNodeIDs))})
  }
}

/**
  *
  * @param graph a graph, this is a constant. it is a conditional graph, so some edges have
  *              a Boolean proposition associated to them
  * @param openConditions the set of conditions such that the edge is considered open
  * @param centroids the centroids
  * @param trackedNodeToDistanceAndCentroidMap this is the output:
  *                                            for the nodes that require it,
  *                                            the distance to the closest centroid
  *                                            and the centroid
  *                                            nodes that are not reacheable by any centroid get the centroid -1
  *
  */
class VoronoiZones(graph:ConditionalGraph,
                   openConditions:SetValue,
                   val centroids:SetValue,
                   val trackedNodeToDistanceAndCentroidMap:SortedMap[Int,(CBLSIntVar,CBLSIntVar)],
                   val defaultDistanceForUnreachableNodes:Long,
                   maxDistanceToCentroid:Long = Long.MaxValue,
                   val defaultCentroidForUnreachableNodes:Int = -1)
  extends Invariant with SetNotificationTarget {

  require(openConditions != centroids, "something absurd in the Voronoï zone declaration")

  //this condition is needed because we use the distance to unmark the voronoi zones whe na conditional edge is closed
  require(graph.conditionToConditionalEdges.forall(_.length >= 0),"all conditional edges should have length >= 0")

  require(maxDistanceToCentroid > 0)

  registerStaticAndDynamicDependency(openConditions)
  registerStaticAndDynamicDependency(centroids)

  finishInitialization()

  private val trackedNodeToDistanceAndCentroid: Array[OutputLabeling] =
    Array.tabulate(graph.nbNodes)(nodeID =>
      trackedNodeToDistanceAndCentroidMap.get(nodeID) match {
        case None => null
        case Some((distanceVar, centroidVar)) =>
          distanceVar.setDefiningInvariant(this)
          centroidVar.setDefiningInvariant(this)
          OutputLabeling(distance=distanceVar,centroid = centroidVar)
      })


  case class OutputLabeling(distance:CBLSIntVar,
                            centroid:CBLSIntVar){

    def set(l:ClosestCentroidLabeling): Unit ={
      l match{
        case Unreachable =>
          setUnreachable()

        case VoronoiZone(centroid,distance,_) =>
          this.centroid := centroid.id
          this.distance := distance
      }
    }

    def setUnreachable(): Unit = {
      this.centroid := defaultCentroidForUnreachableNodes
      this.distance := defaultDistanceForUnreachableNodes
    }

    def checkEqual(l:ClosestCentroidLabeling): Unit = {
      l match{
        case Unreachable =>
          require(this.centroid.value == defaultCentroidForUnreachableNodes)
          require(this.distance.value == defaultDistanceForUnreachableNodes)

        case VoronoiZone(centroid,distance,_) =>
          require(this.centroid.value == centroid.id)
          require(this.distance.value == distance)
      }
    }
  }

  private val isConditionalEdgeOpen: Array[Boolean] = Array.fill(graph.nbConditions)(false)

  for(c <- openConditions.value){
    isConditionalEdgeOpen(c) = true
  }

  private def isEdgeOpen(edge: Edge): Boolean =
    edge.conditionID match {
      case None => true
      case Some(condition) => isConditionalEdgeOpen(condition)
    }

  private val nodeLabeling: Array[ClosestCentroidLabeling] = Array.fill(graph.nbNodes)(Unreachable)

  private def labelNode(nodeID:Int,label:ClosestCentroidLabeling): Unit ={
    nodeLabeling(nodeID) = label
    if(trackedNodeToDistanceAndCentroid(nodeID) != null){
      trackedNodeToDistanceAndCentroid(nodeID).set(label)
    }
  }

  def spanningTree(nodes:QList[Node]):QList[Edge] = {
    require(!isScheduled,"cannot invoke spanning tree when Voronoi is not up to date!")
    var acc:QList[Edge] = null

    var toDevelop = nodes
    while(toDevelop!=null){
      val target = toDevelop.head
      val p = pathToCentroid(target)
      toDevelop = toDevelop.tail

      p match{
        case None =>
        case Some(list) =>
          //println(s"Found a path for ${target.id} -> ${list.toList.mkString(",")}")
          var toEnqueue = list
          while(toEnqueue != null) {
            acc = QList(toEnqueue.head, acc)
            toEnqueue = toEnqueue.tail
          }
      }
    }
    acc
  }

  def pathToCentroid(node:Node):Option[QList[Edge]] = {
    require(!isScheduled,"cannot invoke path to centroid when Voronoï is not up to date!")
    def pathToExistingCentroid(node:Node, targetCentroid:Node):QList[Edge] = {
      nodeLabeling(node.id) match {
        case VoronoiZone(centroid: Node, distance: Long, edge) =>
          //note that we cannot specify the type on edge because it make the match fail when edge == null
          require(centroid == targetCentroid)
          if (edge == null) {
            //z is its own centroïd
            require(distance == 0)
            require(node == targetCentroid)
            null
          } else {
            val otherNode = edge.otherNode(node)
            require(isEdgeOpen(edge))
            QList(edge, pathToExistingCentroid(otherNode, targetCentroid))
          }
        case Unreachable =>
          throw new Error("should not happen:" + nodeLabeling(node.id))
      }
    }

    nodeLabeling(node.id) match {
      case Unreachable =>
        None
      case z:VoronoiZone =>
        Some(pathToExistingCentroid(node,z.centroid))
    }
  }

  override def notifySetChanges(v: ChangingSetValue,
                                d: Int,
                                addedValues: Iterable[Int],
                                removedValues: Iterable[Int],
                                oldValue: SortedSet[Int],
                                newValue: SortedSet[Int]): Unit = {

    if (v == centroids) {
      //println("change on centroids(addedValues:" + addedValues + " removedValues:" + removedValues)
      //We ned to do the remove before the insert because
      for (removed <- removedValues) {
        loadExternalBoundaryIntoHeapMarkInnerZone(graph.nodes(removed))
      }

      for (added <- addedValues) {
        labelNode(added,VoronoiZone(graph.nodes(added),0,null))
        loadOrCorrectNodeIDIntoHeap(added,true) //centroids are force inserted
      }

    } else if (v == openConditions) {
      //opening or closing edges
      //println("changed open conditions(addedValues:" + addedValues + " removedValues:" + removedValues + " oldValue:" + oldValue + " newValue:" + newValue)
      for (added <- addedValues) {
        assert(!isConditionalEdgeOpen(added))
        //if the edge is not reachable, no need to load it.
        isConditionalEdgeOpen(added) = true
        assert(graph.conditionToConditionalEdges(added).conditionID contains  added)
        loadEdgeExtremitiesIntoHeapIfReachable(graph.conditionToConditionalEdges(added))
      }
      for (removed <- removedValues) {
        assert(isConditionalEdgeOpen(removed))
        isConditionalEdgeOpen(removed) = false
        assert(graph.conditionToConditionalEdges(removed).conditionID contains removed)
        loadExternalBoundaryIntoHeapMarkImpactedZone(graph.conditionToConditionalEdges(removed))
      }
    } else {
      require(false, "got notification for not centroid and not openConditions")
    }
    scheduleForPropagation()
  }

  override def performInvariantPropagation(): Unit = {
    //println("START perform propagation")
    performLabelingFromCurrentHeap()
    //println("END perform propagation")
  }

  //we can only put node with an existing under-approximated distance to the target, this only needs
  // to be checked on the source node, actually
  //We can have a competition between two voronoi zones, tie breaks are on smaller voronoi zone indice; the break takes place later.
  private val nodeIDHeap = new oscar.cbls.algo.heap.BinomialHeapWithMoveLong(
    nodeID => nodeLabeling(nodeID).asInstanceOf[VoronoiZone].distance, graph.nbNodes, graph.nbNodes)

  private def performLabelingFromCurrentHeap(): Unit = {
    while (!nodeIDHeap.isEmpty) {
      val currentNodeId: Int = nodeIDHeap.removeFirst()
      val currentNode = graph.nodes(currentNodeId)
      val currentNodeLabeling = nodeLabeling(currentNodeId).asInstanceOf[VoronoiZone]

      require(currentNodeLabeling.distance <= maxDistanceToCentroid)

      for(edge <- currentNode.incidentEdges){
        if (isEdgeOpen(edge)){
          val otherNode = edge.otherNode(currentNode)
          val otherNodeID = otherNode.id
          val newLabelingForOtherNode = currentNodeLabeling + edge

          if (newLabelingForOtherNode.distance <= maxDistanceToCentroid
            && newLabelingForOtherNode < nodeLabeling(otherNodeID)) { //this performs a tie break on centroid ID
            labelNode(otherNodeID,newLabelingForOtherNode)
            loadOrCorrectNodeIntoHeap(otherNode,false)
          }
        }
      }
    }
  }

  markAllNodesUnreachable()
  loadCentroidsIntoHeap(this.centroids.value)
  performLabelingFromCurrentHeap()

  private def markAllNodesUnreachable(): Unit = {
    for (node <- graph.nodes) {
      markNodeUnreachableAndRemoveFromHeapIfPresent(node:Node)
    }
  }

  private def markNodeUnreachableAndRemoveFromHeapIfPresent(node:Node): Unit ={
    val nodeID = node.id
    labelNode(nodeID,Unreachable)
    nodeIDHeap.deleteIfPresent(nodeID)
  }

  private def loadCentroidsIntoHeap(centroids: Iterable[Int]): Unit = {
    //we also mark them as centroids, actually
    for (centroid <- centroids) {
      labelNode(centroid,VoronoiZone(graph.nodes(centroid),0,null))
      loadOrCorrectNodeIDIntoHeap(centroid,true) //Centroids are force inserted
    }
  }

  private def loadOrCorrectNodeIDIntoHeap(nodeID: Int, alsoLoadTransitNode:Boolean): Unit = {
    if(alsoLoadTransitNode || graph.nodes(nodeID).transitAllowed) {
      if (nodeIDHeap.contains(nodeID)) {
        nodeIDHeap.notifyChange(nodeID)
      } else {
        //not stored yet, we store it
        nodeIDHeap.insert(nodeID)
      }
    }
  }

  private def loadOrCorrectNodeIntoHeap(node:Node,alsoLoadTransitNode:Boolean): Unit ={
    loadOrCorrectNodeIDIntoHeap(node.id,alsoLoadTransitNode)
  }

  private def loadEdgeExtremitiesIntoHeapIfReachable(edge:Edge): Unit ={
    nodeLabeling(edge.nodeIDA) match{
      case v:VoronoiZone => loadOrCorrectNodeIntoHeap(edge.nodeA,v.centroid == edge.nodeA)//we force insert centroid
      case _ => ;
    }

    nodeLabeling(edge.nodeIDB) match{
      case v:VoronoiZone => loadOrCorrectNodeIntoHeap(edge.nodeB,v.centroid == edge.nodeB) //we force insert centroid
      case _ => ;
    }
  }

  /**
    * this method is called when a conditional edge is closed.
    * it explores the potentially orphan side, and
    * @param closedEdge
    */
  private def loadExternalBoundaryIntoHeapMarkImpactedZone(closedEdge:Edge): Unit ={

    val nodeA = closedEdge.nodeA
    val markingA = nodeLabeling(nodeA.id)
    val nodeB = closedEdge.nodeB
    val markingB = nodeLabeling(nodeB.id)

    val orphanNodeOpt = (markingA,markingB) match{
      case (VoronoiZone(centroidA,dA,edgeA),VoronoiZone(centroidB,dB,edgeB)) if centroidA == centroidB =>
        if (edgeB == closedEdge){
          //nodeB is orphan
          require(edgeA != closedEdge)
          Some(nodeB)
        } else if (edgeA == closedEdge){
          //nodeA is orphan
          require(edgeB != closedEdge)
          Some(nodeA)
        }else{
          None
        }
      case _ => None
    }

    orphanNodeOpt match {
      case None => //no passing through centroid, nothing to do
      case Some(orphanNode) =>
        val orphanNodeID = orphanNode.id
        val orphanNodeLabeling = nodeLabeling(orphanNodeID).asInstanceOf[VoronoiZone]
        val minDistance = orphanNodeLabeling.distance
        val centroidThrough = orphanNodeLabeling.centroid

        markNodeUnreachableAndRemoveFromHeapIfPresent(orphanNode)

        //we use an iterative approach here with explicit front
        // because a recursive approach did lead to stack overflow in large graphs.
        var toDevelop: QList[Node] = QList(orphanNode)

        var otherReachedCentroid:SortedSet[Int] = SortedSet.empty

        while (toDevelop != null) {
          val currentNode = toDevelop.head
          toDevelop = toDevelop.tail

          for (edge <- currentNode.incidentEdges if isEdgeOpen(edge)) {
            val otherNode = edge.otherNode(currentNode)
            val otherNodeID = otherNode.id

            nodeLabeling(otherNodeID) match {
              case VoronoiZone(centroid: Node, distance: Long, incomingEdge) =>
                //TODO: this might be improved, we are unmarking too many nodes
                if (centroid == centroidThrough && distance >= minDistance) {
                  //still marking
                  markNodeUnreachableAndRemoveFromHeapIfPresent(otherNode)
                  toDevelop = QList(otherNode, toDevelop)
                }else if(centroid != centroidThrough && distance == 0 && !otherReachedCentroid.contains(centroid.id)){
                  //We are at another centroid.
                  //this one might  be a new centroid, added by another event, so we must pass over it and continue marking
                  otherReachedCentroid = otherReachedCentroid + centroid.id
                  toDevelop = QList(otherNode, toDevelop)
                  loadOrCorrectNodeIDIntoHeap(otherNodeID,true) // centroid are loaded because they must be developed.
                } else {
                  //we are at a node associated to another centroid
                  // or to the same centroid that does not take the closed edge.
                  //if this other node is a centroid, it must be force loaded
                  loadOrCorrectNodeIDIntoHeap(otherNodeID,
                    nodeLabeling(otherNodeID) match{
                      case v:VoronoiZone if v.centroid == otherNode => true;
                      case _ => false})
                }
              case _ => ; //it can be unreachable, no worries
            }
          }
        }
    }
  }

  private def loadExternalBoundaryIntoHeapMarkInnerZone(removedCentroid:Node): Unit ={
    //performed as a DFS, non-redundant exploration, so not very costly
    //TODO: try an explicit tack to replace the recursion since there is a risk of stack overflow in large graphs.
    var reachedNewCentroids:SortedSet[Int] = SortedSet.empty

    def explore(node:Node): Unit ={
      for(edge <- node.incidentEdges if isEdgeOpen(edge)){
        val otherNode = edge.otherNode(node)
        val otherNodeID = otherNode.id

        nodeLabeling(otherNodeID) match{
          case VoronoiZone(centroid:Node,distance:Long, incomingEdge) =>
            //TODO: we are unmarking too many nodes; could prune on incoming edge
            if (centroid == removedCentroid) {

              markNodeUnreachableAndRemoveFromHeapIfPresent(otherNode)

              explore(otherNode)
            }else if(centroid != removedCentroid && distance == 0 && !reachedNewCentroids.contains(centroid.id)){
              //this node was just inserted as a centroid, so we must pass over it and continue unmarking
              //but only one pass over is allowed otherwise, there is an infinite loop
              reachedNewCentroids = reachedNewCentroids + centroid.id
              loadOrCorrectNodeIDIntoHeap(otherNodeID,true) //centroids are inserted by force; they will not be transit node since they are at position zero.
              explore(otherNode)
            } else {
              //we are at anotherNode related to another centroid, so this is the new boundary
              //if this other node is a centroid, it is force inserted
              loadOrCorrectNodeIDIntoHeap(otherNodeID,
                nodeLabeling(otherNodeID) match{
                  case v:VoronoiZone if v.centroid == otherNode => true;
                  case _ => false})
            }
          case Unreachable => ;
          //we can reach an unreacable one in case two path from the removed centroid lead to the same node
        }
      }
    }

    markNodeUnreachableAndRemoveFromHeapIfPresent(removedCentroid)

    explore(removedCentroid)
  }

  // //////////////////////////////////////////////////////////////////////////////////////////////////////////////////
  override def checkInternals(c: Checker): Unit ={
    require(nodeIDHeap.isEmpty)

    val centroids:Iterable[Node] = this.centroids.value.toList.map(nodeID => graph.nodes(nodeID))
    val isConditionalEdgeOpen = (conditionID:Int) => this.openConditions.value contains conditionID

    //checking for each node the centroid (this is very costly: nbNodes*Dijkstra)
    for(node <- graph.nodes){

      val fromScratch = new DijkstraMT(this.graph).search(
        node,
        centroids,
        isConditionalEdgeOpen)

      val incremental = nodeLabeling(node.id)

      require(fromScratch equals incremental,
        s"node:$node incremental:$incremental fromScratch:$fromScratch")
    }

    //this is mostly a static check
    for(node <- graph.nodes){
      trackedNodeToDistanceAndCentroidMap.get(node.id) match{
        case None =>
          require(trackedNodeToDistanceAndCentroid(node.id) == null)

        case Some((distanceVar,centroidVar)) =>
          require(trackedNodeToDistanceAndCentroid(node.id).centroid == centroidVar)
          require(trackedNodeToDistanceAndCentroid(node.id).distance == distanceVar)

          //this is the non-static stuff
          trackedNodeToDistanceAndCentroid(node.id).checkEqual(nodeLabeling(node.id))
      }
    }
  }

  def exportGraphToNetworkxInstructions(graph :ConditionalGraphWithIntegerNodeCoordinates, openConditions :List[Long],spanningTree :List[Edge] = List()): String ={

    var toReturn = s"nbNodes = ${graph.nbNodes}\n"

    val nonConditionalEdges = graph.edges.filter(e => e.conditionID.isEmpty).map(e => s"(${e.nodeIDA},${e.nodeIDB})").mkString(",")
    val openEdges =  graph.edges.filter(e => e.conditionID.isDefined && (openConditions(e.conditionID.get) == 1)).map(e => s"(${e.nodeIDA},${e.nodeIDB})").mkString(",")
    val closeEdges = graph.edges.filter(e => e.conditionID.isDefined && (openConditions(e.conditionID.get) == 0)).map(e => s"(${e.nodeIDA},${e.nodeIDB})").mkString(",")
    val nodesPositions = graph.coordinates.zipWithIndex.map({case (e,i) => s"$i : (${e._1},${e._2})"}).mkString(",")
    val spanningTreeString = spanningTree.map(e => s"(${e.nodeIDB},${e.nodeIDA})").mkString(",")

    toReturn = toReturn.concat(s"openEdges = [$openEdges]\n")
    toReturn = toReturn.concat(s"closedEdges = [$closeEdges]\n")
    toReturn = toReturn.concat(s"nonConditionalEdges = [$nonConditionalEdges]\n")
    toReturn = toReturn.concat(s"pos = {$nodesPositions}\n")
    toReturn = toReturn.concat(s"span = [$spanningTreeString]")

    toReturn
  }
}
>>>>>>> f7e95c10
<|MERGE_RESOLUTION|>--- conflicted
+++ resolved
@@ -1,1080 +1,534 @@
-<<<<<<< HEAD
-/*******************************************************************************
-  * OscaR is free software: you can redistribute it and/or modify
-  * it under the terms of the GNU Lesser General Public License as published by
-  * the Free Software Foundation, either version 2.1 of the License, or
-  * (at your option) any later version.
-  *
-  * OscaR is distributed in the hope that it will be useful,
-  * but WITHOUT ANY WARRANTY; without even the implied warranty of
-  * MERCHANTABILITY or FITNESS FOR A PARTICULAR PURPOSE.  See the
-  * GNU Lesser General Public License  for more details.
-  *
-  * You should have received a copy of the GNU Lesser General Public License along with OscaR.
-  * If not, see http://www.gnu.org/licenses/lgpl-3.0.en.html
-  ******************************************************************************/
-
-package oscar.cbls.lib.invariant.graph
-
-import oscar.cbls
-import oscar.cbls.algo.graph._
-import oscar.cbls.algo.quick.QList
-import oscar.cbls.core.Checker
-import oscar.cbls.core.computation._
-import oscar.cbls.lib.invariant.logic.{Cluster, DenseCluster, Filter, SparseCluster, TranslatedDenseCluster}
-import oscar.cbls.lib.invariant.set.SetMap
-import oscar.cbls.{CBLSIntVar, Domain, IntValue, SetValue}
-
-import scala.collection.immutable.{SortedMap, SortedSet}
-
-
-object VoronoiZones{
-  def apply(graph:ConditionalGraph,
-            graphDiameterOverApprox:Long,
-            openConditions:SetValue,
-            centroids:SetValue,
-            trackedNodes:Iterable[Long],
-            m:Store,
-            defaultDistanceForUnreachableNodes:Long,
-            defaultCentroidForOrphanNodes:Long = -1):VoronoiZones = {
-
-    val trackedNodeToDistanceAndCentroid = SortedMap.empty[Long,(CBLSIntVar,CBLSIntVar)] ++ trackedNodes.map(nodeID =>
-      nodeID -> (
-        CBLSIntVar(m, 0, Domain(0L,(defaultDistanceForUnreachableNodes max graphDiameterOverApprox)), "distanceToClosestCentroid_Node" + nodeID),
-        CBLSIntVar(m, 0, Domain(centroids.min , centroids.max) union defaultCentroidForOrphanNodes, "closestCentroidToNode" + nodeID))
-    )
-
-    new VoronoiZones(graph,
-      openConditions,
-      centroids,
-      trackedNodeToDistanceAndCentroid,
-      defaultDistanceForUnreachableNodes:Long)
-  }
-
-  def orphanNodes(v:VoronoiZones):ChangingSetValue = {
-    //TODO: embed this into the VoronoiVone invariant to have better runtime?
-    val idToNodeAndCentroid:Array[(Int,IntValue)] = v.trackedNodeToDistanceAndCentroidMap.toList.map({case (id,(_,centroid)) => (cbls.longToInt(id),centroid)}).toArray
-
-    SetMap(
-      Filter(
-        idToNodeAndCentroid.map(_._2),
-        _!= v.defaultCentroidForUnreachableNodes),
-      (nodeID:Long) => idToNodeAndCentroid(cbls.longToInt(nodeID))._1,
-      Domain.setToDomain(idToNodeAndCentroid.map(_._1:Long).toSet))
-  }
-
-  def centroidToTrackedNodeSet(v:VoronoiZones, centroids:Iterable[Long]):SortedMap[Long,SetValue] = {
-    val trackedNodesArray:Array[(Long,(_,CBLSIntVar))] = v.trackedNodeToDistanceAndCentroidMap.toArray
-    val localIDtoNodeID:Array[Long] = trackedNodesArray.map(_._1)
-    val localIDtoToClusterID:Array[IntValue] = trackedNodesArray.map(_._2._2)
-    val (minTrackedNodeID,maxTrackedNodeID) = InvariantHelper.getMinMaxBoundsInt(localIDtoNodeID)
-    val domainsOfTrackedNodeIDs = Domain(minTrackedNodeID,maxTrackedNodeID)
-    val centroidsToTmpNodes:SortedMap[Long,CBLSSetVar] = Cluster.makeSparse(localIDtoToClusterID, centroids).clusters
-
-    //SortedMap is actuall ya lazy stuff, so aboid at all cost here!
-    SortedMap.empty[Long,SetValue] ++ centroidsToTmpNodes.toList.map({case (a,setOfTmpNodes) => (a,SetMap(setOfTmpNodes,(l:Long) => localIDtoNodeID(l.toInt),domainsOfTrackedNodeIDs))})
-  }
-}
-
-/**
-  *
-  * @param graph a graph, this is a constant. it is a conditional graph, so some edges have
-  *              a Boolean proposition associated to them
-  * @param openConditions the set of conditions such that the edge is considered open
-  * @param centroids the centroids
-  * @param trackedNodeToDistanceAndCentroidMap this is the output:
-  *                                            for the nodes that require it,
-  *                                            the distance to the closest centroid
-  *                                            and the centroid
-  *                                            nodes that are not reacheable by any centroid get the centroid -1
-  *
-  */
-class VoronoiZones(graph:ConditionalGraph,
-                   openConditions:SetValue,
-                   val centroids:SetValue,
-                   val trackedNodeToDistanceAndCentroidMap:SortedMap[Long,(CBLSIntVar,CBLSIntVar)],
-                   val defaultDistanceForUnreachableNodes:Long,
-                   maxDistanceToCentroid:Long = Long.MaxValue,
-                   val defaultCentroidForUnreachableNodes:Long = -1)
-  extends Invariant with SetNotificationTarget {
-
-  require(openConditions != centroids, "something absurd in the Voronoï zone declaration")
-
-  //this condition is needed because we use the distance to unmark the voronoi zones whe na conditional edge is closed
-  require(graph.conditionToConditionalEdges.forall(_.length >= 0),"all conditional edges should have length >= 0")
-
-  require(maxDistanceToCentroid > 0)
-
-  registerStaticAndDynamicDependency(openConditions)
-  registerStaticAndDynamicDependency(centroids)
-
-  finishInitialization()
-
-  private val trackedNodeToDistanceAndCentroid: Array[OutputLabeling] =
-    Array.tabulate(graph.nbNodes)(nodeID =>
-      trackedNodeToDistanceAndCentroidMap.get(nodeID) match {
-        case None => null
-        case Some((distanceVar, centroidVar)) =>
-          distanceVar.setDefiningInvariant(this)
-          centroidVar.setDefiningInvariant(this)
-          OutputLabeling(distance=distanceVar,centroid = centroidVar)
-      })
-
-
-  case class OutputLabeling(distance:CBLSIntVar,
-                            centroid:CBLSIntVar){
-
-    def set(l:ClosestCentroidLabeling): Unit ={
-      l match{
-        case Unreachable =>
-          setUnreachable()
-
-        case VoronoiZone(centroid,distance,_) =>
-          this.centroid := centroid.id
-          this.distance := distance
-      }
-    }
-
-    def setUnreachable(): Unit = {
-      this.centroid := defaultCentroidForUnreachableNodes
-      this.distance := defaultDistanceForUnreachableNodes
-    }
-
-    def checkEqual(l:ClosestCentroidLabeling): Unit = {
-      l match{
-        case Unreachable =>
-          require(this.centroid.value == defaultCentroidForUnreachableNodes)
-          require(this.distance.value == defaultDistanceForUnreachableNodes)
-
-        case VoronoiZone(centroid,distance,_) =>
-          require(this.centroid.value == centroid.id)
-          require(this.distance.value == distance)
-      }
-    }
-  }
-
-
-  private val isConditionalEdgeOpen: Array[Boolean] = Array.fill(graph.nbConditions)(false)
-
-  for(c <- openConditions.value){
-    isConditionalEdgeOpen(cbls.longToInt(c)) = true
-  }
-
-  private def isEdgeOpen(edge: Edge): Boolean =
-    edge.conditionID match {
-      case None => true
-      case Some(condition) => isConditionalEdgeOpen(condition)
-    }
-
-  private val nodeLabeling: Array[ClosestCentroidLabeling] = Array.fill(graph.nbNodes)(Unreachable)
-
-  private def labelNode(nodeID:Int,label:ClosestCentroidLabeling): Unit ={
-    nodeLabeling(nodeID) = label
-    if(trackedNodeToDistanceAndCentroid(nodeID) != null){
-      trackedNodeToDistanceAndCentroid(nodeID).set(label)
-    }
-  }
-
-  def spanningTree(nodes:QList[Node]):QList[Edge] = {
-    require(!isScheduled,"cannot invoke spanning tree when Voronoi is not up to date!")
-    var acc:QList[Edge] = null
-
-    var toDevelop = nodes
-    while(toDevelop!=null){
-      val target = toDevelop.head
-      val p = pathToCentroid(target)
-      toDevelop = toDevelop.tail
-
-      p match{
-        case None =>
-        case Some(list) =>
-          //println(s"Found a path for ${target.id} -> ${list.toList.mkString(",")}")
-          var toEnqueue = list
-          while(toEnqueue != null) {
-            acc = QList(toEnqueue.head, acc)
-            toEnqueue = toEnqueue.tail
-          }
-      }
-    }
-    acc
-  }
-
-  def pathToCentroid(node:Node):Option[QList[Edge]] = {
-    require(!isScheduled,"cannot invoke path to centroid when Voronoï is not up to date!")
-    def pathToExistingCentroid(node:Node, targetCentroid:Node):QList[Edge] = {
-      nodeLabeling(node.id) match {
-        case VoronoiZone(centroid: Node, distance: Long, edge) =>
-          //note that we cannot specify the type on edge because it make the match fail when edge == null
-          require(centroid == targetCentroid)
-          if (edge == null) {
-            //z is its own centroïd
-            require(distance == 0)
-            require(node == targetCentroid)
-            null
-          } else {
-            val otherNode = edge.otherNode(node)
-            require(isEdgeOpen(edge))
-            QList(edge, pathToExistingCentroid(otherNode, targetCentroid))
-          }
-        case Unreachable =>
-          throw new Error("should not happen:" + nodeLabeling(node.id))
-      }
-    }
-
-    nodeLabeling(node.id) match {
-      case Unreachable =>
-        None
-      case z:VoronoiZone =>
-        Some(pathToExistingCentroid(node,z.centroid))
-    }
-  }
-
-  override def notifySetChanges(v: ChangingSetValue,
-                                d: Int,
-                                addedValues: Iterable[Long],
-                                removedValues: Iterable[Long],
-                                oldValue: SortedSet[Long],
-                                newValue: SortedSet[Long]): Unit = {
-
-    if (v == centroids) {
-      //println("change on centroids(addedValues:" + addedValues + " removedValues:" + removedValues)
-      //We ned to do the remove before the insert because
-      for (removed <- removedValues) {
-        loadExternalBoundaryIntoHeapMarkInnerZone(graph.nodes(cbls.longToInt(removed)))
-      }
-
-      for (added <- addedValues) {
-        val addedInt = cbls.longToInt(added)
-        labelNode(addedInt,VoronoiZone(graph.nodes(addedInt),0,null))
-        loadOrCorrectNodeIDIntoHeap(addedInt,true) //centroids are force inserted
-      }
-
-    } else if (v == openConditions) {
-      //opening or closing edges
-      //println("changed open conditions(addedValues:" + addedValues + " removedValues:" + removedValues + " oldValue:" + oldValue + " newValue:" + newValue)
-      for (added <- addedValues) {
-        val addedInt = cbls.longToInt(added)
-        assert(!isConditionalEdgeOpen(addedInt))
-        //if the edge is not reachable, no need to load it.
-        isConditionalEdgeOpen(addedInt) = true
-        assert(graph.conditionToConditionalEdges(addedInt).conditionID contains  addedInt)
-        loadEdgeExtremitiesIntoHeapIfReachable(graph.conditionToConditionalEdges(addedInt))
-      }
-      for (removed <- removedValues) {
-        val removedInt = cbls.longToInt(removed)
-        assert(isConditionalEdgeOpen(removedInt))
-        isConditionalEdgeOpen(removedInt) = false
-        assert(graph.conditionToConditionalEdges(removedInt).conditionID contains removedInt)
-        loadExternalBoundaryIntoHeapMarkImpactedZone(graph.conditionToConditionalEdges(removedInt))
-      }
-    } else {
-      require(false, "got notification for not centroid and not openConditions")
-    }
-    scheduleForPropagation()
-  }
-
-  override def performInvariantPropagation(): Unit = {
-    //println("START perform propagation")
-    performLabelingFromCurrentHeap()
-    //println("END perform propagation")
-  }
-
-  //we can only put node with an existing under-approximated distance to the target, this only needs
-  // to be checked on the source node, actually
-  //We can have a competition between two voronoi zones, tie breaks are on smaller voronoi zone indice; the break takes place later.
-  private val nodeIDHeap = new oscar.cbls.algo.heap.BinomialHeapWithMoveLong(
-    nodeID => nodeLabeling(cbls.longToInt(nodeID)).asInstanceOf[VoronoiZone].distance, graph.nbNodes, graph.nbNodes)
-
-  private def performLabelingFromCurrentHeap() {
-    while (!nodeIDHeap.isEmpty) {
-      val currentNodeId: Int = nodeIDHeap.removeFirst()
-      val currentNode = graph.nodes(currentNodeId)
-      val currentNodeLabeling = nodeLabeling(currentNodeId).asInstanceOf[VoronoiZone]
-
-      require(currentNodeLabeling.distance <= maxDistanceToCentroid)
-
-      for(edge <- currentNode.incidentEdges){
-        if (isEdgeOpen(edge)){
-          val otherNode = edge.otherNode(currentNode)
-          val otherNodeID = otherNode.id
-          val newLabelingForOtherNode = currentNodeLabeling + edge
-
-          if (newLabelingForOtherNode.distance <= maxDistanceToCentroid
-            && newLabelingForOtherNode < nodeLabeling(otherNodeID)) { //this performs a tie break on centroid ID
-            labelNode(otherNodeID,newLabelingForOtherNode)
-            loadOrCorrectNodeIntoHeap(otherNode,false)
-          }
-        }
-      }
-    }
-  }
-
-  markAllNodesUnreachable()
-  loadCentroidsIntoHeap(this.centroids.value)
-  performLabelingFromCurrentHeap()
-
-  private def markAllNodesUnreachable(): Unit = {
-    for (node <- graph.nodes) {
-      markNodeUnreachableAndRemoveFromHeapIfPresent(node:Node)
-    }
-  }
-
-  private def markNodeUnreachableAndRemoveFromHeapIfPresent(node:Node): Unit ={
-    val nodeID = node.id
-    labelNode(nodeID,Unreachable)
-    nodeIDHeap.deleteIfPresent(nodeID)
-  }
-
-  private def loadCentroidsIntoHeap(centroids: Iterable[Long]): Unit = {
-    //we also mark them as centroids, actually
-    for (centroid <- centroids) {
-      val centroidInt = cbls.longToInt(centroid)
-      labelNode(centroidInt,VoronoiZone(graph.nodes(centroidInt),0,null))
-      loadOrCorrectNodeIDIntoHeap(centroidInt,true) //Centroids are force inserted
-    }
-  }
-
-  private def loadOrCorrectNodeIDIntoHeap(nodeID: Int, alsoLoadTransitNode:Boolean): Unit = {
-    if(alsoLoadTransitNode || graph.nodes(nodeID).transitAllowed) {
-      if (nodeIDHeap.contains(nodeID)) {
-        nodeIDHeap.notifyChange(nodeID)
-      } else {
-        //not stored yet, we store it
-        nodeIDHeap.insert(nodeID)
-      }
-    }
-  }
-
-  private def loadOrCorrectNodeIntoHeap(node:Node,alsoLoadTransitNode:Boolean): Unit ={
-    loadOrCorrectNodeIDIntoHeap(node.id,alsoLoadTransitNode)
-  }
-
-  private def loadEdgeExtremitiesIntoHeapIfReachable(edge:Edge): Unit ={
-    nodeLabeling(edge.nodeIDA) match{
-      case v:VoronoiZone => loadOrCorrectNodeIntoHeap(edge.nodeA,v.centroid == edge.nodeA)//we force insert centroid
-      case _ => ;
-    }
-
-    nodeLabeling(edge.nodeIDB) match{
-      case v:VoronoiZone => loadOrCorrectNodeIntoHeap(edge.nodeB,v.centroid == edge.nodeB) //we force insert centroid
-      case _ => ;
-    }
-  }
-
-  /**
-    * this method is called when a conditional edge is closed.
-    * it explores the potentially orphan side, and
-    * @param closedEdge
-    */
-  private def loadExternalBoundaryIntoHeapMarkImpactedZone(closedEdge:Edge): Unit ={
-
-    val nodeA = closedEdge.nodeA
-    val markingA = nodeLabeling(nodeA.id)
-    val nodeB = closedEdge.nodeB
-    val markingB = nodeLabeling(nodeB.id)
-
-    val orphanNodeOpt = (markingA,markingB) match{
-      case (VoronoiZone(centroidA,dA,edgeA),VoronoiZone(centroidB,dB,edgeB)) if centroidA == centroidB =>
-        if (edgeB == closedEdge){
-          //nodeB is orphan
-          require(edgeA != closedEdge)
-          Some(nodeB)
-        } else if (edgeA == closedEdge){
-          //nodeA is orphan
-          require(edgeB != closedEdge)
-          Some(nodeA)
-        }else{
-          None
-        }
-      case _ => None
-    }
-
-    orphanNodeOpt match {
-      case None => //no passing through centroid, nothing to do
-      case Some(orphanNode) =>
-        val orphanNodeID = orphanNode.id
-        val orphanNodeLabeling = nodeLabeling(orphanNodeID).asInstanceOf[VoronoiZone]
-        val minDistance = orphanNodeLabeling.distance
-        val centroidThrough = orphanNodeLabeling.centroid
-
-        require(orphanNode.id != orphanNodeLabeling.centroid.id)
-        markNodeUnreachableAndRemoveFromHeapIfPresent(orphanNode)
-
-        //we use an iterative approach here with explicit front
-        // because a recursive approach did lead to stack overflow in large graphs.
-        var toDevelop: QList[Node] = QList(orphanNode)
-
-        var otherReachedCentroid:SortedSet[Int] = SortedSet.empty
-
-        while (toDevelop != null) {
-          val currentNode = toDevelop.head
-          toDevelop = toDevelop.tail
-
-          for (edge <- currentNode.incidentEdges if isEdgeOpen(edge)) {
-            val otherNode = edge.otherNode(currentNode)
-            val otherNodeID = otherNode.id
-
-            nodeLabeling(otherNodeID) match {
-              case VoronoiZone(centroid: Node, distance: Long, incomingEdge) =>
-                //TODO: this might be improved, we are unmarking too many nodes
-                if (centroid == centroidThrough && distance >= minDistance) {
-                  //still marking
-                  markNodeUnreachableAndRemoveFromHeapIfPresent(otherNode)
-                  toDevelop = QList(otherNode, toDevelop)
-                }else if(centroid != centroidThrough && distance == 0 && !otherReachedCentroid.contains(centroid.id)){
-                  //We are at another centroid.
-                  //this one might  be a new centroid, added by another event, so we must pass over it and continue marking
-                  otherReachedCentroid = otherReachedCentroid + centroid.id
-                  toDevelop = QList(otherNode, toDevelop)
-                  loadOrCorrectNodeIDIntoHeap(otherNodeID,true) // centroid are loaded because they must be developed.
-                } else {
-                  //we are at a node associated to another centroid
-                  // or to the same centroid that does not take the closed edge.
-                  //if this other node is a centroid, it must be force loaded
-                  loadOrCorrectNodeIDIntoHeap(otherNodeID,
-                    nodeLabeling(otherNodeID) match{
-                      case v:VoronoiZone if v.centroid == otherNode => true;
-                      case _ => false})
-                }
-              case _ => ; //it can be unreachable, no worries
-            }
-          }
-        }
-    }
-  }
-
-  private def loadExternalBoundaryIntoHeapMarkInnerZone(removedCentroid:Node){
-    //performed as a DFS, non-redundant exploration, so not very costly
-    //TODO: try an explicit tack to replace the recursion since there is a risk of stack overflow in large graphs.
-    var reachedNewCentroids:SortedSet[Int] = SortedSet.empty
-
-    def explore(node:Node){
-      for(edge <- node.incidentEdges if isEdgeOpen(edge)){
-        val otherNode = edge.otherNode(node)
-        val otherNodeID = otherNode.id
-
-        nodeLabeling(otherNodeID) match{
-          case VoronoiZone(centroid:Node,distance:Long, incomingEdge) =>
-            //TODO: we are unmarking too many nodes; could prune on incoming edge
-            if (centroid == removedCentroid) {
-
-              markNodeUnreachableAndRemoveFromHeapIfPresent(otherNode)
-
-              explore(otherNode)
-            }else if(centroid != removedCentroid && distance == 0 && !reachedNewCentroids.contains(centroid.id)){
-              //this node was just inserted as a centroid, so we must pass over it and continue unmarking
-              //but only one pass over is allowed otherwise, there is an infinite loop
-              reachedNewCentroids = reachedNewCentroids + centroid.id
-              loadOrCorrectNodeIDIntoHeap(otherNodeID,true) //centroids are inserted by force; they will not be transit node since they are at position zero.
-              explore(otherNode)
-            } else {
-              //we are at anotherNode related to another centroid, so this is the new boundary
-              //if this other node is a centroid, it is force inserted
-              loadOrCorrectNodeIDIntoHeap(otherNodeID,
-                nodeLabeling(otherNodeID) match{
-                  case v:VoronoiZone if v.centroid == otherNode => true;
-                  case _ => false})
-            }
-          case Unreachable => ;
-          //we can reach an unreacable one in case two path from the removed centroid lead to the same node
-        }
-      }
-    }
-
-    markNodeUnreachableAndRemoveFromHeapIfPresent(removedCentroid)
-
-    explore(removedCentroid)
-  }
-
-  // //////////////////////////////////////////////////////////////////////////////////////////////////////////////////
-  override def checkInternals(c: Checker){
-    require(nodeIDHeap.isEmpty)
-
-    val centroids:Iterable[Node] = this.centroids.value.toList.map(nodeID => graph.nodes(cbls.longToInt(nodeID)))
-    val isConditionalEdgeOpen = (conditionID:Int) => this.openConditions.value contains conditionID
-
-    //checking for each node the centroid (this is very costly: nbNodes*Dijkstra)
-    for(node <- graph.nodes){
-
-      val fromScratch = new DijkstraMT(this.graph).search(
-        node,
-        centroids,
-        isConditionalEdgeOpen)
-
-      val incremental = nodeLabeling(node.id)
-
-      require(fromScratch equals incremental, "node:" + node + " incremental:" + incremental + " fromScratch:" + fromScratch)
-    }
-
-    //this is mostly a static check
-    for(node <- graph.nodes){
-      trackedNodeToDistanceAndCentroidMap.get(node.id) match{
-        case None =>
-          require(trackedNodeToDistanceAndCentroid(node.id) == null)
-
-        case Some((distanceVar,centroidVar)) =>
-          require(trackedNodeToDistanceAndCentroid(node.id).centroid == centroidVar)
-          require(trackedNodeToDistanceAndCentroid(node.id).distance == distanceVar)
-
-          //this is the non-static stuff
-          trackedNodeToDistanceAndCentroid(node.id).checkEqual(nodeLabeling(node.id))
-      }
-    }
-  }
-
-  def exportGraphToNetworkxInstructions(graph :ConditionalGraphWithIntegerNodeCoordinates, openConditions :List[Long],spanningTree :List[Edge] = List()): String ={
-
-    var toReturn = s"nbNodes = ${graph.nbNodes}\n"
-
-    val nonConditionalEdges = graph.edges.filter(e => e.conditionID.isEmpty).map(e => s"(${e.nodeIDA},${e.nodeIDB})").mkString(",")
-    val openEdges =  graph.edges.filter(e => e.conditionID.isDefined && (openConditions(e.conditionID.get) == 1)).map(e => s"(${e.nodeIDA},${e.nodeIDB})").mkString(",")
-    val closeEdges = graph.edges.filter(e => e.conditionID.isDefined && (openConditions(e.conditionID.get) == 0)).map(e => s"(${e.nodeIDA},${e.nodeIDB})").mkString(",")
-    val nodesPositions = graph.coordinates.zipWithIndex.map({case (e,i) => s"$i : (${e._1},${e._2})"}).mkString(",")
-    val spanningTreeString = spanningTree.map(e => s"(${e.nodeIDB},${e.nodeIDA})").mkString(",")
-
-    toReturn = toReturn.concat(s"openEdges = [$openEdges]\n")
-    toReturn = toReturn.concat(s"closedEdges = [$closeEdges]\n")
-    toReturn = toReturn.concat(s"nonConditionalEdges = [$nonConditionalEdges]\n")
-    toReturn = toReturn.concat(s"pos = {$nodesPositions}\n")
-    toReturn = toReturn.concat(s"span = [$spanningTreeString]")
-
-    toReturn
-  }
-}
-
-=======
-/*******************************************************************************
-  * OscaR is free software: you can redistribute it and/or modify
-  * it under the terms of the GNU Lesser General Public License as published by
-  * the Free Software Foundation, either version 2.1 of the License, or
-  * (at your option) any later version.
-  *
-  * OscaR is distributed in the hope that it will be useful,
-  * but WITHOUT ANY WARRANTY; without even the implied warranty of
-  * MERCHANTABILITY or FITNESS FOR A PARTICULAR PURPOSE.  See the
-  * GNU Lesser General Public License  for more details.
-  *
-  * You should have received a copy of the GNU Lesser General Public License along with OscaR.
-  * If not, see http://www.gnu.org/licenses/lgpl-3.0.en.html
-  ******************************************************************************/
-
-package oscar.cbls.lib.invariant.graph
-
-import oscar.cbls.algo.graph._
-import oscar.cbls.algo.quick.QList
-import oscar.cbls.core.computation._
-import oscar.cbls.core.propagation.Checker
-import oscar.cbls.lib.invariant.logic.{Cluster, Filter}
-import oscar.cbls.lib.invariant.set.SetMap
-
-import scala.collection.immutable.{SortedMap, SortedSet}
-
-object VoronoiZones{
-  def apply(graph:ConditionalGraph,
-            graphDiameterOverApprox:Long,
-            openConditions:SetValue,
-            centroids:SetValue,
-            trackedNodes:Iterable[Int],
-            m:Store,
-            defaultDistanceForUnreachableNodes:Long,
-            defaultCentroidForOrphanNodes:Long = -1):VoronoiZones = {
-
-    val trackedNodeToDistanceAndCentroid = SortedMap.empty[Int,(CBLSIntVar,CBLSIntVar)] ++ trackedNodes.map(nodeID =>
-      nodeID -> (
-        CBLSIntVar(m, 0, Domain(0L,(defaultDistanceForUnreachableNodes max graphDiameterOverApprox)), "distanceToClosestCentroid_Node" + nodeID),
-        CBLSIntVar(m, 0, Domain(centroids.min , centroids.max) union defaultCentroidForOrphanNodes, "closestCentroidToNode" + nodeID))
-    )
-
-    new VoronoiZones(graph,
-      openConditions,
-      centroids,
-      trackedNodeToDistanceAndCentroid,
-      defaultDistanceForUnreachableNodes:Long)
-  }
-
-  def orphanNodes(v:VoronoiZones):ChangingSetValue = {
-    //TODO: embed this into the VoronoiVone invariant to have better runtime?
-    val idToNodeAndCentroid:Array[(Int,IntValue)] = v.trackedNodeToDistanceAndCentroidMap.toList.map({case (id,(_,centroid)) => (id,centroid)}).toArray
-
-    SetMap(
-      Filter(
-        idToNodeAndCentroid.map(_._2),
-        _!= v.defaultCentroidForUnreachableNodes),
-      (nodeID:Int) => idToNodeAndCentroid(nodeID)._1,
-      Domain(idToNodeAndCentroid.map(_._1:Long)))
-  }
-
-  def centroidToTrackedNodeSet(v:VoronoiZones, centroids:Iterable[Int]):SortedMap[Int,SetValue] = {
-    val trackedNodesArray:Array[(Int,(_,CBLSIntVar))] = v.trackedNodeToDistanceAndCentroidMap.toArray
-    val localIDtoNodeID:Array[Int] = trackedNodesArray.map(_._1)
-    val localIDtoToClusterID:Array[IntValue] = trackedNodesArray.map(_._2._2)
-    val (minTrackedNodeID,maxTrackedNodeID) = InvariantHelper.getMinMaxBoundsShortInt(localIDtoNodeID)
-    val domainsOfTrackedNodeIDs = Domain(minTrackedNodeID,maxTrackedNodeID)
-    val centroidsToTmpNodes:SortedMap[Int,CBLSSetVar] = Cluster.makeSparse(localIDtoToClusterID, centroids).clusters
-
-    //SortedMap is actuall ya lazy stuff, so aboid at all cost here!
-    SortedMap.empty[Int,SetValue] ++ centroidsToTmpNodes.toList.map({case (a,setOfTmpNodes) => (a,SetMap(setOfTmpNodes,(l:Int) => localIDtoNodeID(l.toInt),domainsOfTrackedNodeIDs))})
-  }
-}
-
-/**
-  *
-  * @param graph a graph, this is a constant. it is a conditional graph, so some edges have
-  *              a Boolean proposition associated to them
-  * @param openConditions the set of conditions such that the edge is considered open
-  * @param centroids the centroids
-  * @param trackedNodeToDistanceAndCentroidMap this is the output:
-  *                                            for the nodes that require it,
-  *                                            the distance to the closest centroid
-  *                                            and the centroid
-  *                                            nodes that are not reacheable by any centroid get the centroid -1
-  *
-  */
-class VoronoiZones(graph:ConditionalGraph,
-                   openConditions:SetValue,
-                   val centroids:SetValue,
-                   val trackedNodeToDistanceAndCentroidMap:SortedMap[Int,(CBLSIntVar,CBLSIntVar)],
-                   val defaultDistanceForUnreachableNodes:Long,
-                   maxDistanceToCentroid:Long = Long.MaxValue,
-                   val defaultCentroidForUnreachableNodes:Int = -1)
-  extends Invariant with SetNotificationTarget {
-
-  require(openConditions != centroids, "something absurd in the Voronoï zone declaration")
-
-  //this condition is needed because we use the distance to unmark the voronoi zones whe na conditional edge is closed
-  require(graph.conditionToConditionalEdges.forall(_.length >= 0),"all conditional edges should have length >= 0")
-
-  require(maxDistanceToCentroid > 0)
-
-  registerStaticAndDynamicDependency(openConditions)
-  registerStaticAndDynamicDependency(centroids)
-
-  finishInitialization()
-
-  private val trackedNodeToDistanceAndCentroid: Array[OutputLabeling] =
-    Array.tabulate(graph.nbNodes)(nodeID =>
-      trackedNodeToDistanceAndCentroidMap.get(nodeID) match {
-        case None => null
-        case Some((distanceVar, centroidVar)) =>
-          distanceVar.setDefiningInvariant(this)
-          centroidVar.setDefiningInvariant(this)
-          OutputLabeling(distance=distanceVar,centroid = centroidVar)
-      })
-
-
-  case class OutputLabeling(distance:CBLSIntVar,
-                            centroid:CBLSIntVar){
-
-    def set(l:ClosestCentroidLabeling): Unit ={
-      l match{
-        case Unreachable =>
-          setUnreachable()
-
-        case VoronoiZone(centroid,distance,_) =>
-          this.centroid := centroid.id
-          this.distance := distance
-      }
-    }
-
-    def setUnreachable(): Unit = {
-      this.centroid := defaultCentroidForUnreachableNodes
-      this.distance := defaultDistanceForUnreachableNodes
-    }
-
-    def checkEqual(l:ClosestCentroidLabeling): Unit = {
-      l match{
-        case Unreachable =>
-          require(this.centroid.value == defaultCentroidForUnreachableNodes)
-          require(this.distance.value == defaultDistanceForUnreachableNodes)
-
-        case VoronoiZone(centroid,distance,_) =>
-          require(this.centroid.value == centroid.id)
-          require(this.distance.value == distance)
-      }
-    }
-  }
-
-  private val isConditionalEdgeOpen: Array[Boolean] = Array.fill(graph.nbConditions)(false)
-
-  for(c <- openConditions.value){
-    isConditionalEdgeOpen(c) = true
-  }
-
-  private def isEdgeOpen(edge: Edge): Boolean =
-    edge.conditionID match {
-      case None => true
-      case Some(condition) => isConditionalEdgeOpen(condition)
-    }
-
-  private val nodeLabeling: Array[ClosestCentroidLabeling] = Array.fill(graph.nbNodes)(Unreachable)
-
-  private def labelNode(nodeID:Int,label:ClosestCentroidLabeling): Unit ={
-    nodeLabeling(nodeID) = label
-    if(trackedNodeToDistanceAndCentroid(nodeID) != null){
-      trackedNodeToDistanceAndCentroid(nodeID).set(label)
-    }
-  }
-
-  def spanningTree(nodes:QList[Node]):QList[Edge] = {
-    require(!isScheduled,"cannot invoke spanning tree when Voronoi is not up to date!")
-    var acc:QList[Edge] = null
-
-    var toDevelop = nodes
-    while(toDevelop!=null){
-      val target = toDevelop.head
-      val p = pathToCentroid(target)
-      toDevelop = toDevelop.tail
-
-      p match{
-        case None =>
-        case Some(list) =>
-          //println(s"Found a path for ${target.id} -> ${list.toList.mkString(",")}")
-          var toEnqueue = list
-          while(toEnqueue != null) {
-            acc = QList(toEnqueue.head, acc)
-            toEnqueue = toEnqueue.tail
-          }
-      }
-    }
-    acc
-  }
-
-  def pathToCentroid(node:Node):Option[QList[Edge]] = {
-    require(!isScheduled,"cannot invoke path to centroid when Voronoï is not up to date!")
-    def pathToExistingCentroid(node:Node, targetCentroid:Node):QList[Edge] = {
-      nodeLabeling(node.id) match {
-        case VoronoiZone(centroid: Node, distance: Long, edge) =>
-          //note that we cannot specify the type on edge because it make the match fail when edge == null
-          require(centroid == targetCentroid)
-          if (edge == null) {
-            //z is its own centroïd
-            require(distance == 0)
-            require(node == targetCentroid)
-            null
-          } else {
-            val otherNode = edge.otherNode(node)
-            require(isEdgeOpen(edge))
-            QList(edge, pathToExistingCentroid(otherNode, targetCentroid))
-          }
-        case Unreachable =>
-          throw new Error("should not happen:" + nodeLabeling(node.id))
-      }
-    }
-
-    nodeLabeling(node.id) match {
-      case Unreachable =>
-        None
-      case z:VoronoiZone =>
-        Some(pathToExistingCentroid(node,z.centroid))
-    }
-  }
-
-  override def notifySetChanges(v: ChangingSetValue,
-                                d: Int,
-                                addedValues: Iterable[Int],
-                                removedValues: Iterable[Int],
-                                oldValue: SortedSet[Int],
-                                newValue: SortedSet[Int]): Unit = {
-
-    if (v == centroids) {
-      //println("change on centroids(addedValues:" + addedValues + " removedValues:" + removedValues)
-      //We ned to do the remove before the insert because
-      for (removed <- removedValues) {
-        loadExternalBoundaryIntoHeapMarkInnerZone(graph.nodes(removed))
-      }
-
-      for (added <- addedValues) {
-        labelNode(added,VoronoiZone(graph.nodes(added),0,null))
-        loadOrCorrectNodeIDIntoHeap(added,true) //centroids are force inserted
-      }
-
-    } else if (v == openConditions) {
-      //opening or closing edges
-      //println("changed open conditions(addedValues:" + addedValues + " removedValues:" + removedValues + " oldValue:" + oldValue + " newValue:" + newValue)
-      for (added <- addedValues) {
-        assert(!isConditionalEdgeOpen(added))
-        //if the edge is not reachable, no need to load it.
-        isConditionalEdgeOpen(added) = true
-        assert(graph.conditionToConditionalEdges(added).conditionID contains  added)
-        loadEdgeExtremitiesIntoHeapIfReachable(graph.conditionToConditionalEdges(added))
-      }
-      for (removed <- removedValues) {
-        assert(isConditionalEdgeOpen(removed))
-        isConditionalEdgeOpen(removed) = false
-        assert(graph.conditionToConditionalEdges(removed).conditionID contains removed)
-        loadExternalBoundaryIntoHeapMarkImpactedZone(graph.conditionToConditionalEdges(removed))
-      }
-    } else {
-      require(false, "got notification for not centroid and not openConditions")
-    }
-    scheduleForPropagation()
-  }
-
-  override def performInvariantPropagation(): Unit = {
-    //println("START perform propagation")
-    performLabelingFromCurrentHeap()
-    //println("END perform propagation")
-  }
-
-  //we can only put node with an existing under-approximated distance to the target, this only needs
-  // to be checked on the source node, actually
-  //We can have a competition between two voronoi zones, tie breaks are on smaller voronoi zone indice; the break takes place later.
-  private val nodeIDHeap = new oscar.cbls.algo.heap.BinomialHeapWithMoveLong(
-    nodeID => nodeLabeling(nodeID).asInstanceOf[VoronoiZone].distance, graph.nbNodes, graph.nbNodes)
-
-  private def performLabelingFromCurrentHeap(): Unit = {
-    while (!nodeIDHeap.isEmpty) {
-      val currentNodeId: Int = nodeIDHeap.removeFirst()
-      val currentNode = graph.nodes(currentNodeId)
-      val currentNodeLabeling = nodeLabeling(currentNodeId).asInstanceOf[VoronoiZone]
-
-      require(currentNodeLabeling.distance <= maxDistanceToCentroid)
-
-      for(edge <- currentNode.incidentEdges){
-        if (isEdgeOpen(edge)){
-          val otherNode = edge.otherNode(currentNode)
-          val otherNodeID = otherNode.id
-          val newLabelingForOtherNode = currentNodeLabeling + edge
-
-          if (newLabelingForOtherNode.distance <= maxDistanceToCentroid
-            && newLabelingForOtherNode < nodeLabeling(otherNodeID)) { //this performs a tie break on centroid ID
-            labelNode(otherNodeID,newLabelingForOtherNode)
-            loadOrCorrectNodeIntoHeap(otherNode,false)
-          }
-        }
-      }
-    }
-  }
-
-  markAllNodesUnreachable()
-  loadCentroidsIntoHeap(this.centroids.value)
-  performLabelingFromCurrentHeap()
-
-  private def markAllNodesUnreachable(): Unit = {
-    for (node <- graph.nodes) {
-      markNodeUnreachableAndRemoveFromHeapIfPresent(node:Node)
-    }
-  }
-
-  private def markNodeUnreachableAndRemoveFromHeapIfPresent(node:Node): Unit ={
-    val nodeID = node.id
-    labelNode(nodeID,Unreachable)
-    nodeIDHeap.deleteIfPresent(nodeID)
-  }
-
-  private def loadCentroidsIntoHeap(centroids: Iterable[Int]): Unit = {
-    //we also mark them as centroids, actually
-    for (centroid <- centroids) {
-      labelNode(centroid,VoronoiZone(graph.nodes(centroid),0,null))
-      loadOrCorrectNodeIDIntoHeap(centroid,true) //Centroids are force inserted
-    }
-  }
-
-  private def loadOrCorrectNodeIDIntoHeap(nodeID: Int, alsoLoadTransitNode:Boolean): Unit = {
-    if(alsoLoadTransitNode || graph.nodes(nodeID).transitAllowed) {
-      if (nodeIDHeap.contains(nodeID)) {
-        nodeIDHeap.notifyChange(nodeID)
-      } else {
-        //not stored yet, we store it
-        nodeIDHeap.insert(nodeID)
-      }
-    }
-  }
-
-  private def loadOrCorrectNodeIntoHeap(node:Node,alsoLoadTransitNode:Boolean): Unit ={
-    loadOrCorrectNodeIDIntoHeap(node.id,alsoLoadTransitNode)
-  }
-
-  private def loadEdgeExtremitiesIntoHeapIfReachable(edge:Edge): Unit ={
-    nodeLabeling(edge.nodeIDA) match{
-      case v:VoronoiZone => loadOrCorrectNodeIntoHeap(edge.nodeA,v.centroid == edge.nodeA)//we force insert centroid
-      case _ => ;
-    }
-
-    nodeLabeling(edge.nodeIDB) match{
-      case v:VoronoiZone => loadOrCorrectNodeIntoHeap(edge.nodeB,v.centroid == edge.nodeB) //we force insert centroid
-      case _ => ;
-    }
-  }
-
-  /**
-    * this method is called when a conditional edge is closed.
-    * it explores the potentially orphan side, and
-    * @param closedEdge
-    */
-  private def loadExternalBoundaryIntoHeapMarkImpactedZone(closedEdge:Edge): Unit ={
-
-    val nodeA = closedEdge.nodeA
-    val markingA = nodeLabeling(nodeA.id)
-    val nodeB = closedEdge.nodeB
-    val markingB = nodeLabeling(nodeB.id)
-
-    val orphanNodeOpt = (markingA,markingB) match{
-      case (VoronoiZone(centroidA,dA,edgeA),VoronoiZone(centroidB,dB,edgeB)) if centroidA == centroidB =>
-        if (edgeB == closedEdge){
-          //nodeB is orphan
-          require(edgeA != closedEdge)
-          Some(nodeB)
-        } else if (edgeA == closedEdge){
-          //nodeA is orphan
-          require(edgeB != closedEdge)
-          Some(nodeA)
-        }else{
-          None
-        }
-      case _ => None
-    }
-
-    orphanNodeOpt match {
-      case None => //no passing through centroid, nothing to do
-      case Some(orphanNode) =>
-        val orphanNodeID = orphanNode.id
-        val orphanNodeLabeling = nodeLabeling(orphanNodeID).asInstanceOf[VoronoiZone]
-        val minDistance = orphanNodeLabeling.distance
-        val centroidThrough = orphanNodeLabeling.centroid
-
-        markNodeUnreachableAndRemoveFromHeapIfPresent(orphanNode)
-
-        //we use an iterative approach here with explicit front
-        // because a recursive approach did lead to stack overflow in large graphs.
-        var toDevelop: QList[Node] = QList(orphanNode)
-
-        var otherReachedCentroid:SortedSet[Int] = SortedSet.empty
-
-        while (toDevelop != null) {
-          val currentNode = toDevelop.head
-          toDevelop = toDevelop.tail
-
-          for (edge <- currentNode.incidentEdges if isEdgeOpen(edge)) {
-            val otherNode = edge.otherNode(currentNode)
-            val otherNodeID = otherNode.id
-
-            nodeLabeling(otherNodeID) match {
-              case VoronoiZone(centroid: Node, distance: Long, incomingEdge) =>
-                //TODO: this might be improved, we are unmarking too many nodes
-                if (centroid == centroidThrough && distance >= minDistance) {
-                  //still marking
-                  markNodeUnreachableAndRemoveFromHeapIfPresent(otherNode)
-                  toDevelop = QList(otherNode, toDevelop)
-                }else if(centroid != centroidThrough && distance == 0 && !otherReachedCentroid.contains(centroid.id)){
-                  //We are at another centroid.
-                  //this one might  be a new centroid, added by another event, so we must pass over it and continue marking
-                  otherReachedCentroid = otherReachedCentroid + centroid.id
-                  toDevelop = QList(otherNode, toDevelop)
-                  loadOrCorrectNodeIDIntoHeap(otherNodeID,true) // centroid are loaded because they must be developed.
-                } else {
-                  //we are at a node associated to another centroid
-                  // or to the same centroid that does not take the closed edge.
-                  //if this other node is a centroid, it must be force loaded
-                  loadOrCorrectNodeIDIntoHeap(otherNodeID,
-                    nodeLabeling(otherNodeID) match{
-                      case v:VoronoiZone if v.centroid == otherNode => true;
-                      case _ => false})
-                }
-              case _ => ; //it can be unreachable, no worries
-            }
-          }
-        }
-    }
-  }
-
-  private def loadExternalBoundaryIntoHeapMarkInnerZone(removedCentroid:Node): Unit ={
-    //performed as a DFS, non-redundant exploration, so not very costly
-    //TODO: try an explicit tack to replace the recursion since there is a risk of stack overflow in large graphs.
-    var reachedNewCentroids:SortedSet[Int] = SortedSet.empty
-
-    def explore(node:Node): Unit ={
-      for(edge <- node.incidentEdges if isEdgeOpen(edge)){
-        val otherNode = edge.otherNode(node)
-        val otherNodeID = otherNode.id
-
-        nodeLabeling(otherNodeID) match{
-          case VoronoiZone(centroid:Node,distance:Long, incomingEdge) =>
-            //TODO: we are unmarking too many nodes; could prune on incoming edge
-            if (centroid == removedCentroid) {
-
-              markNodeUnreachableAndRemoveFromHeapIfPresent(otherNode)
-
-              explore(otherNode)
-            }else if(centroid != removedCentroid && distance == 0 && !reachedNewCentroids.contains(centroid.id)){
-              //this node was just inserted as a centroid, so we must pass over it and continue unmarking
-              //but only one pass over is allowed otherwise, there is an infinite loop
-              reachedNewCentroids = reachedNewCentroids + centroid.id
-              loadOrCorrectNodeIDIntoHeap(otherNodeID,true) //centroids are inserted by force; they will not be transit node since they are at position zero.
-              explore(otherNode)
-            } else {
-              //we are at anotherNode related to another centroid, so this is the new boundary
-              //if this other node is a centroid, it is force inserted
-              loadOrCorrectNodeIDIntoHeap(otherNodeID,
-                nodeLabeling(otherNodeID) match{
-                  case v:VoronoiZone if v.centroid == otherNode => true;
-                  case _ => false})
-            }
-          case Unreachable => ;
-          //we can reach an unreacable one in case two path from the removed centroid lead to the same node
-        }
-      }
-    }
-
-    markNodeUnreachableAndRemoveFromHeapIfPresent(removedCentroid)
-
-    explore(removedCentroid)
-  }
-
-  // //////////////////////////////////////////////////////////////////////////////////////////////////////////////////
-  override def checkInternals(c: Checker): Unit ={
-    require(nodeIDHeap.isEmpty)
-
-    val centroids:Iterable[Node] = this.centroids.value.toList.map(nodeID => graph.nodes(nodeID))
-    val isConditionalEdgeOpen = (conditionID:Int) => this.openConditions.value contains conditionID
-
-    //checking for each node the centroid (this is very costly: nbNodes*Dijkstra)
-    for(node <- graph.nodes){
-
-      val fromScratch = new DijkstraMT(this.graph).search(
-        node,
-        centroids,
-        isConditionalEdgeOpen)
-
-      val incremental = nodeLabeling(node.id)
-
-      require(fromScratch equals incremental,
-        s"node:$node incremental:$incremental fromScratch:$fromScratch")
-    }
-
-    //this is mostly a static check
-    for(node <- graph.nodes){
-      trackedNodeToDistanceAndCentroidMap.get(node.id) match{
-        case None =>
-          require(trackedNodeToDistanceAndCentroid(node.id) == null)
-
-        case Some((distanceVar,centroidVar)) =>
-          require(trackedNodeToDistanceAndCentroid(node.id).centroid == centroidVar)
-          require(trackedNodeToDistanceAndCentroid(node.id).distance == distanceVar)
-
-          //this is the non-static stuff
-          trackedNodeToDistanceAndCentroid(node.id).checkEqual(nodeLabeling(node.id))
-      }
-    }
-  }
-
-  def exportGraphToNetworkxInstructions(graph :ConditionalGraphWithIntegerNodeCoordinates, openConditions :List[Long],spanningTree :List[Edge] = List()): String ={
-
-    var toReturn = s"nbNodes = ${graph.nbNodes}\n"
-
-    val nonConditionalEdges = graph.edges.filter(e => e.conditionID.isEmpty).map(e => s"(${e.nodeIDA},${e.nodeIDB})").mkString(",")
-    val openEdges =  graph.edges.filter(e => e.conditionID.isDefined && (openConditions(e.conditionID.get) == 1)).map(e => s"(${e.nodeIDA},${e.nodeIDB})").mkString(",")
-    val closeEdges = graph.edges.filter(e => e.conditionID.isDefined && (openConditions(e.conditionID.get) == 0)).map(e => s"(${e.nodeIDA},${e.nodeIDB})").mkString(",")
-    val nodesPositions = graph.coordinates.zipWithIndex.map({case (e,i) => s"$i : (${e._1},${e._2})"}).mkString(",")
-    val spanningTreeString = spanningTree.map(e => s"(${e.nodeIDB},${e.nodeIDA})").mkString(",")
-
-    toReturn = toReturn.concat(s"openEdges = [$openEdges]\n")
-    toReturn = toReturn.concat(s"closedEdges = [$closeEdges]\n")
-    toReturn = toReturn.concat(s"nonConditionalEdges = [$nonConditionalEdges]\n")
-    toReturn = toReturn.concat(s"pos = {$nodesPositions}\n")
-    toReturn = toReturn.concat(s"span = [$spanningTreeString]")
-
-    toReturn
-  }
-}
->>>>>>> f7e95c10
+/*******************************************************************************
+  * OscaR is free software: you can redistribute it and/or modify
+  * it under the terms of the GNU Lesser General Public License as published by
+  * the Free Software Foundation, either version 2.1 of the License, or
+  * (at your option) any later version.
+  *
+  * OscaR is distributed in the hope that it will be useful,
+  * but WITHOUT ANY WARRANTY; without even the implied warranty of
+  * MERCHANTABILITY or FITNESS FOR A PARTICULAR PURPOSE.  See the
+  * GNU Lesser General Public License  for more details.
+  *
+  * You should have received a copy of the GNU Lesser General Public License along with OscaR.
+  * If not, see http://www.gnu.org/licenses/lgpl-3.0.en.html
+  ******************************************************************************/
+
+package oscar.cbls.lib.invariant.graph
+
+import oscar.cbls.algo.graph._
+import oscar.cbls.algo.quick.QList
+import oscar.cbls.core.computation._
+import oscar.cbls.core.propagation.Checker
+import oscar.cbls.lib.invariant.logic.{Cluster, Filter}
+import oscar.cbls.lib.invariant.set.SetMap
+
+import scala.collection.immutable.{SortedMap, SortedSet}
+
+object VoronoiZones{
+  def apply(graph:ConditionalGraph,
+            graphDiameterOverApprox:Long,
+            openConditions:SetValue,
+            centroids:SetValue,
+            trackedNodes:Iterable[Int],
+            m:Store,
+            defaultDistanceForUnreachableNodes:Long,
+            defaultCentroidForOrphanNodes:Long = -1):VoronoiZones = {
+
+    val trackedNodeToDistanceAndCentroid = SortedMap.empty[Int,(CBLSIntVar,CBLSIntVar)] ++ trackedNodes.map(nodeID =>
+      nodeID -> (
+        CBLSIntVar(m, 0, Domain(0L,(defaultDistanceForUnreachableNodes max graphDiameterOverApprox)), "distanceToClosestCentroid_Node" + nodeID),
+        CBLSIntVar(m, 0, Domain(centroids.min , centroids.max) union defaultCentroidForOrphanNodes, "closestCentroidToNode" + nodeID))
+    )
+
+    new VoronoiZones(graph,
+      openConditions,
+      centroids,
+      trackedNodeToDistanceAndCentroid,
+      defaultDistanceForUnreachableNodes:Long)
+  }
+
+  def orphanNodes(v:VoronoiZones):ChangingSetValue = {
+    //TODO: embed this into the VoronoiVone invariant to have better runtime?
+    val idToNodeAndCentroid:Array[(Int,IntValue)] = v.trackedNodeToDistanceAndCentroidMap.toList.map({case (id,(_,centroid)) => (id,centroid)}).toArray
+
+    SetMap(
+      Filter(
+        idToNodeAndCentroid.map(_._2),
+        _!= v.defaultCentroidForUnreachableNodes),
+      (nodeID:Int) => idToNodeAndCentroid(nodeID)._1,
+      Domain(idToNodeAndCentroid.map(_._1:Long)))
+  }
+
+  def centroidToTrackedNodeSet(v:VoronoiZones, centroids:Iterable[Int]):SortedMap[Int,SetValue] = {
+    val trackedNodesArray:Array[(Int,(_,CBLSIntVar))] = v.trackedNodeToDistanceAndCentroidMap.toArray
+    val localIDtoNodeID:Array[Int] = trackedNodesArray.map(_._1)
+    val localIDtoToClusterID:Array[IntValue] = trackedNodesArray.map(_._2._2)
+    val (minTrackedNodeID,maxTrackedNodeID) = InvariantHelper.getMinMaxBoundsShortInt(localIDtoNodeID)
+    val domainsOfTrackedNodeIDs = Domain(minTrackedNodeID,maxTrackedNodeID)
+    val centroidsToTmpNodes:SortedMap[Int,CBLSSetVar] = Cluster.makeSparse(localIDtoToClusterID, centroids).clusters
+
+    //SortedMap is actuall ya lazy stuff, so aboid at all cost here!
+    SortedMap.empty[Int,SetValue] ++ centroidsToTmpNodes.toList.map({case (a,setOfTmpNodes) => (a,SetMap(setOfTmpNodes,(l:Int) => localIDtoNodeID(l.toInt),domainsOfTrackedNodeIDs))})
+  }
+}
+
+/**
+  *
+  * @param graph a graph, this is a constant. it is a conditional graph, so some edges have
+  *              a Boolean proposition associated to them
+  * @param openConditions the set of conditions such that the edge is considered open
+  * @param centroids the centroids
+  * @param trackedNodeToDistanceAndCentroidMap this is the output:
+  *                                            for the nodes that require it,
+  *                                            the distance to the closest centroid
+  *                                            and the centroid
+  *                                            nodes that are not reacheable by any centroid get the centroid -1
+  *
+  */
+class VoronoiZones(graph:ConditionalGraph,
+                   openConditions:SetValue,
+                   val centroids:SetValue,
+                   val trackedNodeToDistanceAndCentroidMap:SortedMap[Int,(CBLSIntVar,CBLSIntVar)],
+                   val defaultDistanceForUnreachableNodes:Long,
+                   maxDistanceToCentroid:Long = Long.MaxValue,
+                   val defaultCentroidForUnreachableNodes:Int = -1)
+  extends Invariant with SetNotificationTarget {
+
+  require(openConditions != centroids, "something absurd in the Voronoï zone declaration")
+
+  //this condition is needed because we use the distance to unmark the voronoi zones whe na conditional edge is closed
+  require(graph.conditionToConditionalEdges.forall(_.length >= 0),"all conditional edges should have length >= 0")
+
+  require(maxDistanceToCentroid > 0)
+
+  registerStaticAndDynamicDependency(openConditions)
+  registerStaticAndDynamicDependency(centroids)
+
+  finishInitialization()
+
+  private val trackedNodeToDistanceAndCentroid: Array[OutputLabeling] =
+    Array.tabulate(graph.nbNodes)(nodeID =>
+      trackedNodeToDistanceAndCentroidMap.get(nodeID) match {
+        case None => null
+        case Some((distanceVar, centroidVar)) =>
+          distanceVar.setDefiningInvariant(this)
+          centroidVar.setDefiningInvariant(this)
+          OutputLabeling(distance=distanceVar,centroid = centroidVar)
+      })
+
+
+  case class OutputLabeling(distance:CBLSIntVar,
+                            centroid:CBLSIntVar){
+
+    def set(l:ClosestCentroidLabeling): Unit ={
+      l match{
+        case Unreachable =>
+          setUnreachable()
+
+        case VoronoiZone(centroid,distance,_) =>
+          this.centroid := centroid.id
+          this.distance := distance
+      }
+    }
+
+    def setUnreachable(): Unit = {
+      this.centroid := defaultCentroidForUnreachableNodes
+      this.distance := defaultDistanceForUnreachableNodes
+    }
+
+    def checkEqual(l:ClosestCentroidLabeling): Unit = {
+      l match{
+        case Unreachable =>
+          require(this.centroid.value == defaultCentroidForUnreachableNodes)
+          require(this.distance.value == defaultDistanceForUnreachableNodes)
+
+        case VoronoiZone(centroid,distance,_) =>
+          require(this.centroid.value == centroid.id)
+          require(this.distance.value == distance)
+      }
+    }
+  }
+
+  private val isConditionalEdgeOpen: Array[Boolean] = Array.fill(graph.nbConditions)(false)
+
+  for(c <- openConditions.value){
+    isConditionalEdgeOpen(c) = true
+  }
+
+  private def isEdgeOpen(edge: Edge): Boolean =
+    edge.conditionID match {
+      case None => true
+      case Some(condition) => isConditionalEdgeOpen(condition)
+    }
+
+  private val nodeLabeling: Array[ClosestCentroidLabeling] = Array.fill(graph.nbNodes)(Unreachable)
+
+  private def labelNode(nodeID:Int,label:ClosestCentroidLabeling): Unit ={
+    nodeLabeling(nodeID) = label
+    if(trackedNodeToDistanceAndCentroid(nodeID) != null){
+      trackedNodeToDistanceAndCentroid(nodeID).set(label)
+    }
+  }
+
+  def spanningTree(nodes:QList[Node]):QList[Edge] = {
+    require(!isScheduled,"cannot invoke spanning tree when Voronoi is not up to date!")
+    var acc:QList[Edge] = null
+
+    var toDevelop = nodes
+    while(toDevelop!=null){
+      val target = toDevelop.head
+      val p = pathToCentroid(target)
+      toDevelop = toDevelop.tail
+
+      p match{
+        case None =>
+        case Some(list) =>
+          //println(s"Found a path for ${target.id} -> ${list.toList.mkString(",")}")
+          var toEnqueue = list
+          while(toEnqueue != null) {
+            acc = QList(toEnqueue.head, acc)
+            toEnqueue = toEnqueue.tail
+          }
+      }
+    }
+    acc
+  }
+
+  def pathToCentroid(node:Node):Option[QList[Edge]] = {
+    require(!isScheduled,"cannot invoke path to centroid when Voronoï is not up to date!")
+    def pathToExistingCentroid(node:Node, targetCentroid:Node):QList[Edge] = {
+      nodeLabeling(node.id) match {
+        case VoronoiZone(centroid: Node, distance: Long, edge) =>
+          //note that we cannot specify the type on edge because it make the match fail when edge == null
+          require(centroid == targetCentroid)
+          if (edge == null) {
+            //z is its own centroïd
+            require(distance == 0)
+            require(node == targetCentroid)
+            null
+          } else {
+            val otherNode = edge.otherNode(node)
+            require(isEdgeOpen(edge))
+            QList(edge, pathToExistingCentroid(otherNode, targetCentroid))
+          }
+        case Unreachable =>
+          throw new Error("should not happen:" + nodeLabeling(node.id))
+      }
+    }
+
+    nodeLabeling(node.id) match {
+      case Unreachable =>
+        None
+      case z:VoronoiZone =>
+        Some(pathToExistingCentroid(node,z.centroid))
+    }
+  }
+
+  override def notifySetChanges(v: ChangingSetValue,
+                                d: Int,
+                                addedValues: Iterable[Int],
+                                removedValues: Iterable[Int],
+                                oldValue: SortedSet[Int],
+                                newValue: SortedSet[Int]): Unit = {
+
+    if (v == centroids) {
+      //println("change on centroids(addedValues:" + addedValues + " removedValues:" + removedValues)
+      //We ned to do the remove before the insert because
+      for (removed <- removedValues) {
+        loadExternalBoundaryIntoHeapMarkInnerZone(graph.nodes(removed))
+      }
+
+      for (added <- addedValues) {
+        labelNode(added,VoronoiZone(graph.nodes(added),0,null))
+        loadOrCorrectNodeIDIntoHeap(added,true) //centroids are force inserted
+      }
+
+    } else if (v == openConditions) {
+      //opening or closing edges
+      //println("changed open conditions(addedValues:" + addedValues + " removedValues:" + removedValues + " oldValue:" + oldValue + " newValue:" + newValue)
+      for (added <- addedValues) {
+        assert(!isConditionalEdgeOpen(added))
+        //if the edge is not reachable, no need to load it.
+        isConditionalEdgeOpen(added) = true
+        assert(graph.conditionToConditionalEdges(added).conditionID contains  added)
+        loadEdgeExtremitiesIntoHeapIfReachable(graph.conditionToConditionalEdges(added))
+      }
+      for (removed <- removedValues) {
+        assert(isConditionalEdgeOpen(removed))
+        isConditionalEdgeOpen(removed) = false
+        assert(graph.conditionToConditionalEdges(removed).conditionID contains removed)
+        loadExternalBoundaryIntoHeapMarkImpactedZone(graph.conditionToConditionalEdges(removed))
+      }
+    } else {
+      require(false, "got notification for not centroid and not openConditions")
+    }
+    scheduleForPropagation()
+  }
+
+  override def performInvariantPropagation(): Unit = {
+    //println("START perform propagation")
+    performLabelingFromCurrentHeap()
+    //println("END perform propagation")
+  }
+
+  //we can only put node with an existing under-approximated distance to the target, this only needs
+  // to be checked on the source node, actually
+  //We can have a competition between two voronoi zones, tie breaks are on smaller voronoi zone indice; the break takes place later.
+  private val nodeIDHeap = new oscar.cbls.algo.heap.BinomialHeapWithMoveLong(
+    nodeID => nodeLabeling(nodeID).asInstanceOf[VoronoiZone].distance, graph.nbNodes, graph.nbNodes)
+
+  private def performLabelingFromCurrentHeap(): Unit = {
+    while (!nodeIDHeap.isEmpty) {
+      val currentNodeId: Int = nodeIDHeap.removeFirst()
+      val currentNode = graph.nodes(currentNodeId)
+      val currentNodeLabeling = nodeLabeling(currentNodeId).asInstanceOf[VoronoiZone]
+
+      require(currentNodeLabeling.distance <= maxDistanceToCentroid)
+
+      for(edge <- currentNode.incidentEdges){
+        if (isEdgeOpen(edge)){
+          val otherNode = edge.otherNode(currentNode)
+          val otherNodeID = otherNode.id
+          val newLabelingForOtherNode = currentNodeLabeling + edge
+
+          if (newLabelingForOtherNode.distance <= maxDistanceToCentroid
+            && newLabelingForOtherNode < nodeLabeling(otherNodeID)) { //this performs a tie break on centroid ID
+            labelNode(otherNodeID,newLabelingForOtherNode)
+            loadOrCorrectNodeIntoHeap(otherNode,false)
+          }
+        }
+      }
+    }
+  }
+
+  markAllNodesUnreachable()
+  loadCentroidsIntoHeap(this.centroids.value)
+  performLabelingFromCurrentHeap()
+
+  private def markAllNodesUnreachable(): Unit = {
+    for (node <- graph.nodes) {
+      markNodeUnreachableAndRemoveFromHeapIfPresent(node:Node)
+    }
+  }
+
+  private def markNodeUnreachableAndRemoveFromHeapIfPresent(node:Node): Unit ={
+    val nodeID = node.id
+    labelNode(nodeID,Unreachable)
+    nodeIDHeap.deleteIfPresent(nodeID)
+  }
+
+  private def loadCentroidsIntoHeap(centroids: Iterable[Int]): Unit = {
+    //we also mark them as centroids, actually
+    for (centroid <- centroids) {
+      labelNode(centroid,VoronoiZone(graph.nodes(centroid),0,null))
+      loadOrCorrectNodeIDIntoHeap(centroid,true) //Centroids are force inserted
+    }
+  }
+
+  private def loadOrCorrectNodeIDIntoHeap(nodeID: Int, alsoLoadTransitNode:Boolean): Unit = {
+    if(alsoLoadTransitNode || graph.nodes(nodeID).transitAllowed) {
+      if (nodeIDHeap.contains(nodeID)) {
+        nodeIDHeap.notifyChange(nodeID)
+      } else {
+        //not stored yet, we store it
+        nodeIDHeap.insert(nodeID)
+      }
+    }
+  }
+
+  private def loadOrCorrectNodeIntoHeap(node:Node,alsoLoadTransitNode:Boolean): Unit ={
+    loadOrCorrectNodeIDIntoHeap(node.id,alsoLoadTransitNode)
+  }
+
+  private def loadEdgeExtremitiesIntoHeapIfReachable(edge:Edge): Unit ={
+    nodeLabeling(edge.nodeIDA) match{
+      case v:VoronoiZone => loadOrCorrectNodeIntoHeap(edge.nodeA,v.centroid == edge.nodeA)//we force insert centroid
+      case _ => ;
+    }
+
+    nodeLabeling(edge.nodeIDB) match{
+      case v:VoronoiZone => loadOrCorrectNodeIntoHeap(edge.nodeB,v.centroid == edge.nodeB) //we force insert centroid
+      case _ => ;
+    }
+  }
+
+  /**
+    * this method is called when a conditional edge is closed.
+    * it explores the potentially orphan side, and
+    * @param closedEdge
+    */
+  private def loadExternalBoundaryIntoHeapMarkImpactedZone(closedEdge:Edge): Unit ={
+
+    val nodeA = closedEdge.nodeA
+    val markingA = nodeLabeling(nodeA.id)
+    val nodeB = closedEdge.nodeB
+    val markingB = nodeLabeling(nodeB.id)
+
+    val orphanNodeOpt = (markingA,markingB) match{
+      case (VoronoiZone(centroidA,dA,edgeA),VoronoiZone(centroidB,dB,edgeB)) if centroidA == centroidB =>
+        if (edgeB == closedEdge){
+          //nodeB is orphan
+          require(edgeA != closedEdge)
+          Some(nodeB)
+        } else if (edgeA == closedEdge){
+          //nodeA is orphan
+          require(edgeB != closedEdge)
+          Some(nodeA)
+        }else{
+          None
+        }
+      case _ => None
+    }
+
+    orphanNodeOpt match {
+      case None => //no passing through centroid, nothing to do
+      case Some(orphanNode) =>
+        val orphanNodeID = orphanNode.id
+        val orphanNodeLabeling = nodeLabeling(orphanNodeID).asInstanceOf[VoronoiZone]
+        val minDistance = orphanNodeLabeling.distance
+        val centroidThrough = orphanNodeLabeling.centroid
+
+        markNodeUnreachableAndRemoveFromHeapIfPresent(orphanNode)
+
+        //we use an iterative approach here with explicit front
+        // because a recursive approach did lead to stack overflow in large graphs.
+        var toDevelop: QList[Node] = QList(orphanNode)
+
+        var otherReachedCentroid:SortedSet[Int] = SortedSet.empty
+
+        while (toDevelop != null) {
+          val currentNode = toDevelop.head
+          toDevelop = toDevelop.tail
+
+          for (edge <- currentNode.incidentEdges if isEdgeOpen(edge)) {
+            val otherNode = edge.otherNode(currentNode)
+            val otherNodeID = otherNode.id
+
+            nodeLabeling(otherNodeID) match {
+              case VoronoiZone(centroid: Node, distance: Long, incomingEdge) =>
+                //TODO: this might be improved, we are unmarking too many nodes
+                if (centroid == centroidThrough && distance >= minDistance) {
+                  //still marking
+                  markNodeUnreachableAndRemoveFromHeapIfPresent(otherNode)
+                  toDevelop = QList(otherNode, toDevelop)
+                }else if(centroid != centroidThrough && distance == 0 && !otherReachedCentroid.contains(centroid.id)){
+                  //We are at another centroid.
+                  //this one might  be a new centroid, added by another event, so we must pass over it and continue marking
+                  otherReachedCentroid = otherReachedCentroid + centroid.id
+                  toDevelop = QList(otherNode, toDevelop)
+                  loadOrCorrectNodeIDIntoHeap(otherNodeID,true) // centroid are loaded because they must be developed.
+                } else {
+                  //we are at a node associated to another centroid
+                  // or to the same centroid that does not take the closed edge.
+                  //if this other node is a centroid, it must be force loaded
+                  loadOrCorrectNodeIDIntoHeap(otherNodeID,
+                    nodeLabeling(otherNodeID) match{
+                      case v:VoronoiZone if v.centroid == otherNode => true;
+                      case _ => false})
+                }
+              case _ => ; //it can be unreachable, no worries
+            }
+          }
+        }
+    }
+  }
+
+  private def loadExternalBoundaryIntoHeapMarkInnerZone(removedCentroid:Node): Unit ={
+    //performed as a DFS, non-redundant exploration, so not very costly
+    //TODO: try an explicit tack to replace the recursion since there is a risk of stack overflow in large graphs.
+    var reachedNewCentroids:SortedSet[Int] = SortedSet.empty
+
+    def explore(node:Node): Unit ={
+      for(edge <- node.incidentEdges if isEdgeOpen(edge)){
+        val otherNode = edge.otherNode(node)
+        val otherNodeID = otherNode.id
+
+        nodeLabeling(otherNodeID) match{
+          case VoronoiZone(centroid:Node,distance:Long, incomingEdge) =>
+            //TODO: we are unmarking too many nodes; could prune on incoming edge
+            if (centroid == removedCentroid) {
+
+              markNodeUnreachableAndRemoveFromHeapIfPresent(otherNode)
+
+              explore(otherNode)
+            }else if(centroid != removedCentroid && distance == 0 && !reachedNewCentroids.contains(centroid.id)){
+              //this node was just inserted as a centroid, so we must pass over it and continue unmarking
+              //but only one pass over is allowed otherwise, there is an infinite loop
+              reachedNewCentroids = reachedNewCentroids + centroid.id
+              loadOrCorrectNodeIDIntoHeap(otherNodeID,true) //centroids are inserted by force; they will not be transit node since they are at position zero.
+              explore(otherNode)
+            } else {
+              //we are at anotherNode related to another centroid, so this is the new boundary
+              //if this other node is a centroid, it is force inserted
+              loadOrCorrectNodeIDIntoHeap(otherNodeID,
+                nodeLabeling(otherNodeID) match{
+                  case v:VoronoiZone if v.centroid == otherNode => true;
+                  case _ => false})
+            }
+          case Unreachable => ;
+          //we can reach an unreacable one in case two path from the removed centroid lead to the same node
+        }
+      }
+    }
+
+    markNodeUnreachableAndRemoveFromHeapIfPresent(removedCentroid)
+
+    explore(removedCentroid)
+  }
+
+  // //////////////////////////////////////////////////////////////////////////////////////////////////////////////////
+  override def checkInternals(c: Checker): Unit ={
+    require(nodeIDHeap.isEmpty)
+
+    val centroids:Iterable[Node] = this.centroids.value.toList.map(nodeID => graph.nodes(nodeID))
+    val isConditionalEdgeOpen = (conditionID:Int) => this.openConditions.value contains conditionID
+
+    //checking for each node the centroid (this is very costly: nbNodes*Dijkstra)
+    for(node <- graph.nodes){
+
+      val fromScratch = new DijkstraMT(this.graph).search(
+        node,
+        centroids,
+        isConditionalEdgeOpen)
+
+      val incremental = nodeLabeling(node.id)
+
+      require(fromScratch equals incremental,
+        s"node:$node incremental:$incremental fromScratch:$fromScratch")
+    }
+
+    //this is mostly a static check
+    for(node <- graph.nodes){
+      trackedNodeToDistanceAndCentroidMap.get(node.id) match{
+        case None =>
+          require(trackedNodeToDistanceAndCentroid(node.id) == null)
+
+        case Some((distanceVar,centroidVar)) =>
+          require(trackedNodeToDistanceAndCentroid(node.id).centroid == centroidVar)
+          require(trackedNodeToDistanceAndCentroid(node.id).distance == distanceVar)
+
+          //this is the non-static stuff
+          trackedNodeToDistanceAndCentroid(node.id).checkEqual(nodeLabeling(node.id))
+      }
+    }
+  }
+
+  def exportGraphToNetworkxInstructions(graph :ConditionalGraphWithIntegerNodeCoordinates, openConditions :List[Long],spanningTree :List[Edge] = List()): String ={
+
+    var toReturn = s"nbNodes = ${graph.nbNodes}\n"
+
+    val nonConditionalEdges = graph.edges.filter(e => e.conditionID.isEmpty).map(e => s"(${e.nodeIDA},${e.nodeIDB})").mkString(",")
+    val openEdges =  graph.edges.filter(e => e.conditionID.isDefined && (openConditions(e.conditionID.get) == 1)).map(e => s"(${e.nodeIDA},${e.nodeIDB})").mkString(",")
+    val closeEdges = graph.edges.filter(e => e.conditionID.isDefined && (openConditions(e.conditionID.get) == 0)).map(e => s"(${e.nodeIDA},${e.nodeIDB})").mkString(",")
+    val nodesPositions = graph.coordinates.zipWithIndex.map({case (e,i) => s"$i : (${e._1},${e._2})"}).mkString(",")
+    val spanningTreeString = spanningTree.map(e => s"(${e.nodeIDB},${e.nodeIDA})").mkString(",")
+
+    toReturn = toReturn.concat(s"openEdges = [$openEdges]\n")
+    toReturn = toReturn.concat(s"closedEdges = [$closeEdges]\n")
+    toReturn = toReturn.concat(s"nonConditionalEdges = [$nonConditionalEdges]\n")
+    toReturn = toReturn.concat(s"pos = {$nodesPositions}\n")
+    toReturn = toReturn.concat(s"span = [$spanningTreeString]")
+
+    toReturn
+  }
+}