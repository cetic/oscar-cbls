--- conflicted
+++ resolved
@@ -1,18 +1,3 @@
-/*******************************************************************************
-  * OscaR is free software: you can redistribute it and/or modify
-  * it under the terms of the GNU Lesser General Public License as published by
-  * the Free Software Foundation, either version 2.1 of the License, or
-  * (at your option) any later version.
-  *
-  * OscaR is distributed in the hope that it will be useful,
-  * but WITHOUT ANY WARRANTY; without even the implied warranty of
-  * MERCHANTABILITY or FITNESS FOR A PARTICULAR PURPOSE.  See the
-  * GNU Lesser General Public License  for more details.
-  *
-  * You should have received a copy of the GNU Lesser General Public License along with OscaR.
-  * If not, see http://www.gnu.org/licenses/lgpl-3.0.en.html
-  ******************************************************************************/
-
 package oscar.cbls.lib.invariant.set
 
 import oscar.cbls.algo.quick.QList
@@ -23,28 +8,23 @@
 
 /**
  * sum(on s:subsetToMonitorAndMaxValues if #(s._1 inter s) > s._2 of s._3 )
-<<<<<<< HEAD
- * @param s
- * @param clauseMaxOccAndPenalty iterable of (subset, max occurrence in the subset, weight in case of violation)
-=======
  * @param s a setValue
  * @param subsetToMonitorAndMaxValues iterable of (subset, max occurrence in the subset, weight in case of violation)
->>>>>>> 4f549db9
  */
-case class IncludedSubsets(s: SetValue, clauseMaxOccAndPenalty:Iterable[(Iterable[Int],Int,Int)])
-  extends IntInvariant(0,0 to clauseMaxOccAndPenalty.size)
+case class IncludedSubsets(s: SetValue, subsetToMonitorAndMaxValues:Iterable[(Iterable[Int],Int,Int)])
+  extends IntInvariant(0,0 to subsetToMonitorAndMaxValues.size)
   with SetNotificationTarget{
 
   registerStaticAndDynamicDependenciesNoID(s)
   finishInitialization()
 
-  require(s.min >= 0, "restricting assumption on this invariant: s.min >= 0")
+  require(s.min == 0)
 
-  val subsetAndMaxAndWeightArray = clauseMaxOccAndPenalty.toArray
-  val numberOfClauses = subsetAndMaxAndWeightArray.length
+  val subsetAndMaxAndWeightArray = subsetToMonitorAndMaxValues.toArray
+  val n = subsetAndMaxAndWeightArray.length
 
-  //building valueToSubsetID
   val valueToSubsetID:Array[QList[Int]] = Array.fill(s.max+1)(null)
+
   for (forbiddenID <- subsetAndMaxAndWeightArray.indices) {
     val (values,maxNumber,weight) = subsetAndMaxAndWeightArray(forbiddenID)
     for(value <- values){
@@ -52,18 +32,16 @@
     }
   }
 
-  //internal value for quick update
-  val subsetToNbPresent:Array[Int] = Array.fill(numberOfClauses)(0)
+  this := 0
+  val subsetToNbPresent:Array[Int] = Array.fill(n)(0)
+  for(value <- s.value){
+    notifyInsert(value)
+  }
 
-  //initializing
-  this := 0
-  s.value.foreach(notifyInsert)
-
-  override def notifySetChanges(v: ChangingSetValue, d: Int,
-                                addedValues: Iterable[Int],removedValues: Iterable[Int],
-                                oldValue: SortedSet[Int], newValue: SortedSet[Int]){
+  override def notifySetChanges(v: ChangingSetValue, d: Int, addedValues: Iterable[Int],
+                                removedValues: Iterable[Int], oldValue: SortedSet[Int], newValue: SortedSet[Int]) : Unit = {
     for (added <- addedValues) notifyInsert(added)
-    for (deleted <- removedValues) notifyRemove(deleted)
+    for (deleted <- removedValues) notifyDelete(deleted)
   }
 
   @inline
@@ -77,7 +55,7 @@
   }
 
   @inline
-  private def notifyRemove(value: Int) {
+  private def notifyDelete(value: Int) {
     for(subset <- QList.toIterable(valueToSubsetID(value))){
       subsetToNbPresent(subset) = subsetToNbPresent(subset) - 1
       if(subsetToNbPresent(subset) == subsetAndMaxAndWeightArray(subset)._2){
@@ -87,12 +65,6 @@
   }
 
   override def checkInternals(c: Checker) {
-<<<<<<< HEAD
-    val violation = clauseMaxOccAndPenalty.map(
-    {case (values,maxValue,weight) => if(values.count(v => s.value.contains(v)) > maxValue) weight else 0}).sum
-
-    c.check(this.value == violation,Some("included subset Error value=" + this.value  + " should be:" + violation))
-=======
     val violation = subsetToMonitorAndMaxValues.map({case (values,maxValue,weight) => if(values.count(v => s.value.contains(v)) > maxValue) weight else 0}).sum
     c.check(this.value == violation,Some("included subset Error value=" + this.value  + " should be:" + violation))
   }
@@ -193,6 +165,5 @@
 
   override def checkInternals(c: Checker) {
     c.check(this.value equals computeFromScratch(this.value) ,Some("included subset Error value=" + this.value  + " should be:" + computeFromScratch(this.value)))
->>>>>>> 4f549db9
   }
 }
