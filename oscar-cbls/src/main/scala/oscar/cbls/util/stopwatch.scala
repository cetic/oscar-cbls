/*******************************************************************************
 * OscaR is free software: you can redistribute it and/or modify
 * it under the terms of the GNU Lesser General Public License as published by
 * the Free Software Foundation, either version 2.1 of the License, or
 * (at your option) any later version.
 *
 * OscaR is distributed in the hope that it will be useful,
 * but WITHOUT ANY WARRANTY; without even the implied warranty of
 * MERCHANTABILITY or FITNESS FOR A PARTICULAR PURPOSE.  See the
 * GNU Lesser General Public License  for more details.
 *
 * You should have received a copy of the GNU Lesser General Public License along with OscaR.
 * If not, see http://www.gnu.org/licenses/lgpl-3.0.en.html
 ******************************************************************************/
/*******************************************************************************
 * Contributors:
 *     This code has been initially developed by CETIC www.cetic.be
 *         by Renaud De Landtsheer
 ******************************************************************************/

package oscar.cbls.util

/** This trait implements a simple stopwatch functionality used for benchmarking search scripts
  * @author renaud.delandtsheer@cetic.be
  * */
trait StopWatch {

  private var starttime:Long = 0L

  /** Starts or resets the stopwatch*/
  def startWatch(){
    starttime = System.nanoTime()
  }

  /** Returns the time elapsed since the last call to startWatch.
   * time is wall clock time in milliseconds
   */
<<<<<<< HEAD
  def getWatch:Long = (System.nanoTime() - starttime) / 1000000
=======
  def getWatch:Long = (System.nanoTime() - starttime)/(1000L*1000L)
>>>>>>> 42be4316

  /** Returns a string describing the time elapsed since last startWatch
   * formatted for humans: hh:mm:ss:ms
   */
  def getWatchString:String = {
    val ms1 = getWatch
    val s1 :Long= ms1 / 1000L
    val m1 :Long= s1 / 60L
    val h : Long = m1 / 60L

    val m :Long= m1 - 60L*h
    val s :Long= s1 - 60L*m1
    val ms:Long = ms1 - 1000L*s1

    h + ":" + m + ":" + s + " & " + ms + "ms"
  }
}<|MERGE_RESOLUTION|>--- conflicted
+++ resolved
@@ -20,28 +20,24 @@
 
 package oscar.cbls.util
 
-/** This trait implements a simple stopwatch functionality used for benchmarking search scripts
+/**This trait implements simple stopwatch functionality used for benchmarking search scripts
   * @author renaud.delandtsheer@cetic.be
   * */
 trait StopWatch {
 
   private var starttime:Long = 0L
 
-  /** Starts or resets the stopwatch*/
+  /**starts or resets the stopwatch*/
   def startWatch(){
     starttime = System.nanoTime()
   }
 
-  /** Returns the time elapsed since the last call to startWatch.
+  /**returns the time elapsed since the last call to startWatch.
    * time is wall clock time in milliseconds
    */
-<<<<<<< HEAD
-  def getWatch:Long = (System.nanoTime() - starttime) / 1000000
-=======
   def getWatch:Long = (System.nanoTime() - starttime)/(1000L*1000L)
->>>>>>> 42be4316
 
-  /** Returns a string describing the time elapsed since last startWatch
+  /**returns a string describing the time elapsed since last startWatch
    * formatted for humans: hh:mm:ss:ms
    */
   def getWatchString:String = {
