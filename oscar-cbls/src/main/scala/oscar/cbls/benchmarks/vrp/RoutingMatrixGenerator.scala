--- conflicted
+++ resolved
@@ -66,37 +66,12 @@
     toReturn
   }
 
-<<<<<<< HEAD
   def addLonelyNodesToPrecedences(n: Int, precedences: List[List[Int]]): List[List[Int]]={
     val lonelyNodes = Range(0,n).toList.diff(precedences.flatten)
     var precedencesWithLonelyNodes = precedences
     for(lonelyNode <- lonelyNodes)
       lonelyNode :: precedencesWithLonelyNodes
     precedencesWithLonelyNodes
-=======
-  def generateTimeWindows(n:Int, v:Int, pickups:Array[Int], deliveries:Array[Int], timeUnitDelta:Int = 50): Array[(Int,Int,Int,Int)] ={
-
-    val maxNodes = n-v
-    val maxCouples = maxNodes/2
-    val random = new Random(0)
-    val timeWindows = Array.tabulate(n-v)( _ => (0,0,0,0))
-    var tWCoupleGenerated = 0
-    var currentTimeUnit = 0
-
-
-    while(tWCoupleGenerated < maxCouples){
-      val nbOfCouplesToAdd = Math.min(maxCouples - tWCoupleGenerated,random.nextInt(v))
-      //println(nbOfCouplesToAdd)
-      for(inc <- 0 until nbOfCouplesToAdd){
-        val incDelivery = random.nextInt(50)
-        timeWindows(pickups(tWCoupleGenerated+inc)-v) = (timeUnitDelta*(currentTimeUnit+1),Int.MaxValue,timeUnitDelta,0)
-        timeWindows(deliveries(tWCoupleGenerated+inc)-v) = (-1,timeUnitDelta*(currentTimeUnit+1+incDelivery),timeUnitDelta,0)
-      }
-      tWCoupleGenerated += nbOfCouplesToAdd
-      currentTimeUnit += random.nextInt(10*1000/timeUnitDelta)
-    }
-    timeWindows
->>>>>>> bd557db8
   }
 
   def generateFeasibleTimeWindows(n:Int, v:Int,
