package oscar.cbls.algo.seq

/*******************************************************************************
  * OscaR is free software: you can redistribute it and/or modify
  * it under the terms of the GNU Lesser General Public License as published by
  * the Free Software Foundation, either version 2.1 of the License, or
  * (at your option) any later version.
  *
  * OscaR is distributed in the hope that it will be useful,
  * but WITHOUT ANY WARRANTY; without even the implied warranty of
  * MERCHANTABILITY or FITNESS FOR A PARTICULAR PURPOSE.  See the
  * GNU Lesser General Public License  for more details.
  *
  * You should have received a copy of the GNU Lesser General Public License along with OscaR.
  * If not, see http://www.gnu.org/licenses/lgpl-3.0.en.html
  ******************************************************************************/

import oscar.cbls.algo.fun.{LinearTransform, PiecewiseLinearBijectionNaive, PiecewiseLinearFun, Pivot}
import oscar.cbls.algo.quick.{IterableQList, QList}
import oscar.cbls.algo.rb.{RedBlackTreeMap, RedBlackTreeMapExplorer}

import scala.collection.immutable.SortedSet
import scala.collection.mutable
import scala.collection.mutable.HashMap
import scala.language.implicitConversions

object IntSequence{
  def apply(values:Iterable[Long]):IntSequence = {
    val valuesArray = values.toArray
    val forwardRedBlack = RedBlackTreeMap.makeFromSortedContinuousArray(values.toArray)
    val backwardRedBlack:RedBlackTreeMap[RedBlackTreeMap[Int]] = aggregatePosOnValToInternalPosFrom(valuesArray)

    new ConcreteIntSequence(
      forwardRedBlack,
      backwardRedBlack,
      PiecewiseLinearBijectionNaive.identity,
      valuesArray.length
    )
  }

  private def aggregatePosOnValToInternalPosFrom(values:Array[Long]):RedBlackTreeMap[RedBlackTreeMap[Int]] = {
    var valToPoses = RedBlackTreeMap.empty[RedBlackTreeMap[Int]]
    for(pos <- values.indices){
      val value = values(pos)
      val existingPos = valToPoses.getOrElse(value,RedBlackTreeMap.empty[Int])
      valToPoses = valToPoses.insert(value,existingPos.insert(pos,pos))
    }
    valToPoses
  }

  def empty():IntSequence = new ConcreteIntSequence(
    RedBlackTreeMap.empty[Long],
    RedBlackTreeMap.empty[RedBlackTreeMap[Int]],
    PiecewiseLinearBijectionNaive.identity,
    0
  )

  implicit def toIterable(seq:IntSequence):IterableIntSequence = new IterableIntSequence(seq)
}

class IterableIntSequence(sequence:IntSequence) extends Iterable[Long]{
  override def iterator : Iterator[Long] = sequence.iterator

  override def head : Long = sequence.valueAtPosition(0).head

  override def headOption : Option[Long] = sequence.valueAtPosition(0)

  override def last : Long = sequence.valueAtPosition(sequence.size-1).head

  override def lastOption : Option[Long] = sequence.valueAtPosition(sequence.size-1)
}

class Token()
object Token{
  def apply():Token = new Token()
}

abstract class IntSequence(protected[cbls] val token: Token = Token()) {

  def size : Int

  def isEmpty : Boolean = size == 0

  def nonEmpty:Boolean = !isEmpty

  def iterator : Iterator[Long] = new IntSequenceIterator(this.explorerAtPosition(0))

  def iterateFromAnyOccurrenceOfValue(value:Long):Iterator[Long] = new IntSequenceIterator(this.explorerAtAnyOccurrence(value))

  def iterable : Iterable[Long] = new IterableIntSequence(this)

  def nbOccurrence(value:Long):Int

  def unorderedContentNoDuplicate : List[Long]

  def unorderedContentNoDuplicateWithNBOccurences : List[(Long,Int)]

  def valueAtPosition(position : Int) : Option[Long]

  final def positionsOfValue(value : Long) : Iterable[Int] = {
    new IterableQList[Int](positionsOfValueQ(value))
  }

  final def positionsOfValueSet(value : Long) : SortedSet[Int] = {
    SortedSet.empty[Int] ++ positionsOfValue(value)
  }

  def positionsOfValueQ(value : Long) : QList[Int]

  def contains(value : Long) : Boolean

  def explorerAtPosition(position : Int) : Option[IntSequenceExplorer]

  def map(fun:Long=>Long):IntSequence = {
    val l:List[Long] = this.iterator.toList
    val l2 = l.map(fun)
    IntSequence.apply(l2)
  }

  def valuesBetweenPositionsSet(fromPositionIncluded:Int,toPositionIncluded:Int):SortedSet[Long] = {
    var toReturn = SortedSet.empty[Long]
    var e = explorerAtPosition(fromPositionIncluded)
    while(e match{
      case None => false
      case Some(explorer) =>
        if (explorer.position <= toPositionIncluded){
          toReturn = toReturn + explorer.value
          e = explorer.next
          true
        }else false
    }){}
    toReturn
  }

  def valuesBetweenPositionsQList(fromPositionIncluded:Int,toPositionIncluded:Int):QList[Long] = {
    var toReturn:QList[Long] = null
    var e = explorerAtPosition(fromPositionIncluded)
    while(e match{
      case None => false
      case Some(explorer) =>
        if (explorer.position <= toPositionIncluded){
          toReturn = QList(explorer.value,toReturn)
          e = explorer.next
          true
        }else false
    }){}
    toReturn
  }

  //List[(position,value)]
  def positionsBetweenFromToAndTheirValues(fromPositionIncluded:Int,toPositionIncluded:Int):QList[(Int,Long)] = {
    var toReturn:QList[(Int,Long)] = null
    var e = explorerAtPosition(fromPositionIncluded)
    while(true){  //TODO: maybe this approach has less overhead than the "while" above?
      e match{
        case None => return toReturn
        case Some(explorer) =>
          if (explorer.position > toPositionIncluded) {
            return toReturn
          }
          toReturn = QList((explorer.position,explorer.value),toReturn)
          e = explorer.next
      }
    }
    return null
  }

  def explorerAtFirstOccurrence(value : Long) : Option[IntSequenceExplorer] = {
    positionOfFirstOccurrence(value : Long) match {
      case None => None
      case Some(x) => explorerAtPosition(x)
    }
  }

  def explorerAtLastOccurrence(value : Long) : Option[IntSequenceExplorer] = {
    positionOfLastOccurrence(value : Long) match {
      case None => None
      case Some(x) => explorerAtPosition(x)
    }
  }

  def explorerAtAnyOccurrence(value : Long) : Option[IntSequenceExplorer] = {
    positionOfAnyOccurrence(value) match {
      case None => None
      case Some(x) => explorerAtPosition(x)
    }
  }

  def positionOfFirstOccurrence(value : Long) : Option[Int] = {
    positionsOfValue(value) match {
      case null => None
      case x if x.isEmpty => None
      case x => Some(x.min)
    }
  }

  def positionOfLastOccurrence(value : Long) : Option[Int] = {
    positionsOfValue(value) match {
      case null => None
      case x if x.isEmpty => None
      case x => Some(x.max)
    }
  }

  def positionOfAnyOccurrence(value:Long):Option[Int] = {
    positionsOfValue(value) match {
      case null => None
      case x if x.isEmpty => None
      case x => Some(x.head)
    }
  }

  def insertAtPosition(value:Long, pos:Int, fast:Boolean = false, autoRework:Boolean = true):IntSequence
  def delete(pos:Int, fast:Boolean=false,autoRework:Boolean = false):IntSequence
  def moveAfter(startPositionIncluded:Int, endPositionIncluded:Int, moveAfterPosition:Int, flip:Boolean, fast:Boolean = false, autoRework:Boolean = true):IntSequence

  def flip(fast:Boolean = false, autoRework:Boolean = true):IntSequence =
    if(this.isEmpty) this
    else moveAfter(0, this.size-1, -1, flip = true, fast, autoRework)

  def regularizeToMaxPivot(maxPivotPerValuePercent: Int, targetToken: Token = this.token) :ConcreteIntSequence

  def regularize(targetToken:Token = this.token):ConcreteIntSequence
  def commitPendingMoves:IntSequence

  def check{}

  def quickEquals(that:IntSequence):Boolean = that != null && this.token == that.token
  def equals(that:IntSequence):Boolean = {
    quickEquals(that) || (that != null && (this.toList equals that.toList))
  }

  override def toString : String = {
    "IntSequence(size:" + size + ")[" + this.iterator.toList.mkString(",") + "]_impl:" + descriptorString
  }

  def descriptorString : String

  def predecessorPos2Val(position:Int):Option[Long] = {
    valueAtPosition(position-1)
  }

  def successorPos2Val(position:Int):Option[Long] = {
    valueAtPosition(position+1)
  }
}


class ConcreteIntSequence(private[seq] val internalPositionToValue:RedBlackTreeMap[Long],
                          private[seq] val valueToInternalPositions:RedBlackTreeMap[RedBlackTreeMap[Int]],
                          private[seq] val externalToInternalPosition:PiecewiseLinearBijectionNaive,
                          private[seq] val startFreeRangeForInternalPosition:Int,
                          token:Token = Token()) extends IntSequence(token) {

  //TODO: replace internalPositionToValue by an immutable Array, or an immutable array + a small RBTree + size

  def bij = externalToInternalPosition
  override def descriptorString: String = "[" + this.iterator.toList.mkString(",") + "]_impl:concrete"

  override def toString: String = {
    "ConcreteIntSequence(size:" + size + ")" + descriptorString
  }

  override def check {
    externalToInternalPosition.checkBijection()
    require(internalPositionToValue.content.sortBy(_._1) equals valueToInternalPositions.content.flatMap({case (a, b) => b.keys.map(x => (x, a))}).sortBy(_._1),
      "internalPositionToValue:" + internalPositionToValue.content.sortBy(_._1) + " valueToInternalPositions:" + valueToInternalPositions.content.flatMap({case (a, b) => b.keys.map(x => (x, a))}).sortBy(_._1)
    )
  }

  override val size: Int = internalPositionToValue.size

  override def isEmpty: Boolean = internalPositionToValue.isEmpty

  override def nbOccurrence(value: Long): Int = valueToInternalPositions.get(value) match {
    case None => 0
    case Some(p) => p.size
  }

  def largestValue: Option[Long] = valueToInternalPositions.biggest match {
    case None => None
    case Some((k, _)) => Some(k)
  }

  def smallestValue: Option[Long] = valueToInternalPositions.smallest match {
    case None => None
    case Some((k, _)) => Some(k)
  }

  def contains(value: Long): Boolean = valueToInternalPositions.contains(value)

  def valueAtPosition(position: Int): Option[Long] = {
    val internalPosition: Int = externalToInternalPosition.forward(position)
    internalPositionToValue.get(internalPosition)
  }

  override def positionsOfValueQ(value: Long): QList[Int] = {
    valueToInternalPositions.get(value) match {
      case None => null
      case Some(internalPositions) =>
        var toReturn: QList[Int] = null
        var toDigest: List[Int] = internalPositions.values
        while (toDigest.nonEmpty) {
          toReturn = QList(externalToInternalPosition.backward(toDigest.head), toReturn)
          toDigest = toDigest.tail
        }
        toReturn
    }
  }


  def explorerAtPosition(position: Int): Option[IntSequenceExplorer] = {
    if (position >= this.size) None
    else {
      val currentPivotPosition = externalToInternalPosition.forward.pivotWithPositionApplyingTo(position)
      val (pivotAbovePosition: Option[RedBlackTreeMapExplorer[Pivot]], internalPosition) = currentPivotPosition match {
        case None => (externalToInternalPosition.forward.firstPivotAndPosition, position)
        case Some(p) => (p.next, p.value.f(position))
      }

      Some(new ConcreteIntSequenceExplorer(this,
        position,
        internalPositionToValue.positionOf(internalPosition).get,
        currentPivotPosition,
        pivotAbovePosition)()
      )
    }
  }


  private def internalInsertToValueToInternalPositions(value : Long, internalPosition : Int, valueToInternalPositions : RedBlackTreeMap[RedBlackTreeMap[Int]]) : RedBlackTreeMap[RedBlackTreeMap[Int]] = {
    valueToInternalPositions.get(value) match {
      case None => valueToInternalPositions.insert(value, RedBlackTreeMap(List((internalPosition, internalPosition))))
      case Some(l) => valueToInternalPositions.insert(value, l.insert(internalPosition, internalPosition))
    }
  }

  private def internalRemoveFromValueToInternalPositions(value : Long, internalPosition : Int,
                                                         valueToInternalPositions : RedBlackTreeMap[RedBlackTreeMap[Int]])
  : RedBlackTreeMap[RedBlackTreeMap[Int]] = {
    valueToInternalPositions.get(value) match {
      case None => valueToInternalPositions
      case Some(l) =>
        assert(l.contains(internalPosition))
        val newSet = l.remove(internalPosition)
        if (newSet.isEmpty) valueToInternalPositions.remove(value)
        else valueToInternalPositions.insert(value, newSet)
    }
  }

  def insertAtPosition(value : Long, pos : Int, fast : Boolean, autoRework : Boolean) : IntSequence = {

    //println(this + ".insertAtPosition(value:" + value + " pos:" + pos + ")")
    require(pos <= size, "inserting past the end of the sequence (size:" + size + " pos:" + pos + ")")

    if (fast) return new InsertedIntSequence(this, value, pos)

    //insert into red blacks
    val newInternalPositionToValue = internalPositionToValue.insert(startFreeRangeForInternalPosition, value)
    val newValueToInternalPosition = internalInsertToValueToInternalPositions(value, startFreeRangeForInternalPosition, valueToInternalPositions)

    //move sequence after position, one upward
    //move inserted point at its position
    val oldExternalPosRelatedToFreeInternalPos = externalToInternalPosition.backward(startFreeRangeForInternalPosition)

    val newExternalToInternalPosition = if (pos == size) {
      //inserting at end of the sequence
      externalToInternalPosition.updateBefore(
        (size, size, LinearTransform(oldExternalPosRelatedToFreeInternalPos - pos, false)))
      //TODO: this might be always identity, actually, so useless!
    } else {
      //inserting somewhere within the sequence, need to shift upper part

      val tmp = externalToInternalPosition.swapAdjacentZonesShiftFirst(pos,size-1,size,false)

      assert(tmp.forward equals externalToInternalPosition.updateBefore(
        (pos + 1, size, LinearTransform(-1, false)),
        (pos, pos, LinearTransform(oldExternalPosRelatedToFreeInternalPos - pos, false))).forward)
      tmp
    }

    new ConcreteIntSequence(
      newInternalPositionToValue,
      newValueToInternalPosition,
      newExternalToInternalPosition,
      startFreeRangeForInternalPosition + 1)
  }

  def delete(pos : Int, fast : Boolean, autoRework : Boolean) : IntSequence = {
    //println(this + ".delete(pos:" + pos + ")")
    require(pos < size, "deleting past the end of the sequence (size:" + size + " pos:" + pos + ")")
    require(pos >= 0L, "deleting at negative pos:" + pos)

    if (fast) return new RemovedIntSequence(this, pos)

    val internalPosition = externalToInternalPosition(pos)
    val value = internalPositionToValue.get(internalPosition).head
    val largestInternalPosition = startFreeRangeForInternalPosition - 1

    val valueAtLargestInternalPosition : Long = internalPositionToValue.get(largestInternalPosition).head

    val deleteIsAtLargestInternalPosition = internalPosition == largestInternalPosition

    val newInternalPositionToValue = if(deleteIsAtLargestInternalPosition) {
      internalPositionToValue.remove(largestInternalPosition)
    } else{
      internalPositionToValue.
        insert(internalPosition, valueAtLargestInternalPosition).
        remove(largestInternalPosition)
    }

    val newValueToInternalPositions = if(deleteIsAtLargestInternalPosition) {
      internalRemoveFromValueToInternalPositions(value, internalPosition, valueToInternalPositions)
    }else {
      internalInsertToValueToInternalPositions(valueAtLargestInternalPosition, internalPosition,
        internalRemoveFromValueToInternalPositions(valueAtLargestInternalPosition, largestInternalPosition,
          internalRemoveFromValueToInternalPositions(value, internalPosition, valueToInternalPositions)))
    }

    //now, update the fct knowing the move and remove
    val externalPositionAssociatedToLargestInternalPosition = externalToInternalPosition.backward(largestInternalPosition)

    //TODO: this is overly complex and probably very slow
    val newExternalToInternalPosition = externalToInternalPosition.updateBefore(
      (externalPositionAssociatedToLargestInternalPosition,
        externalPositionAssociatedToLargestInternalPosition,
        LinearTransform(pos - externalPositionAssociatedToLargestInternalPosition, false)),
      (pos, pos, LinearTransform(externalPositionAssociatedToLargestInternalPosition - pos, false))).updateBefore(
      (pos, size - 2, LinearTransform(1, false)),
      (size - 1, size - 1, LinearTransform(pos - size + 1, false)))

    new ConcreteIntSequence(
      newInternalPositionToValue,
      newValueToInternalPositions,
      newExternalToInternalPosition,
      startFreeRangeForInternalPosition - 1)
  }


  def moveAfter(startPositionIncluded : Int, endPositionIncluded : Int, moveAfterPosition : Int, flip : Boolean, fast : Boolean, autoRework : Boolean) : IntSequence = {
    //println(this + ".moveAfter(startPositionIncluded:" + startPositionIncluded + " endPositionIncluded:" + endPositionIncluded + " moveAfterPosition:" + moveAfterPosition + " flip:" + flip + ")")
    require(startPositionIncluded >= 0 && startPositionIncluded < size, "startPositionIncluded should be in [0L,size[ in UniqueIntSequence.moveAfter")
    require(endPositionIncluded >= 0 && endPositionIncluded < size, "endPositionIncluded(=" + endPositionIncluded+ ") should be in [0L,size(="+size+")[ in UniqueIntSequence.moveAfter")
    require(moveAfterPosition >= -1 && moveAfterPosition < size, "moveAfterPosition=" + moveAfterPosition + " should be in [-1L,size=" + size+"[ in UniqueIntSequence.moveAfter")

    require(
      moveAfterPosition < startPositionIncluded || moveAfterPosition > endPositionIncluded,
      "moveAfterPosition=" + moveAfterPosition + " cannot be between startPositionIncluded=" + startPositionIncluded + " and endPositionIncluded=" + endPositionIncluded)
    require(startPositionIncluded <= endPositionIncluded, "startPositionIncluded=" + startPositionIncluded + " should be <= endPositionIncluded=" + endPositionIncluded)

    if (fast) return new MovedIntSequence(this, startPositionIncluded, endPositionIncluded, moveAfterPosition, flip)

    if (moveAfterPosition + 1 == startPositionIncluded) {
      //not moving
      if (flip) {
        //just flipping
        val newExternalToInternalPosition = externalToInternalPosition.flipInInterval(startPositionIncluded,endPositionIncluded)

        //val newExternalToInternalPositionSlow = externalToInternalPosition.updateBefore(
        //  (startPositionIncluded, endPositionIncluded, LinearTransform(endPositionIncluded + startPositionIncluded, true)))

        //equire(newExternalToInternalPosition.forward.equals(newExternalToInternalPositionSlow.forward),
        //  "newExternalToInternalPosition.forward:" + newExternalToInternalPosition.forward + " newExternalToInternalPositionSlow.forward:" + newExternalToInternalPositionSlow.forward)

        //println("passed")

        new ConcreteIntSequence(
          internalPositionToValue,
          valueToInternalPositions,
          newExternalToInternalPosition,
          startFreeRangeForInternalPosition)

      } else {
        this //nop
      }
    } else {
      if (moveAfterPosition > startPositionIncluded) {
        //move upwards
        val newExternalToInternalPosition = if(!flip) {
          externalToInternalPosition.swapAdjacentZonesShiftBest(
            startPositionIncluded,
            endPositionIncluded,
            moveAfterPosition)

        }else{

          val tmp = externalToInternalPosition.swapAdjacentZonesShiftSecond(
            startPositionIncluded,
            endPositionIncluded,
            moveAfterPosition,
            true)

          assert(tmp.forward equals externalToInternalPosition.updateBefore(
            (startPositionIncluded,
              moveAfterPosition + startPositionIncluded - endPositionIncluded - 1,
              LinearTransform(endPositionIncluded + 1 - startPositionIncluded, false)),
            (startPositionIncluded + moveAfterPosition - endPositionIncluded,
              moveAfterPosition,
              LinearTransform(if (flip) startPositionIncluded + moveAfterPosition
              else endPositionIncluded - moveAfterPosition, flip))).forward)

          tmp
        }

        assert(newExternalToInternalPosition.forward equals externalToInternalPosition.updateBefore(
          (startPositionIncluded,
            moveAfterPosition + startPositionIncluded - endPositionIncluded - 1,
            LinearTransform(endPositionIncluded + 1 - startPositionIncluded, false)),
          (startPositionIncluded + moveAfterPosition - endPositionIncluded,
            moveAfterPosition,
            LinearTransform(if (flip) startPositionIncluded + moveAfterPosition
            else endPositionIncluded - moveAfterPosition, flip))).forward)

        new ConcreteIntSequence(
          internalPositionToValue,
          valueToInternalPositions,
          newExternalToInternalPosition,
          startFreeRangeForInternalPosition)

      } else {
        //move downwards
        val newExternalToInternalPosition = if(!flip) {
          externalToInternalPosition.swapAdjacentZonesShiftBest(
            moveAfterPosition+1,
            startPositionIncluded-1,
            endPositionIncluded)
        }else{
          externalToInternalPosition.swapAdjacentZonesShiftFirst(
            moveAfterPosition+1,
            startPositionIncluded-1,
            endPositionIncluded,true)
        }

        assert(externalToInternalPosition.updateBefore(
          (moveAfterPosition + 1,
            moveAfterPosition + endPositionIncluded - startPositionIncluded + 1,
            LinearTransform(if (flip) endPositionIncluded + moveAfterPosition + 1 else startPositionIncluded - moveAfterPosition - 1, flip)),
          (moveAfterPosition + endPositionIncluded - startPositionIncluded + 2,
            endPositionIncluded,
            LinearTransform(startPositionIncluded - endPositionIncluded - 1, false))).forward equals newExternalToInternalPosition.forward)


        new ConcreteIntSequence(
          internalPositionToValue,
          valueToInternalPositions,
          newExternalToInternalPosition,
          startFreeRangeForInternalPosition)
      }
    }
  }

  override def regularizeToMaxPivot(maxPivotPerValuePercent: Int, targetToken: Token = this.token) :ConcreteIntSequence = {
    if(this.externalToInternalPosition.forward.nbPivot * 100 > maxPivotPerValuePercent * this.size){
      regularize(targetToken)
    }else{
      if (targetToken != this.token){
        new ConcreteIntSequence(internalPositionToValue,
          valueToInternalPositions,
          externalToInternalPosition,
          size, targetToken)
      }else this
    }
  }
  /*
  @inline
  private def longToInt(l:Long):Int = Math.toIntExact(l)*/

  def regularize(targetToken : Token = this.token) : ConcreteIntSequence = {
    var explorerOpt = this.explorerAtPosition(0)
    val newInternalPositionToValues:Array[(Long,Long)] = Array.ofDim[(Long,Long)](this.size)
    val oldInternalPosToNewInternalPos:Array[Int] = Array.ofDim[Int](this.size)

    while (explorerOpt match {
      case None => false
      case Some(explorer) =>
        newInternalPositionToValues(explorer.position) = (explorer.position,explorer.value)
        oldInternalPosToNewInternalPos(explorer.asInstanceOf[ConcreteIntSequenceExplorer].internalPos) = explorer.position
        explorerOpt = explorer.next
        true
    }) {}

    new ConcreteIntSequence(RedBlackTreeMap.makeFromSortedArray(newInternalPositionToValues),
      valueToInternalPositions.updateAll(0L,
        oldInternalPositions => {
          val newPositions = oldInternalPositions.keys.map(oldInt => {
            val newInternalPosition : Int = oldInternalPosToNewInternalPos(oldInt.toInt)
            (newInternalPosition : Long,newInternalPosition)})
          RedBlackTreeMap[Int](newPositions)}),
      PiecewiseLinearBijectionNaive.identity,
      newInternalPositionToValues.length, targetToken)
  }

  override def commitPendingMoves : IntSequence = this

  override def unorderedContentNoDuplicate : List[Long] = valueToInternalPositions.keys

  override def unorderedContentNoDuplicateWithNBOccurences : List[(Long,Int)] = valueToInternalPositions.content.map({case ((value,positions)) => ((value,positions.size))})
}

class IntSequenceIterator(var crawler:Option[IntSequenceExplorer]) extends Iterator[Long] {

  override def hasNext : Boolean =
    crawler match{
      case None => false
      case Some(_) => true}

  override def next() : Long = {
    val position = crawler.head
    crawler = position.next
    position.value
  }
}

abstract class IntSequenceExplorer{
  val value:Long
  def position:Int
  def next:Option[IntSequenceExplorer]
  def prev:Option[IntSequenceExplorer]
}


class ConcreteIntSequenceExplorer(sequence:ConcreteIntSequence,
                                  override val position:Int,
                                  positionInRB:RedBlackTreeMapExplorer[Long],
                                  currentPivotPosition:Option[RedBlackTreeMapExplorer[Pivot]],
                                  pivotAbovePosition:Option[RedBlackTreeMapExplorer[Pivot]])(
                                   limitAboveForCurrentPivot:Int = pivotAbovePosition match{
                                     case None => Int.MaxValue
                                     case Some(p) => p.value.fromValue-1},
                                   limitBelowForCurrentPivot:Int = currentPivotPosition match{
                                     case None => Int.MinValue
                                     case Some(p) => p.value.fromValue},
                                   slopeIsPositive:Boolean = currentPivotPosition match{
                                     case None => true
                                     case Some(p) => !p.value.f.minus}
                                 ) extends IntSequenceExplorer{

  override def toString : String = "ConcreteIntSequenceExplorer(position:" + position + " value:" + value + " currentPivotPosition:" + currentPivotPosition + " pivotAbovePosition:" + pivotAbovePosition + " positionInRB:" + positionInRB + ")"

  override val value : Long = positionInRB.value

  private[seq] def internalPos = positionInRB.key.toInt

  override def next : Option[IntSequenceExplorer] = {
    if(position == sequence.size-1L) return None
    if(position == limitAboveForCurrentPivot){
      //change pivot, we are also sure that there is a next, so use .head
      val newPivotAbovePosition = pivotAbovePosition.head.next
      val newPosition = position + 1
      val newPositionInRBOpt = sequence.internalPositionToValue.positionOf(pivotAbovePosition.head.value.f(newPosition))
      newPositionInRBOpt match{
        case None => None
        case Some(newPositionInRB) =>
          Some(new ConcreteIntSequenceExplorer(sequence,
            newPosition,
            newPositionInRB,
            pivotAbovePosition,
            newPivotAbovePosition)(limitBelowForCurrentPivot = newPosition))
      }
    }else{
      //do not change pivot

      (if(slopeIsPositive) positionInRB.next else positionInRB.prev) match{
        case None => None
        case Some(newPositionInRB) =>
          Some(new ConcreteIntSequenceExplorer(sequence,
            position + 1,
            newPositionInRB,
            currentPivotPosition,
            pivotAbovePosition)(
            limitAboveForCurrentPivot,
            limitBelowForCurrentPivot,
            slopeIsPositive))
      }
    }
  }

  override def prev : Option[IntSequenceExplorer] = {
    if (position == 0L) None
    else if (position  == limitBelowForCurrentPivot) {
      //change pivot

      val newPosition = position - 1
      val newCurrentPivotPosition = currentPivotPosition.head.prev
      val newInternalPosition = newCurrentPivotPosition match{case None => newPosition case Some(position2) => position2.value.f(newPosition)}
      val newCurrentPositionInRB = sequence.internalPositionToValue.positionOf(newInternalPosition).head
      //println("change pivot newPosition:" + newPosition + " newCurrentPivotPosition:" + newCurrentPivotPosition + " oldPosition:" + currentPivotPosition)
      Some(new ConcreteIntSequenceExplorer(sequence,
        newPosition,
        newCurrentPositionInRB,
        newCurrentPivotPosition,
        currentPivotPosition)(limitAboveForCurrentPivot = limitBelowForCurrentPivot-1
      ))
    }else{
      //do not change pivot
      //println("not change pivot")
      Some(new ConcreteIntSequenceExplorer(sequence,
        position-1,
        if(slopeIsPositive) positionInRB.prev.head else positionInRB.next.head,
        currentPivotPosition,
        pivotAbovePosition)(
        limitAboveForCurrentPivot,
        limitBelowForCurrentPivot,
        slopeIsPositive))
    }
  }
}

abstract class StackedUpdateIntSequence extends IntSequence(){
  override def delete(pos : Int, fast:Boolean,autoRework:Boolean) : IntSequence = {
    require(pos >= 0L, "pos=" + pos + " for delete on UniqueIntSequence should be >= 0L")
    require(pos < size, "cannot delete past end of sequence in UniqueIntSequence")
    new RemovedIntSequence(this,pos)
  }

  override def moveAfter(startPositionIncluded : Int, endPositionIncluded : Int, moveAfterPosition : Int, flip : Boolean, fast:Boolean,autoRework:Boolean) : IntSequence = {
    require(startPositionIncluded >= 0L && startPositionIncluded < size , "startPositionIncluded=" + startPositionIncluded + " should be in [0L,size" + size + "[ in UniqueIntSequence.moveAfter")
    require(endPositionIncluded >= 0L && endPositionIncluded < size , "endPositionIncluded=" + endPositionIncluded +" should be in [0L,size"+size+"[ in UniqueIntSequence.moveAfter")
    require(moveAfterPosition >= -1L && moveAfterPosition < size , "moveAfterPosition=" + moveAfterPosition + " should be in [-1L,size="+size+"[ in UniqueIntSequence.moveAfter")

    new MovedIntSequence(this,startPositionIncluded,endPositionIncluded,moveAfterPosition,flip)
  }

  override def insertAtPosition(value : Long, pos : Int, fast:Boolean,autoRework:Boolean) : IntSequence = {
    require(pos >= 0L && pos <= size , "pos=" + pos + " should be in [0L,size="+size+"] in IntSequence.insertAt")
    new InsertedIntSequence(this,value:Long,pos:Int)
  }


  override def regularizeToMaxPivot(maxPivotPerValuePercent: Int, targetToken: Token = this.token) : ConcreteIntSequence =
    commitPendingMoves.regularizeToMaxPivot(maxPivotPerValuePercent, targetToken)

  override def regularize(targetToken:Token = this.token) : ConcreteIntSequence = commitPendingMoves.regularize(targetToken)
}

object MovedIntSequence{

  @inline
  def bijectionForMove(startPositionIncluded:Int,
                       endPositionIncluded:Int,
                       moveAfterPosition:Int,
                       flip:Boolean):PiecewiseLinearBijectionNaive = {
    if(moveAfterPosition + 1 == startPositionIncluded) {
      //not moving
      if(flip) {
        //just flipping
        if (startPositionIncluded == 0) {
          PiecewiseLinearBijectionNaive(new PiecewiseLinearFun(RedBlackTreeMap.makeFromSortedArray(Array(
            (0L, new Pivot(0, new LinearTransform(endPositionIncluded, true))),
            (endPositionIncluded + 1, new Pivot(endPositionIncluded + 1, LinearTransform.identity))))))
        } else {
          PiecewiseLinearBijectionNaive(new PiecewiseLinearFun(RedBlackTreeMap.makeFromSortedArray(Array(
            (0L, new Pivot(0, LinearTransform.identity)),
            (startPositionIncluded, new Pivot(startPositionIncluded, new LinearTransform(endPositionIncluded + startPositionIncluded, true))),
            (endPositionIncluded + 1, new Pivot(endPositionIncluded + 1, LinearTransform.identity))))))
        }

      }else{
        //nop
        PiecewiseLinearBijectionNaive.identity
      }
    }else{
      if (moveAfterPosition > startPositionIncluded) {
        //move upwards
        PiecewiseLinearBijectionNaive(new PiecewiseLinearFun(RedBlackTreeMap.makeFromSortedArray(Array(
          (startPositionIncluded, new Pivot(startPositionIncluded, LinearTransform(endPositionIncluded + 1 - startPositionIncluded, false))),
          (moveAfterPosition + startPositionIncluded - endPositionIncluded, new Pivot(moveAfterPosition + startPositionIncluded - endPositionIncluded,
            LinearTransform(if (flip) startPositionIncluded + moveAfterPosition else endPositionIncluded - moveAfterPosition, flip))),
          (moveAfterPosition + 1L, new Pivot(moveAfterPosition + 1, LinearTransform.identity))))))
      } else {
        //move downwards
        PiecewiseLinearBijectionNaive(new PiecewiseLinearFun(RedBlackTreeMap.makeFromSortedArray(Array(
          (moveAfterPosition + 1,
            new Pivot(moveAfterPosition + 1,LinearTransform(if (flip) endPositionIncluded + moveAfterPosition + 1
            else startPositionIncluded - moveAfterPosition - 1, flip))),
          (moveAfterPosition + endPositionIncluded - startPositionIncluded + 2,
            new Pivot(moveAfterPosition + endPositionIncluded - startPositionIncluded + 2,
              LinearTransform(startPositionIncluded - endPositionIncluded - 1, false))),
          (endPositionIncluded +1L,
            new Pivot(endPositionIncluded +1, LinearTransform.identity))
        ))))
      }
    }
  }

  @inline
  def oldPosToNewPos(oldPos : Int, fromIncluded:Int, toIncluded:Int, after:Int, flip:Boolean) : Int = {
    //println("oldPosToNewPos(oldPos:"  + oldPos + " fromIncluded:" + fromIncluded + " toIncluded:" + toIncluded + " after:" + after +" flip:" + flip + ")")

    if(after+1 == fromIncluded && !flip) oldPos
    else if(after+1 == fromIncluded && flip){
      if(oldPos < fromIncluded || oldPos > toIncluded) oldPos
      else fromIncluded + toIncluded - oldPos
    }else if(fromIncluded < after){
      //println("move upwards")
      if(oldPos < fromIncluded || oldPos > after) oldPos
      else if(oldPos <= toIncluded){
        //println("in the moved segment")
        if(flip){
          fromIncluded - oldPos + after
        }else{
          oldPos + after - toIncluded
        }
      }else{
        //println("not in the moved segment")
        oldPos - toIncluded + fromIncluded - 1
      }
    }else{
      //println("move downwards")
      if(oldPos <= after || oldPos > toIncluded) oldPos
      else if(oldPos < fromIncluded){
        //println("not in the moved segment")
        oldPos + toIncluded - fromIncluded + 1
      }else{
        //println("in the moved segment")
        if(flip){
          after + 1 + toIncluded - oldPos
        }else{
          oldPos + after - fromIncluded + 1
        }
      }
    }
  }
}

class MovedIntSequence(val seq:IntSequence,
                       val startPositionIncluded:Int,
                       val endPositionIncluded:Int,
                       val moveAfterPosition:Int,
                       val flip:Boolean) extends StackedUpdateIntSequence{

  val localBijection = MovedIntSequence.bijectionForMove(startPositionIncluded, endPositionIncluded, moveAfterPosition, flip)

  private lazy val prevStartPositionCachedExplorer: Option[IntSequenceExplorer] = createExplorerAtPosition(startPositionIncluded-1)
  private lazy val nextEndPositionCachedExplorer: Option[IntSequenceExplorer] = createExplorerAtPosition(endPositionIncluded+1)
  private lazy val prevMoveAfterPositionCachedExplorer: Option[IntSequenceExplorer] = if(moveAfterPosition == 0) None else createExplorerAtPosition(moveAfterPosition-1)
  private lazy val nextMoveAfterPositionCachedExplorer: Option[IntSequenceExplorer] =
    if(prevMoveAfterPositionCachedExplorer.isDefined) prevMoveAfterPositionCachedExplorer.get.next.get.next
    else createExplorerAtPosition(moveAfterPosition).get.next
  //private val fromNextVehiclePositionCachedExplorer: Option[Inseq]

  override def unorderedContentNoDuplicate : List[Long] = seq.unorderedContentNoDuplicate

  override def unorderedContentNoDuplicateWithNBOccurences : List[(Long, Int)] = seq.unorderedContentNoDuplicateWithNBOccurences

  override def descriptorString : String = seq.descriptorString + ".moved(startPos:" + startPositionIncluded + " endPos:" + endPositionIncluded + " targetPos:" + moveAfterPosition + " flip:" + flip + ")"

  override val size : Int = seq.size

  override def nbOccurrence(value : Long) : Int = seq.nbOccurrence(value)

  override def commitPendingMoves:IntSequence = seq.commitPendingMoves.moveAfter(startPositionIncluded,endPositionIncluded,moveAfterPosition,flip,fast=false,autoRework = false)

  override def explorerAtPosition(position : Int) : Option[IntSequenceExplorer] = {
    if(position == startPositionIncluded-1) prevStartPositionCachedExplorer
    else if(position == endPositionIncluded+1) nextEndPositionCachedExplorer
    else if(position == moveAfterPosition-1) prevMoveAfterPositionCachedExplorer
    else if(position == moveAfterPosition+1) nextMoveAfterPositionCachedExplorer
    else createExplorerAtPosition(position)
  }

  private def createExplorerAtPosition(position : Int) : Option[IntSequenceExplorer] = {
    val positionOfCurrentPivot = localBijection.forward.pivotWithPositionApplyingTo(position)
    seq.explorerAtPosition(localBijection.forward(position)) match {
      case None => None
      case Some(explorerInBasicSequence) =>
        Some(new MovedIntSequenceExplorer(this, position,
          explorerInBasicSequence,
          positionOfCurrentPivot,
          positionOfCurrentPivot match { case None => localBijection.forward.firstPivotAndPosition case Some(x) => x.next })())
    }
  }

  def oldPosToNewPos(oldPos : Int) :Int = {
    val tmp = MovedIntSequence.oldPosToNewPos(oldPos, startPositionIncluded, endPositionIncluded, moveAfterPosition, flip)
    assert(tmp == localBijection.backward(oldPos), "oldPosToNewPos got" + tmp + " expected " + localBijection.backward(oldPos))
    tmp
  }

  override def positionsOfValueQ(value : Long) : QList[Int] = {
    var positionsBefore = seq.positionsOfValueQ(value)
    var toReturn:QList[Int] = null
    while(positionsBefore != null){
      val oldPos = positionsBefore.head
      positionsBefore = positionsBefore.tail
      val newPos = oldPosToNewPos(oldPos)
      toReturn = QList(newPos,toReturn)
    }
    toReturn
  }

  override def contains(value : Long) : Boolean = seq.contains(value)

  override def isEmpty : Boolean = seq.isEmpty

  override def valueAtPosition(position : Int) : Option[Long] = {
    seq.valueAtPosition(localBijection.forward(position))
  }
}

class MovedIntSequenceExplorer(sequence:MovedIntSequence,
                               override val position:Int,
                               positionInBasicSequence:IntSequenceExplorer,
                               currentPivotPosition:Option[RedBlackTreeMapExplorer[Pivot]],
                               pivotAbovePosition:Option[RedBlackTreeMapExplorer[Pivot]])(
                                limitAboveForCurrentPivot:Long = pivotAbovePosition match{
                                  case None => Long.MaxValue
                                  case Some(p) => p.value.fromValue-1L},
                                limitBelowForCurrentPivot:Long = currentPivotPosition match{
                                  case None => Long.MinValue
                                  case Some(p) => p.value.fromValue},
                                slopeIsPositive:Boolean = currentPivotPosition match{
                                  case None => true
                                  case Some(p) => !p.value.f.minus}
                              ) extends IntSequenceExplorer{

  override val value : Long = positionInBasicSequence.value

  override def next : Option[IntSequenceExplorer] = {
    if(position == sequence.size-1) return None
    if(position == limitAboveForCurrentPivot){
      //change pivot, we are also sure that there is a next, so use .head
      val newPivotAbovePosition = pivotAbovePosition.head.next
      val newPosition = position + 1
      val newPositionInBasicSequence = sequence.seq.explorerAtPosition(pivotAbovePosition.head.value.f(newPosition))
      newPositionInBasicSequence match{
        case None => None
        case Some(newPositionInRB) =>
          Some(new MovedIntSequenceExplorer(sequence,
            newPosition,
            newPositionInRB,
            pivotAbovePosition,
            newPivotAbovePosition)(limitBelowForCurrentPivot = newPosition))
      }
    }else{
      //do not change pivot

      (if(slopeIsPositive) positionInBasicSequence.next else positionInBasicSequence.prev) match{
        case None => None
        case Some(newPositionInRB) =>
          Some(new MovedIntSequenceExplorer(sequence,
            position + 1,
            newPositionInRB,
            currentPivotPosition,
            pivotAbovePosition)(
            limitAboveForCurrentPivot,
            limitBelowForCurrentPivot,
            slopeIsPositive))
      }
    }
  }

  override def prev : Option[IntSequenceExplorer] = {
    if (position == 0) None
    else if (position  == limitBelowForCurrentPivot) {
      //change pivot

      val newPosition = position - 1
      val newCurrentPivotPosition = currentPivotPosition.head.prev
      val newInternalPosition = newCurrentPivotPosition match{case None => newPosition case Some(position2) => position2.value.f(newPosition)}

      //println("change pivot newPosition:" + newPosition + " newCurrentPivotPosition:" + newCurrentPivotPosition + " oldPosition:" + currentPivotPosition)
      Some(new MovedIntSequenceExplorer(sequence,
        newPosition,
        sequence.seq.explorerAtPosition(newInternalPosition).head,
        newCurrentPivotPosition,
        currentPivotPosition)(limitAboveForCurrentPivot = limitBelowForCurrentPivot-1L
      ))
    }else{
      //do not change pivot
      //println("not change pivot")
      Some(new MovedIntSequenceExplorer(sequence,
        position-1,
        if(slopeIsPositive) positionInBasicSequence.prev.head else positionInBasicSequence.next.head,
        currentPivotPosition,
        pivotAbovePosition)(
        limitAboveForCurrentPivot,
        limitBelowForCurrentPivot,
        slopeIsPositive))
    }
  }
}

class InsertedIntSequence(seq:IntSequence,
                          val insertedValue:Long,
<<<<<<< HEAD
                          val pos:Int) extends StackedUpdateIntSequence {
=======
                          val pos:Int)
  extends StackedUpdateIntSequence {

  private lazy val prevPosCachedExplorer: Option[IntSequenceExplorer] = if(pos == 0) None else createExplorerAtPosition(pos-1)
  private lazy val nextPosCachedExplorer: Option[IntSequenceExplorer] =
    if(prevPosCachedExplorer.isDefined)prevPosCachedExplorer.get.next.get.next else createExplorerAtPosition(pos).get.next

>>>>>>> 1ee75bc3
  override val size : Int = seq.size + 1

  override def nbOccurrence(value : Long) : Int = if(value == this.insertedValue) seq.nbOccurrence(value) + 1 else seq.nbOccurrence(value)

  override def unorderedContentNoDuplicateWithNBOccurences : List[(Long, Int)] =
    unorderedContentNoDuplicate.map(value => (value,if(value == insertedValue) seq.nbOccurrence(value) +1 else seq.nbOccurrence(value)))

  override def descriptorString : String = seq.descriptorString + ".inserted(val:" + insertedValue + " pos:" + pos + ")"

  override def unorderedContentNoDuplicate : List[Long] = if(seq.nbOccurrence(insertedValue) == 0L) insertedValue :: seq.unorderedContentNoDuplicate else seq.unorderedContentNoDuplicate

  override def positionsOfValueQ(value : Long) : QList[Int] = {
    var positionsBefore = seq.positionsOfValueQ(value)
    var toReturn:QList[Int] = null
    while(positionsBefore != null){
      val oldPos = positionsBefore.head
      positionsBefore = positionsBefore.tail
      val newPos = oldPos2NewPos(oldPos)
      toReturn = QList(newPos,toReturn)
    }
    if(value == insertedValue) QList(pos,toReturn)
    else toReturn
  }

  @inline
  private def oldPos2NewPos(oldPOs:Int):Int = {
    if(oldPOs < pos) oldPOs else oldPOs +1
  }

  override def explorerAtPosition(position : Int) : Option[IntSequenceExplorer] = {
    if(position == pos-1) prevPosCachedExplorer
    else if(position == pos+1) nextPosCachedExplorer
    else createExplorerAtPosition(position)
  }

  private def createExplorerAtPosition(position: Int): Option[IntSequenceExplorer] ={
    if (position == this.pos) {
      if (position == 0) {
        Some(new InsertedIntSequenceExplorer(this, position, seq.explorerAtPosition(0), true, true))
      } else {
        Some(new InsertedIntSequenceExplorer(this, position, seq.explorerAtPosition(position - 1), true, false))
      }
    } else if (position < this.pos) {
      seq.explorerAtPosition(position) match {
        case None => None
        case Some(p) => Some(new InsertedIntSequenceExplorer(this, position, Some(p), false, false))
      }
    } else {
      seq.explorerAtPosition(position - 1) match {
        case None => None
        case Some(p) => Some(new InsertedIntSequenceExplorer(this, position, Some(p), false, false))
      }
    }
  }

  override def contains(value : Long) : Boolean = value == this.insertedValue || seq.contains(value)

  override def commitPendingMoves : IntSequence = seq.commitPendingMoves.insertAtPosition(insertedValue, pos, fast = false, autoRework = false)

  override def isEmpty : Boolean = false

  override def valueAtPosition(position : Int) : Option[Long] = {
    if (position == pos) Some(insertedValue)
    else if (position < pos) seq.valueAtPosition(position)
    else seq.valueAtPosition(position - 1)
  }
}

class InsertedIntSequenceExplorer(seq:InsertedIntSequence,
                                  val position:Int,
                                  explorerInOriginalSeq:Option[IntSequenceExplorer],
                                  atInsertedValue:Boolean,
                                  originalExplorerIsAbove:Boolean) extends IntSequenceExplorer {
  override val value : Long = if(atInsertedValue) seq.insertedValue else explorerInOriginalSeq.head.value

  override def next : Option[IntSequenceExplorer] = {
    if (atInsertedValue) {
      //we are leaving the inserted position
      explorerInOriginalSeq match{
        case None => None
        case Some(p) =>
          if (originalExplorerIsAbove) Some(new InsertedIntSequenceExplorer(seq, position + 1, explorerInOriginalSeq, atInsertedValue = false, originalExplorerIsAbove = false))
          else {
            p.next match {
              case None => None
              case Some(next1) =>
                Some(new InsertedIntSequenceExplorer(seq, position + 1, Some(next1), atInsertedValue = false, originalExplorerIsAbove = false))
            }
          }
      }
    }else {
      val nextPosition = position + 1L
      if (nextPosition == seq.pos) {
        //we are getting into the inserted position
        Some(new InsertedIntSequenceExplorer(seq, position + 1, explorerInOriginalSeq, atInsertedValue = true, originalExplorerIsAbove = false))
      } else {
        //nothing special
        explorerInOriginalSeq.head.next match {
          case None => None
          case Some(next) => Some(new InsertedIntSequenceExplorer(seq, position + 1, Some(next), atInsertedValue = false, originalExplorerIsAbove = false))
        }
      }
    }
  }

  override def prev : Option[IntSequenceExplorer] = {
    if (atInsertedValue) {
      explorerInOriginalSeq match {
        case None => None
        case Some(p) =>
          //we are leaving the inserted position
          if (!originalExplorerIsAbove) Some(new InsertedIntSequenceExplorer(seq, position - 1, explorerInOriginalSeq, atInsertedValue = false, originalExplorerIsAbove = false))
          else {
            p.prev match {
              case None => None
              case Some(prev1) => Some(new InsertedIntSequenceExplorer(seq, position - 1, Some(prev1), atInsertedValue = false, originalExplorerIsAbove = false))
            }
          }
      }
    } else {
      val prevPosition = position - 1L
      if (prevPosition == seq.pos) {
        //we are getting into the inserted position
        Some(new InsertedIntSequenceExplorer(seq, position - 1, explorerInOriginalSeq, atInsertedValue = true, originalExplorerIsAbove = true))
      } else {
        //nothing special
        explorerInOriginalSeq.head.prev match {
          case None => None
          case Some(prev) => Some(new InsertedIntSequenceExplorer(seq, position - 1, Some(prev), atInsertedValue = false, originalExplorerIsAbove = false))
        }
      }
    }
  }
}

class RemovedIntSequence(val seq:IntSequence,
                         val positionOfDelete:Int) extends StackedUpdateIntSequence{

  private lazy val prevPositionOfDeleteCachedExplorer: Option[IntSequenceExplorer] = createExplorerAtPosition(positionOfDelete-1)
  private lazy val nextPositionOfDeleteCachedExplorer: Option[IntSequenceExplorer] = prevPositionOfDeleteCachedExplorer.get.next.get.next


  val removedValue = seq.valueAtPosition(positionOfDelete).head

  override def descriptorString : String = seq.descriptorString + ".removed(pos:" + positionOfDelete + " val:" + removedValue + ")"

  override def nbOccurrence(value : Long) : Int = if(value == this.removedValue) seq.nbOccurrence(value) - 1 else seq.nbOccurrence(value)

  override def unorderedContentNoDuplicate : List[Long] =
    if(seq.nbOccurrence(removedValue) > 1L) seq.unorderedContentNoDuplicate
    else seq.unorderedContentNoDuplicate.filter(_ != removedValue)

  override def unorderedContentNoDuplicateWithNBOccurences : List[(Long, Int)] =
    unorderedContentNoDuplicate.flatMap(value => if(value == removedValue) {
      val occurencesBefore = seq.nbOccurrence(value)
      if (occurencesBefore == 1) None
      else Some((value, occurencesBefore - 1))
    }else Some((value, seq.nbOccurrence(value))))

  override val size : Int = seq.size - 1

  override def explorerAtPosition(position : Int) : Option[IntSequenceExplorer] = {
    if(position == positionOfDelete-1) prevPositionOfDeleteCachedExplorer
    else if(position == positionOfDelete+1) nextPositionOfDeleteCachedExplorer
    else createExplorerAtPosition(position)
  }

  private def createExplorerAtPosition(position : Int) = {
    seq.explorerAtPosition(if (position < this.positionOfDelete) position else position + 1) match {
      case None => None
      case Some(e) => Some(new RemovedIntSequenceExplorer(this, position, e))
    }
  }

  override def positionsOfValueQ(value : Long) : QList[Int] = {
    var positionsBefore = seq.positionsOfValueQ(value)
    var toReturn:QList[Int] = null
    while(positionsBefore != null){
      val oldPos = positionsBefore.head
      positionsBefore = positionsBefore.tail
      if (oldPos < this.positionOfDelete) {
        toReturn = QList(oldPos, toReturn)
      }else if (oldPos > positionOfDelete) {
        toReturn = QList(oldPos - 1, toReturn)
      }
    }
    toReturn
  }

  def oldPos2NewPos(oldPos:Long) = {
    if (oldPos < this.positionOfDelete) oldPos else oldPos - 1L
  }

  override def contains(value : Long) : Boolean = {
    if(value == removedValue) seq.nbOccurrence(value)>1L
    else seq.contains(value)
  }

  override def commitPendingMoves : IntSequence = seq.commitPendingMoves.delete(this.positionOfDelete,fast=false,autoRework=false)

  override def valueAtPosition(position : Int) : Option[Long] = {
    if(position >= this.positionOfDelete) seq.valueAtPosition(position+1)
    else seq.valueAtPosition(position)
  }
}

class RemovedIntSequenceExplorer(seq:RemovedIntSequence,
                                 val position:Int,
                                 explorerInOriginalSeq:IntSequenceExplorer) extends IntSequenceExplorer{
  override val value : Long = explorerInOriginalSeq.value

  override def prev : Option[IntSequenceExplorer] = {
    explorerInOriginalSeq.prev match {
      case None => None
      case Some(tentativePos) =>
        if(tentativePos.position == seq.positionOfDelete)
          tentativePos.prev match {
            case None => None
            case Some(secondTentativePos) => Some(new RemovedIntSequenceExplorer(seq, position - 1, secondTentativePos))
          }
        else Some(new RemovedIntSequenceExplorer(seq, position - 1, tentativePos))
    }
  }

  override def next : Option[IntSequenceExplorer] = {
    explorerInOriginalSeq.next match {
      case None => None
      case Some(tentativePos) =>
        if(tentativePos.position == seq.positionOfDelete)
          tentativePos.next match {
            case None => None
            case Some(secondTentativePos) => Some(new RemovedIntSequenceExplorer(seq, position + 1, secondTentativePos))
          }
        else Some(new RemovedIntSequenceExplorer(seq, position + 1, tentativePos))
    }
  }
}
<|MERGE_RESOLUTION|>--- conflicted
+++ resolved
@@ -327,7 +327,6 @@
     }
   }
 
-
   private def internalInsertToValueToInternalPositions(value : Long, internalPosition : Int, valueToInternalPositions : RedBlackTreeMap[RedBlackTreeMap[Int]]) : RedBlackTreeMap[RedBlackTreeMap[Int]] = {
     valueToInternalPositions.get(value) match {
       case None => valueToInternalPositions.insert(value, RedBlackTreeMap(List((internalPosition, internalPosition))))
@@ -633,7 +632,7 @@
                                    slopeIsPositive:Boolean = currentPivotPosition match{
                                      case None => true
                                      case Some(p) => !p.value.f.minus}
-                                 ) extends IntSequenceExplorer{
+                                   ) extends IntSequenceExplorer{
 
   override def toString : String = "ConcreteIntSequenceExplorer(position:" + position + " value:" + value + " currentPivotPosition:" + currentPivotPosition + " pivotAbovePosition:" + pivotAbovePosition + " positionInRB:" + positionInRB + ")"
 
@@ -829,22 +828,16 @@
                        val moveAfterPosition:Int,
                        val flip:Boolean) extends StackedUpdateIntSequence{
 
+  //TODO: provide a cache on the values at the boundary of the move
+
+  override def unorderedContentNoDuplicate : List[Long] = seq.unorderedContentNoDuplicate
+
+  override def unorderedContentNoDuplicateWithNBOccurences : List[(Long, Int)] = seq.unorderedContentNoDuplicateWithNBOccurences
+
+  override def descriptorString : String = seq.descriptorString + ".moved(startPos:" + startPositionIncluded + " endPos:" + endPositionIncluded + " targetPos:" + moveAfterPosition + " flip:" + flip + ")"
+
   val localBijection = MovedIntSequence.bijectionForMove(startPositionIncluded, endPositionIncluded, moveAfterPosition, flip)
 
-  private lazy val prevStartPositionCachedExplorer: Option[IntSequenceExplorer] = createExplorerAtPosition(startPositionIncluded-1)
-  private lazy val nextEndPositionCachedExplorer: Option[IntSequenceExplorer] = createExplorerAtPosition(endPositionIncluded+1)
-  private lazy val prevMoveAfterPositionCachedExplorer: Option[IntSequenceExplorer] = if(moveAfterPosition == 0) None else createExplorerAtPosition(moveAfterPosition-1)
-  private lazy val nextMoveAfterPositionCachedExplorer: Option[IntSequenceExplorer] =
-    if(prevMoveAfterPositionCachedExplorer.isDefined) prevMoveAfterPositionCachedExplorer.get.next.get.next
-    else createExplorerAtPosition(moveAfterPosition).get.next
-  //private val fromNextVehiclePositionCachedExplorer: Option[Inseq]
-
-  override def unorderedContentNoDuplicate : List[Long] = seq.unorderedContentNoDuplicate
-
-  override def unorderedContentNoDuplicateWithNBOccurences : List[(Long, Int)] = seq.unorderedContentNoDuplicateWithNBOccurences
-
-  override def descriptorString : String = seq.descriptorString + ".moved(startPos:" + startPositionIncluded + " endPos:" + endPositionIncluded + " targetPos:" + moveAfterPosition + " flip:" + flip + ")"
-
   override val size : Int = seq.size
 
   override def nbOccurrence(value : Long) : Int = seq.nbOccurrence(value)
@@ -852,22 +845,14 @@
   override def commitPendingMoves:IntSequence = seq.commitPendingMoves.moveAfter(startPositionIncluded,endPositionIncluded,moveAfterPosition,flip,fast=false,autoRework = false)
 
   override def explorerAtPosition(position : Int) : Option[IntSequenceExplorer] = {
-    if(position == startPositionIncluded-1) prevStartPositionCachedExplorer
-    else if(position == endPositionIncluded+1) nextEndPositionCachedExplorer
-    else if(position == moveAfterPosition-1) prevMoveAfterPositionCachedExplorer
-    else if(position == moveAfterPosition+1) nextMoveAfterPositionCachedExplorer
-    else createExplorerAtPosition(position)
-  }
-
-  private def createExplorerAtPosition(position : Int) : Option[IntSequenceExplorer] = {
     val positionOfCurrentPivot = localBijection.forward.pivotWithPositionApplyingTo(position)
-    seq.explorerAtPosition(localBijection.forward(position)) match {
+    seq.explorerAtPosition(localBijection.forward(position)) match{
       case None => None
       case Some(explorerInBasicSequence) =>
-        Some(new MovedIntSequenceExplorer(this, position,
+        Some(new MovedIntSequenceExplorer(this,position,
           explorerInBasicSequence,
           positionOfCurrentPivot,
-          positionOfCurrentPivot match { case None => localBijection.forward.firstPivotAndPosition case Some(x) => x.next })())
+          positionOfCurrentPivot match{case None => localBijection.forward.firstPivotAndPosition case Some(x) => x.next})())
     }
   }
 
@@ -912,7 +897,7 @@
                                 slopeIsPositive:Boolean = currentPivotPosition match{
                                   case None => true
                                   case Some(p) => !p.value.f.minus}
-                              ) extends IntSequenceExplorer{
+                                ) extends IntSequenceExplorer{
 
   override val value : Long = positionInBasicSequence.value
 
@@ -983,17 +968,7 @@
 
 class InsertedIntSequence(seq:IntSequence,
                           val insertedValue:Long,
-<<<<<<< HEAD
                           val pos:Int) extends StackedUpdateIntSequence {
-=======
-                          val pos:Int)
-  extends StackedUpdateIntSequence {
-
-  private lazy val prevPosCachedExplorer: Option[IntSequenceExplorer] = if(pos == 0) None else createExplorerAtPosition(pos-1)
-  private lazy val nextPosCachedExplorer: Option[IntSequenceExplorer] =
-    if(prevPosCachedExplorer.isDefined)prevPosCachedExplorer.get.next.get.next else createExplorerAtPosition(pos).get.next
-
->>>>>>> 1ee75bc3
   override val size : Int = seq.size + 1
 
   override def nbOccurrence(value : Long) : Int = if(value == this.insertedValue) seq.nbOccurrence(value) + 1 else seq.nbOccurrence(value)
@@ -1024,12 +999,6 @@
   }
 
   override def explorerAtPosition(position : Int) : Option[IntSequenceExplorer] = {
-    if(position == pos-1) prevPosCachedExplorer
-    else if(position == pos+1) nextPosCachedExplorer
-    else createExplorerAtPosition(position)
-  }
-
-  private def createExplorerAtPosition(position: Int): Option[IntSequenceExplorer] ={
     if (position == this.pos) {
       if (position == 0) {
         Some(new InsertedIntSequenceExplorer(this, position, seq.explorerAtPosition(0), true, true))
@@ -1037,12 +1006,12 @@
         Some(new InsertedIntSequenceExplorer(this, position, seq.explorerAtPosition(position - 1), true, false))
       }
     } else if (position < this.pos) {
-      seq.explorerAtPosition(position) match {
+      seq.explorerAtPosition(position) match{
         case None => None
         case Some(p) => Some(new InsertedIntSequenceExplorer(this, position, Some(p), false, false))
       }
     } else {
-      seq.explorerAtPosition(position - 1) match {
+      seq.explorerAtPosition(position-1) match{
         case None => None
         case Some(p) => Some(new InsertedIntSequenceExplorer(this, position, Some(p), false, false))
       }
@@ -1132,10 +1101,6 @@
 class RemovedIntSequence(val seq:IntSequence,
                          val positionOfDelete:Int) extends StackedUpdateIntSequence{
 
-  private lazy val prevPositionOfDeleteCachedExplorer: Option[IntSequenceExplorer] = createExplorerAtPosition(positionOfDelete-1)
-  private lazy val nextPositionOfDeleteCachedExplorer: Option[IntSequenceExplorer] = prevPositionOfDeleteCachedExplorer.get.next.get.next
-
-
   val removedValue = seq.valueAtPosition(positionOfDelete).head
 
   override def descriptorString : String = seq.descriptorString + ".removed(pos:" + positionOfDelete + " val:" + removedValue + ")"
@@ -1156,12 +1121,6 @@
   override val size : Int = seq.size - 1
 
   override def explorerAtPosition(position : Int) : Option[IntSequenceExplorer] = {
-    if(position == positionOfDelete-1) prevPositionOfDeleteCachedExplorer
-    else if(position == positionOfDelete+1) nextPositionOfDeleteCachedExplorer
-    else createExplorerAtPosition(position)
-  }
-
-  private def createExplorerAtPosition(position : Int) = {
     seq.explorerAtPosition(if (position < this.positionOfDelete) position else position + 1) match {
       case None => None
       case Some(e) => Some(new RemovedIntSequenceExplorer(this, position, e))
