package oscar.cbls.algo.seq.functional
/*******************************************************************************
  * OscaR is free software: you can redistribute it and/or modify
  * it under the terms of the GNU Lesser General Public License as published by
  * the Free Software Foundation, either version 2.1 of the License, or
  * (at your option) any later version.
  *
  * OscaR is distributed in the hope that it will be useful,
  * but WITHOUT ANY WARRANTY; without even the implied warranty of
  * MERCHANTABILITY or FITNESS FOR A PARTICULAR PURPOSE.  See the
  * GNU Lesser General Public License  for more details.
  *
  * You should have received a copy of the GNU Lesser General Public License along with OscaR.
  * If not, see http://www.gnu.org/licenses/lgpl-3.0.en.html
  ******************************************************************************/

import oscar.cbls.algo.fun.{PiecewiseLinearFun, LinearTransform, PiecewiseLinearBijectionNaive, Pivot}
import oscar.cbls.algo.quick.QList
import oscar.cbls.algo.rb.{RBTMPosition, RedBlackTreeMap}

import scala.collection.immutable.{SortedMap, SortedSet}
import scala.language.implicitConversions

object IntSequence{
  def apply(values:Iterable[Int]):IntSequence = {
    var toReturn = empty()
    for (i <- values) {
      toReturn = toReturn.insertAtPosition(i, toReturn.size, false, false)
    }
    toReturn
  }

  def empty():IntSequence = new ConcreteIntSequence(
    RedBlackTreeMap.empty[Int],
    RedBlackTreeMap.empty[RedBlackTreeMap[Int]],
    PiecewiseLinearBijectionNaive.identity,
    0
  )

  implicit def toIterable(seq:IntSequence):IterableIntSequence = new IterableIntSequence(seq)

  private var nextUniqueID:Int = Int.MinValue
  def getNewUniqueID():Int = {
    nextUniqueID +=1
    nextUniqueID
  }
}

class IterableIntSequence(sequence:IntSequence) extends Iterable[Int]{
  override def iterator : Iterator[Int] = sequence.iterator

  override def head : Int = sequence.valueAtPosition(0).head

  override def headOption : Option[Int] = sequence.valueAtPosition(0)

  override def last : Int = sequence.valueAtPosition(sequence.size-1).head

  override def lastOption : Option[Int] = sequence.valueAtPosition(sequence.size-1)
}

abstract class IntSequence(protected[cbls] val uniqueID:Int = IntSequence.getNewUniqueID()) {

  def size : Int

  def isEmpty : Boolean = size > 0

  def iterator : Iterator[Int] = new IntSequenceIterator(this.explorerAtPosition(0))

  def iterateFromAnyOcurrenceOfValue(value:Int):Iterator[Int] = new IntSequenceIterator(this.explorerAtAnyOccurrence(value))

  def iterable : Iterable[Int] = new IterableIntSequence(this)

  def nbOccurrence(value:Int):Int

  def unorderedContentNoDuplicate : List[Int]

  def valueAtPosition(position : Int) : Option[Int]

  def positionsOfValue(value : Int) : SortedSet[Int]

  def contains(value : Int) : Boolean

  def explorerAtPosition(position : Int) : Option[IntSequenceExplorer]

  def map(fun:Int=>Int):IntSequence = {
    val l:List[Int] = this.iterator.toList
    println("l:" + l)
    val l2 = l.map(fun)
    IntSequence.apply(l2)
  }

  def valuesBetweenPositions(fromPositionIncluded:Int,toPositionIncluded:Int):SortedSet[Int] = {
    var toReturn = SortedSet.empty[Int]
    var e = explorerAtPosition(fromPositionIncluded)
    while(e match{
      case None => false
      case Some(explorer) =>
        if (explorer.position <= toPositionIncluded){
          toReturn = toReturn + explorer.value
          e = explorer.next
          true
        }else false
    }){}
    toReturn
  }

  //List[(position,value)]
  def positionsBetweenFromToAndTheirValues(fromPositionIncluded:Int,toPositionIncluded:Int):QList[(Int,Int)] = {
    var toReturn:QList[(Int,Int)] = null
    var e = explorerAtPosition(fromPositionIncluded)
    while(true){  //TODO: maybe this approach has less overhead than the "while" above?
      e match{
        case None => return toReturn
        case Some(explorer) =>
          if (explorer.position > toPositionIncluded) {
            return toReturn
          }
          toReturn = QList(((explorer.position,explorer.value)),toReturn)
          e = explorer.next
      }
    }
    return null
  }

  def explorerAtFirstOccurrence(value : Int) : Option[IntSequenceExplorer] = {
    positionOfFirstOccurrence(value : Int) match {
      case None => None
      case Some(x) => explorerAtPosition(x)
    }
  }

  def explorerAtLastOccurrence(value : Int) : Option[IntSequenceExplorer] = {
    positionOfLastOccurrence(value : Int) match {
      case None => None
      case Some(x) => explorerAtPosition(x)
    }
  }

  def explorerAtAnyOccurrence(value : Int) : Option[IntSequenceExplorer] = {
    positionOfAnyOccurrence(value : Int) match {
      case None => None
      case Some(x) => explorerAtPosition(x)
    }
  }

  def positionOfFirstOccurrence(value : Int) : Option[Int] = {
    positionsOfValue(value) match {
      case null => None
      case x => Some(x.toIterable.min)
    }
  }

  def positionOfLastOccurrence(value : Int) : Option[Int] = {
    positionsOfValue(value) match {
      case null => None
      case x => Some(x.toIterable.max)
    }
  }

  def positionOfAnyOccurrence(value:Int):Option[Int] = {
    positionsOfValue(value) match {
      case null => None
      case x if x.isEmpty => None
      case x => Some(x.head)
    }
  }

  def insertAtPosition(value:Int, pos:Int, fast:Boolean = false, autoRework:Boolean = true):IntSequence
  def delete(pos:Int, fast:Boolean=false,autoRework:Boolean = false):IntSequence
  def moveAfter(startPositionIncluded:Int, endPositionIncluded:Int, moveAfterPosition:Int, flip:Boolean, fast:Boolean = false, autoRework:Boolean = true):IntSequence

  def regularizeToMaxPivot(maxPivotPerValuePercent: Int, targetUniqueID: Int = this.uniqueID) :ConcreteIntSequence

  def regularize(targetUniqueID:Int = this.uniqueID):ConcreteIntSequence
  def commitPendingMoves:IntSequence

  def check{}

  def quickEquals(that:IntSequence):Boolean = that != null && this.uniqueID == that.uniqueID
  def equals(that:IntSequence):Boolean = {
    quickEquals(that) || (that != null && (this.toList equals that.toList))
  }

  override def toString : String = {
    "IntSequence(size:" + size + ")[" + this.iterator.toList.mkString(",") + "]_impl:" + descriptorString
  }

  def descriptorString : String

  def predecessorPos2Val(position:Int):Option[Int] = {
    valueAtPosition(position-1)
  }

  def successorPos2Val(position:Int):Option[Int] = {
    valueAtPosition(position+1)
  }
}

class ConcreteIntSequence(private[seq] val internalPositionToValue:RedBlackTreeMap[Int],
                          private[seq] val valueToInternalPositions:RedBlackTreeMap[RedBlackTreeMap[Int]],
                          private[seq] val externalToInternalPosition:PiecewiseLinearBijectionNaive,
                          private[seq] val startFreeRangeForInternalPosition:Int,
                          uniqueID:Int = IntSequence.getNewUniqueID()) extends IntSequence(uniqueID) {

  override def descriptorString : String = "[" + this.iterator.toList.mkString(",") + "]_impl:concrete"

  override def toString : String = {
    "ConcreteIntSequence(size:" + size + ")" + descriptorString
  }

  override def check {
    externalToInternalPosition.checkBijection()
    require(internalPositionToValue.content.sortBy(_._1) equals valueToInternalPositions.content.flatMap({case (a, b) => b.keys.map(x => (x, a))}).sortBy(_._1),
      "internalPositionToValue:" + internalPositionToValue.content.sortBy(_._1) + " valueToInternalPositions:" + valueToInternalPositions.content.flatMap({case (a, b) => b.keys.map(x => (x, a))}).sortBy(_._1)
    )
  }

  def size : Int = internalPositionToValue.size

  override def isEmpty : Boolean = internalPositionToValue.isEmpty

  override def nbOccurrence(value : Int) : Int = valueToInternalPositions.get(value) match {
    case None => 0
    case Some(p) => p.size
  }

  def largestValue : Option[Int] = valueToInternalPositions.biggest match {
    case None => None
    case Some((k, _)) => Some(k)
  }

  def smallestValue : Option[Int] = valueToInternalPositions.smallest match {
    case None => None
    case Some((k, _)) => Some(k)
  }

  def contains(value : Int) : Boolean = valueToInternalPositions.contains(value)

  def valueAtPosition(position : Int) : Option[Int] = {
    val internalPosition : Int = externalToInternalPosition.forward(position)
    internalPositionToValue.get(internalPosition)
  }

  def positionsOfValue(value : Int) : SortedSet[Int] = {
    valueToInternalPositions.get(value) match {
      case None => SortedSet.empty
      case Some(internalPositions) =>
        SortedSet.empty ++ internalPositions.values.map(externalToInternalPosition.backward(_))
    }
  }

  def explorerAtPosition(position : Int) : Option[IntSequenceExplorer] = {
    if (position >= this.size) None
    else {
      val currentPivotPosition = externalToInternalPosition.forward.pivotWithPositionApplyingTo(position)
      val (pivotAbovePosition : Option[RBTMPosition[Pivot]], internalPosition) = currentPivotPosition match {
        case None => (externalToInternalPosition.forward.firstPivotAndPosition, position)
        case Some(p) => (p.next, p.value.f(position))
      }

      Some(new ConcreteIntSequenceExplorer(this,
        position,
        internalPositionToValue.positionOf(internalPosition).head,
        currentPivotPosition,
        pivotAbovePosition)()
      )
    }
  }

  private def internalInsertToValueToInternalPositions(value : Int, internalPosition : Int, valueToInternalPositions : RedBlackTreeMap[RedBlackTreeMap[Int]]) : RedBlackTreeMap[RedBlackTreeMap[Int]] = {
    valueToInternalPositions.get(value) match {
      case None => valueToInternalPositions.insert(value, RedBlackTreeMap(List((internalPosition, internalPosition))))
      case Some(l) => valueToInternalPositions.insert(value, l.insert(internalPosition, internalPosition))
    }
  }

  private def internalRemoveFromValueToInternalPositions(value : Int, internalPosition : Int,
                                                         valueToInternalPositions : RedBlackTreeMap[RedBlackTreeMap[Int]])
  : RedBlackTreeMap[RedBlackTreeMap[Int]] = {
    valueToInternalPositions.get(value) match {
      case None => valueToInternalPositions
      case Some(l) =>
        assert(l.contains(internalPosition))
        val newSet = l.remove(internalPosition)
        if (newSet.isEmpty) valueToInternalPositions.remove(value)
        else valueToInternalPositions.insert(value, newSet)
    }
  }

  def insertAtPosition(value : Int, pos : Int, fast : Boolean, autoRework : Boolean) : IntSequence = {

    //println(this + ".insertAtPosition(value:" + value + " pos:" + pos + ")")
    require(pos <= size, "inserting past the end of the sequence (size:" + size + " pos:" + pos + ")")

    if (fast) return new InsertedIntSequence(this, value, pos)

    //insert into red blacks
    val newInternalPositionToValue = internalPositionToValue.insert(startFreeRangeForInternalPosition, value)
    val newValueToInternalPosition = internalInsertToValueToInternalPositions(value, startFreeRangeForInternalPosition, valueToInternalPositions)

    //move sequence after position, one upward
    //move inserted point at its position
    val oldExternalPosRelatedToFreeInternalPos = externalToInternalPosition.backward(startFreeRangeForInternalPosition)

    val newExternalToInternalPosition = if (pos == size) {
      //inserting at end of the sequence
      externalToInternalPosition.updateBefore(
        (size, size, LinearTransform(oldExternalPosRelatedToFreeInternalPos - pos, false)))
      //TODO: this migfht be always identity, actually, so useless!
    } else {
      //inserting somewhere within the sequence, need to shift upper part
      externalToInternalPosition.updateBefore(
        (pos + 1, size, LinearTransform(-1, false)),
        (pos, pos, LinearTransform(oldExternalPosRelatedToFreeInternalPos - pos, false)))
    }

    new ConcreteIntSequence(
      newInternalPositionToValue,
      newValueToInternalPosition,
      newExternalToInternalPosition,
      startFreeRangeForInternalPosition + 1)
  }

  def delete(pos : Int, fast : Boolean, autoRework : Boolean) : IntSequence = {
    //println(this + ".delete(pos:" + pos + ")")
    require(pos < size, "deleting past the end of the sequence (size:" + size + " pos:" + pos + ")")
    require(pos >= 0, "deleting at negative pos:" + pos)

    if (fast) return new RemovedIntSequence(this, pos)

    val internalPosition = externalToInternalPosition(pos)
    val value = internalPositionToValue.get(internalPosition).head
    val largestInternalPosition = startFreeRangeForInternalPosition - 1

    val valueAtLargestInternalPosition : Int = internalPositionToValue.get(largestInternalPosition).head

    val deleteIsAtLargestInternalPosition = internalPosition == largestInternalPosition

    val newInternalPositionToValue = if(deleteIsAtLargestInternalPosition) {
      internalPositionToValue.remove(largestInternalPosition)
    } else{
      internalPositionToValue.
        insert(internalPosition, valueAtLargestInternalPosition).
        remove(largestInternalPosition)
    }

    val newValueToInternalPositions = if(deleteIsAtLargestInternalPosition) {
      internalRemoveFromValueToInternalPositions(value, internalPosition, valueToInternalPositions)
    }else {
      internalInsertToValueToInternalPositions(valueAtLargestInternalPosition, internalPosition,
        internalRemoveFromValueToInternalPositions(valueAtLargestInternalPosition, largestInternalPosition,
          internalRemoveFromValueToInternalPositions(value, internalPosition, valueToInternalPositions)))
    }

    //now, update the fct knowing the move and remove
    val externalPositionAssociatedToLargestInternalPosition = externalToInternalPosition.backward(largestInternalPosition)

    val newExternalToInternalPosition = externalToInternalPosition.updateBefore(
      (externalPositionAssociatedToLargestInternalPosition,
        externalPositionAssociatedToLargestInternalPosition,
        LinearTransform(pos - externalPositionAssociatedToLargestInternalPosition, false)),
      (pos, pos, LinearTransform(externalPositionAssociatedToLargestInternalPosition - pos, false))).updateBefore(
      (pos, size - 2, LinearTransform(1, false)), (size - 1, size - 1, LinearTransform(pos - size + 1, false)))

    new ConcreteIntSequence(
      newInternalPositionToValue,
      newValueToInternalPositions,
      newExternalToInternalPosition,
      startFreeRangeForInternalPosition - 1)
  }

  def moveAfter(startPositionIncluded : Int, endPositionIncluded : Int, moveAfterPosition : Int, flip : Boolean, fast : Boolean, autoRework : Boolean) : IntSequence = {
    //println(this + ".moveAfter(startPositionIncluded:" + startPositionIncluded + " endPositionIncluded:" + endPositionIncluded + " moveAfterPosition:" + moveAfterPosition + " flip:" + flip + ")")
    require(startPositionIncluded >= 0 && startPositionIncluded < size, "startPositionIncluded should be in [0,size[ in UniqueIntSequence.moveAfter")
    require(endPositionIncluded >= 0 && endPositionIncluded < size, "endPositionIncluded should be in [0,size[ in UniqueIntSequence.moveAfter")
    require(moveAfterPosition >= -1 && moveAfterPosition < size, "moveAfterPosition=" + moveAfterPosition + " should be in [-1,size=" + size+"[ in UniqueIntSequence.moveAfter")

    require(
      moveAfterPosition < startPositionIncluded || moveAfterPosition > endPositionIncluded,
      "moveAfterPosition=" + moveAfterPosition + " cannot be between startPositionIncluded=" + startPositionIncluded + " and endPositionIncluded=" + endPositionIncluded)
    require(startPositionIncluded <= endPositionIncluded, "startPositionIncluded=" + startPositionIncluded + " should be <= endPositionIncluded=" + endPositionIncluded)

    if (fast) return new MovedIntSequence(this, startPositionIncluded, endPositionIncluded, moveAfterPosition, flip)

    if (moveAfterPosition + 1 == startPositionIncluded) {
      //not moving
      if (flip) {
        //just flipping
        val newExternalToInternalPosition = externalToInternalPosition.updateBefore(
          (startPositionIncluded, endPositionIncluded, LinearTransform(endPositionIncluded + startPositionIncluded, true)))

        new ConcreteIntSequence(
          internalPositionToValue,
          valueToInternalPositions,
          newExternalToInternalPosition,
          startFreeRangeForInternalPosition)

      } else {
        this //nop
      }
    } else {
      if (moveAfterPosition > startPositionIncluded) {
        //move upwards
        val newExternalToInternalPosition = externalToInternalPosition.updateBefore(
          (startPositionIncluded,
            moveAfterPosition + startPositionIncluded - endPositionIncluded - 1,
            LinearTransform(endPositionIncluded + 1 - startPositionIncluded, false)),
          (startPositionIncluded + moveAfterPosition - endPositionIncluded,
            moveAfterPosition,
            LinearTransform(if (flip) startPositionIncluded + moveAfterPosition
            else endPositionIncluded - moveAfterPosition, flip)))

        new ConcreteIntSequence(
          internalPositionToValue,
          valueToInternalPositions,
          newExternalToInternalPosition,
          startFreeRangeForInternalPosition)

      } else {
        //move downwards
        val newExternalToInternalPosition = externalToInternalPosition.updateBefore(
          (moveAfterPosition + 1,
            moveAfterPosition + endPositionIncluded - startPositionIncluded + 1,
            LinearTransform(if (flip) endPositionIncluded + moveAfterPosition + 1 else startPositionIncluded - moveAfterPosition - 1, flip)),
          (moveAfterPosition + endPositionIncluded - startPositionIncluded + 2,
            endPositionIncluded,
            LinearTransform(startPositionIncluded - endPositionIncluded - 1, false)))

        new ConcreteIntSequence(
          internalPositionToValue,
          valueToInternalPositions,
          newExternalToInternalPosition,
          startFreeRangeForInternalPosition)
      }
    }
  }

  override def regularizeToMaxPivot(maxPivotPerValuePercent: Int, targetUniqueID: Int = this.uniqueID) :ConcreteIntSequence = {
    if(this.externalToInternalPosition.forward.nbPivot * 100 > maxPivotPerValuePercent * this.size){
      regularize(targetUniqueID)
    }else{
      if (targetUniqueID != this.uniqueID){
        new ConcreteIntSequence(internalPositionToValue,
          valueToInternalPositions,
          externalToInternalPosition,
          size, targetUniqueID)
      }else this
    }
  }

  def regularize(targetUniqueID : Int = this.uniqueID) : ConcreteIntSequence = {
    //TODO: maybe we can go faster with newValueToInternalPositions?
    var explorer = this.explorerAtPosition(0)
    val newInternalPositionToValues:Array[(Int,Int)] = Array.fill[(Int,Int)](this.size)(null)

    class Accumulator(var positions:RedBlackTreeMap[Int] = RedBlackTreeMap.empty[Int]){
      def addPosition(position:Int){
        positions = positions.insert(position,position)
      }
    }

    var sortedValuesList = valueToInternalPositions.keys
    val sortedValuesAndEmptyAccumulatorsArray = Array.fill(valueToInternalPositions.size)({
      val tmp = sortedValuesList.head
      sortedValuesList = sortedValuesList.tail
      (tmp,new Accumulator)
    })

    val valuesToPositionAccumulators = RedBlackTreeMap.makeFromSortedArray(sortedValuesAndEmptyAccumulatorsArray)

    while (explorer match {
      case None => false
      case Some(position) =>
        newInternalPositionToValues(position.position) = (position.position,position.value)
        valuesToPositionAccumulators.get(position.value).head.addPosition(position.position)
        explorer = position.next
        true
    }) {}

    new ConcreteIntSequence(RedBlackTreeMap.makeFromSortedArray(newInternalPositionToValues),
      RedBlackTreeMap.makeFromSortedArray(sortedValuesAndEmptyAccumulatorsArray.map({case (value,accumulator) => (value,accumulator.positions)})),
      PiecewiseLinearBijectionNaive.identity,
      newInternalPositionToValues.length, targetUniqueID)
  }

  override def commitPendingMoves : IntSequence = this

  override def unorderedContentNoDuplicate : List[Int] = valueToInternalPositions.keys
}

class IntSequenceIterator(var crawler:Option[IntSequenceExplorer]) extends Iterator[Int] {

  override def hasNext : Boolean =
    crawler match{
      case None => false
      case Some(_) => true}

  override def next() : Int = {
    val position = crawler.head
    crawler = position.next
    position.value
  }
}

abstract class IntSequenceExplorer{
  val value:Int
  def position:Int
  def next:Option[IntSequenceExplorer]
  def prev:Option[IntSequenceExplorer]
}


class ConcreteIntSequenceExplorer(sequence:ConcreteIntSequence,
                                  override val position:Int,
                                  positionInRB:RBTMPosition[Int],
                                  currentPivotPosition:Option[RBTMPosition[Pivot]],
                                  pivotAbovePosition:Option[RBTMPosition[Pivot]])(
                                   limitAboveForCurrentPivot:Int = pivotAbovePosition match{
                                     case None => Int.MaxValue
                                     case Some(p) => p.value.fromValue-1},
                                   limitBelowForCurrentPivot:Int = currentPivotPosition match{
                                     case None => Int.MinValue
                                     case Some(p) => p.value.fromValue},
                                   slopeIsPositive:Boolean = currentPivotPosition match{
                                     case None => true
                                     case Some(p) => !p.value.f.minus}
                                   ) extends IntSequenceExplorer{

  override def toString : String = "ConcreteIntSequenceExplorer(position:" + position + " value:" + value + " currentPivotPosition:" + currentPivotPosition + " pivotAbovePosition:" + pivotAbovePosition + " positionInRB:" + positionInRB + ")"

  override val value : Int = positionInRB.value

  override def next : Option[IntSequenceExplorer] = {
    if(position == sequence.size-1) return None
    if(position == limitAboveForCurrentPivot){
      //change pivot, we are also sure that there is a next, so use .head
      val newPivotAbovePosition = pivotAbovePosition.head.next
      val newPosition = position + 1
      val newPositionInRBOpt = sequence.internalPositionToValue.positionOf(pivotAbovePosition.head.value.f(newPosition))
      newPositionInRBOpt match{
        case None => None
        case Some(newPositionInRB) =>
          Some(new ConcreteIntSequenceExplorer(sequence,
            newPosition,
            newPositionInRB,
            pivotAbovePosition,
            newPivotAbovePosition)(limitBelowForCurrentPivot = newPosition))
      }
    }else{
      //do not change pivot

      (if(slopeIsPositive) positionInRB.next else positionInRB.prev) match{
        case None => None
        case Some(newPositionInRB) =>
          Some(new ConcreteIntSequenceExplorer(sequence,
            position + 1,
            newPositionInRB,
            currentPivotPosition,
            pivotAbovePosition)(
            limitAboveForCurrentPivot,
            limitBelowForCurrentPivot,
            slopeIsPositive))
      }
    }
  }

  override def prev : Option[IntSequenceExplorer] = {
    if (position == 0) None
    else if (position  == limitBelowForCurrentPivot) {
      //change pivot

      val newPosition = position - 1
      val newCurrentPivotPosition = currentPivotPosition.head.prev
      val newInternalPosition = newCurrentPivotPosition match{case None => newPosition case Some(position2) => position2.value.f(newPosition)}
      val newCurrentPositionInRB = sequence.internalPositionToValue.positionOf(newInternalPosition).head
      //println("change pivot newPosition:" + newPosition + " newCurrentPivotPosition:" + newCurrentPivotPosition + " oldPosition:" + currentPivotPosition)
      Some(new ConcreteIntSequenceExplorer(sequence,
        newPosition,
        newCurrentPositionInRB,
        newCurrentPivotPosition,
        currentPivotPosition)(limitAboveForCurrentPivot = limitBelowForCurrentPivot-1
      ))
    }else{
      //do not change pivot
      //println("not change pivot")
      Some(new ConcreteIntSequenceExplorer(sequence,
        position-1,
        if(slopeIsPositive) positionInRB.prev.head else positionInRB.next.head,
        currentPivotPosition,
        pivotAbovePosition)(
        limitAboveForCurrentPivot,
        limitBelowForCurrentPivot,
        slopeIsPositive))
    }
  }
}

abstract class StackedUpdateIntSequence extends IntSequence(){
  override def delete(pos : Int, fast:Boolean,autoRework:Boolean) : IntSequence = {
    require(pos >= 0, "pos=" + pos + " for delete on UniqueIntSequence should be >= 0")
    require(pos < size, "cannot delete past end of sequence in UniqueIntSequence")
    new RemovedIntSequence(this,pos)
  }

  override def moveAfter(startPositionIncluded : Int, endPositionIncluded : Int, moveAfterPosition : Int, flip : Boolean, fast:Boolean,autoRework:Boolean) : IntSequence = {
    require(startPositionIncluded >= 0 && startPositionIncluded < size , "startPositionIncluded=" + startPositionIncluded + " should be in [0,size" + size + "[ in UniqueIntSequence.moveAfter")
    require(endPositionIncluded >= 0 && endPositionIncluded < size , "endPositionIncluded=" + endPositionIncluded +" should be in [0,size"+size+"[ in UniqueIntSequence.moveAfter")
    require(moveAfterPosition >= -1 && moveAfterPosition < size , "moveAfterPosition=" + moveAfterPosition + " should be in [-1,size="+size+"[ in UniqueIntSequence.moveAfter")

    new MovedIntSequence(this,startPositionIncluded,endPositionIncluded,moveAfterPosition,flip)
  }

  override def insertAtPosition(value : Int, pos : Int, fast:Boolean,autoRework:Boolean) : IntSequence = {
    require(pos >= 0 && pos <= size , "pos=" + pos + " should be in [0,size="+size+"] in UniqueIntSequence.insertAt")
    new InsertedIntSequence(this,value:Int,pos:Int)
  }


  override def regularizeToMaxPivot(maxPivotPerValuePercent: Int, targetUniqueID: Int = this.uniqueID) : ConcreteIntSequence =
    commitPendingMoves.regularizeToMaxPivot(maxPivotPerValuePercent : Int, targetUniqueID : Int)

  override def regularize(targetUniqueID:Int = this.uniqueID) : ConcreteIntSequence = commitPendingMoves.regularize(targetUniqueID)
}

object MovedIntSequence{
  def bijectionForMove(startPositionIncluded:Int,
                       endPositionIncluded:Int,
                       moveAfterPosition:Int,
                       flip:Boolean):PiecewiseLinearBijectionNaive =
    bijectionForMoveNaive(startPositionIncluded:Int,
      endPositionIncluded:Int,
      moveAfterPosition:Int,
      flip:Boolean)

  def bijectionForMoveNaive(startPositionIncluded:Int,
                            endPositionIncluded:Int,
                            moveAfterPosition:Int,
                            flip:Boolean):PiecewiseLinearBijectionNaive = {
    if(moveAfterPosition + 1 == startPositionIncluded) {
      //not moving
      if(flip) { //just flipping
        PiecewiseLinearBijectionNaive.identity.updateBefore(
          (startPositionIncluded,endPositionIncluded,LinearTransform(endPositionIncluded + startPositionIncluded,true)))
      }else{
        PiecewiseLinearBijectionNaive.identity
      }
    }else {
      if (moveAfterPosition > startPositionIncluded) {
        //move upwards
        PiecewiseLinearBijectionNaive.identity.updateBefore(
          (startPositionIncluded, moveAfterPosition + startPositionIncluded - endPositionIncluded - 1,
            LinearTransform(endPositionIncluded + 1 - startPositionIncluded, false)),
          (startPositionIncluded + moveAfterPosition - endPositionIncluded,moveAfterPosition,
            LinearTransform(if (flip) startPositionIncluded + moveAfterPosition
            else endPositionIncluded - moveAfterPosition, flip)))
      } else {
        //move downwards
        PiecewiseLinearBijectionNaive.identity.updateBefore(
          (moveAfterPosition + 1, moveAfterPosition + endPositionIncluded - startPositionIncluded + 1,
            LinearTransform(if (flip) endPositionIncluded + moveAfterPosition + 1 else startPositionIncluded - moveAfterPosition - 1, flip)),
          (moveAfterPosition + endPositionIncluded - startPositionIncluded + 2, endPositionIncluded,
            LinearTransform(startPositionIncluded - endPositionIncluded - 1, false)))
      }
    }
  }

<<<<<<< HEAD

  //this is another impleme of the above method, supposedly faster because using arrays and not requiring log(n) inserts into the redBlack.
  //This is not as efficient as possible because there is another sort performed anyway since it is a bijection.
  def bijectionForMoveArray(startPositionIncluded:Int,
                            endPositionIncluded:Int,
                            moveAfterPosition:Int,
                            flip:Boolean):PiecewiseLinearBijectionNaive= {
    if (moveAfterPosition + 1 == startPositionIncluded) {
      //not moving
      if (flip) {
        //just flipping
        if (startPositionIncluded == 0) {
          PiecewiseLinearBijectionNaive(new PiecewiseLinearFun(RedBlackTreeMap.makeFromSortedArray(Array(
            (0, new Pivot(0, new LinearTransform(endPositionIncluded, true))),
            (endPositionIncluded + 1, new Pivot(endPositionIncluded + 1, LinearTransform.identity))))))
        } else {
          PiecewiseLinearBijectionNaive(new PiecewiseLinearFun(RedBlackTreeMap.makeFromSortedArray(Array(
            (0, new Pivot(0, LinearTransform.identity)),
            (startPositionIncluded, new Pivot(startPositionIncluded, new LinearTransform(endPositionIncluded + startPositionIncluded, true))),
            (endPositionIncluded + 1, new Pivot(endPositionIncluded + 1, LinearTransform.identity))))))
        }
      } else {
        PiecewiseLinearBijectionNaive.identity
      }
    } else {

      bijectionForMoveNaive(startPositionIncluded : Int,
        endPositionIncluded : Int,
        moveAfterPosition : Int,
        flip : Boolean)

      /*        if (moveAfterPosition > startPositionIncluded) {
        //move upwards
        Array(
          new Pivot(0,LinearTransform.identity), //TODO: pas sûr su'ils soient ordonnés correctement
          new Pivot(startPositionIncluded, LinearTransform(endPositionIncluded + 1 - startPositionIncluded, false)),
          new Pivot(moveAfterPosition + startPositionIncluded - endPositionIncluded,
            LinearTransform(if (flip) startPositionIncluded + moveAfterPosition else endPositionIncluded - moveAfterPosition, flip)),
          new Pivot(moveAfterPosition + 1,LinearTransform.identity))
      } else {
        //move downwards
        PiecewiseLinearBijectionNaive.identity.updateBefore(
          (moveAfterPosition + 1, moveAfterPosition + endPositionIncluded - startPositionIncluded + 1,
            LinearTransform(if (flip) endPositionIncluded + moveAfterPosition + 1 else startPositionIncluded - moveAfterPosition - 1, flip)),
          (moveAfterPosition + endPositionIncluded - startPositionIncluded + 2, endPositionIncluded,
            LinearTransform(startPositionIncluded - endPositionIncluded - 1, false)))
      }
    }
    */
    }
  }
=======
  /*
    def bijectionForMoveArray(startPositionIncluded:Int,
                              endPositionIncluded:Int,
                              moveAfterPosition:Int,
                              flip:Boolean):Array[Pivot]= {
      if(moveAfterPosition + 1 == startPositionIncluded) {
        //not moving
        if(flip) { //just flipping
          if(startPositionIncluded == 0){
            Array(
              new Pivot(0,new LinearTransform(endPositionIncluded,true)),
              new Pivot(endPositionIncluded+1,LinearTransform.identity))
          }else{
            Array(
              new Pivot(0,LinearTransform.identity),
              new Pivot(startPositionIncluded,new LinearTransform(endPositionIncluded + startPositionIncluded,true)),
              new Pivot(endPositionIncluded+1,LinearTransform.identity))
          }
        }else{
          Array.fill(0)(null)
        }
      }else {
        if (moveAfterPosition > startPositionIncluded) {
          //move upwards
          Array(
            new Pivot(0,LinearTransform.identity), //TODO: pas sûr su'ils soient ordonnés correctement
            new Pivot(startPositionIncluded, LinearTransform(endPositionIncluded + 1 - startPositionIncluded, false)),
            new Pivot(moveAfterPosition + startPositionIncluded - endPositionIncluded,
              LinearTransform(if (flip) startPositionIncluded + moveAfterPosition else endPositionIncluded - moveAfterPosition, flip)),
            new Pivot(moveAfterPosition + 1,LinearTransform.identity))
        } else {
          //move downwards
          PiecewiseLinearBijectionNaive.identity.updateBefore(
            (moveAfterPosition + 1, moveAfterPosition + endPositionIncluded - startPositionIncluded + 1,
              LinearTransform(if (flip) endPositionIncluded + moveAfterPosition + 1 else startPositionIncluded - moveAfterPosition - 1, flip)),
            (moveAfterPosition + endPositionIncluded - startPositionIncluded + 2, endPositionIncluded,
              LinearTransform(startPositionIncluded - endPositionIncluded - 1, false)))
        }
      }
    }
    */
>>>>>>> d201b829
}

class MovedIntSequence(val seq:IntSequence,
                       startPositionIncluded:Int,
                       endPositionIncluded:Int,
                       moveAfterPosition:Int,
                       flip:Boolean)
  extends StackedUpdateIntSequence{


  override def unorderedContentNoDuplicate : List[Int] = seq.unorderedContentNoDuplicate

  override def descriptorString : String = seq.descriptorString + ".moved(startPos:" + startPositionIncluded + " endPos:" + endPositionIncluded + " targetPos:" + moveAfterPosition + " flip:" + flip + ")"

  val localBijection = MovedIntSequence.bijectionForMove(startPositionIncluded, endPositionIncluded, moveAfterPosition, flip)

  override val size : Int = seq.size

  override def nbOccurrence(value : Int) : Int = seq.nbOccurrence(value)

  override def commitPendingMoves:IntSequence = seq.commitPendingMoves.moveAfter(startPositionIncluded,endPositionIncluded,moveAfterPosition,flip,fast=false,autoRework = false)

  override def explorerAtPosition(position : Int) : Option[IntSequenceExplorer] = {
    val positionOfCurrentPivot = localBijection.forward.pivotWithPositionApplyingTo(position)
    seq.explorerAtPosition(localBijection.forward(position)) match{
      case None => None
      case Some(explorerInBasicSequence) =>
        Some(new MovedIntSequenceExplorer(this,position,
          explorerInBasicSequence,
          positionOfCurrentPivot,
          positionOfCurrentPivot match{case None => localBijection.forward.firstPivotAndPosition case Some(x) => x.next})())
    }
  }

  override def positionsOfValue(value : Int) : SortedSet[Int] = {
    seq.positionsOfValue(value).map(localBijection.backward(_))
  }

  override def contains(value : Int) : Boolean = seq.contains(value)

  override def isEmpty : Boolean = seq.isEmpty

  override def valueAtPosition(position : Int) : Option[Int] = {
    seq.valueAtPosition(localBijection.forward(position))
  }

  assert(this equals seq.moveAfter(startPositionIncluded,endPositionIncluded,moveAfterPosition,flip,fast=false))
}

class MovedIntSequenceExplorer(sequence:MovedIntSequence,
                               override val position:Int,
                               positionInBasicSequence:IntSequenceExplorer,
                               currentPivotPosition:Option[RBTMPosition[Pivot]],
                               pivotAbovePosition:Option[RBTMPosition[Pivot]])(
                                limitAboveForCurrentPivot:Int = pivotAbovePosition match{
                                  case None => Int.MaxValue
                                  case Some(p) => p.value.fromValue-1},
                                limitBelowForCurrentPivot:Int = currentPivotPosition match{
                                  case None => Int.MinValue
                                  case Some(p) => p.value.fromValue},
                                slopeIsPositive:Boolean = currentPivotPosition match{
                                  case None => true
                                  case Some(p) => !p.value.f.minus}
                                ) extends IntSequenceExplorer{

  //  override def toString : String = "MovedIntSequenceExplorer(position:" + position + " value:" + value + " currentPivotPosition:" + currentPivotPosition + " pivotAbovePosition:" +
  //    pivotAbovePosition + " basicPositionn:" + positionInBasicSequence + ")"

  override val value : Int = positionInBasicSequence.value

  override def next : Option[IntSequenceExplorer] = {
    if(position == sequence.size-1) return None
    if(position == limitAboveForCurrentPivot){
      //change pivot, we are also sure that there is a next, so use .head
      val newPivotAbovePosition = pivotAbovePosition.head.next
      val newPosition = position + 1
      val newPositionInBasicSequence = sequence.seq.explorerAtPosition(pivotAbovePosition.head.value.f(newPosition))
      newPositionInBasicSequence match{
        case None => None
        case Some(newPositionInRB) =>
          Some(new MovedIntSequenceExplorer(sequence,
            newPosition,
            newPositionInRB,
            pivotAbovePosition,
            newPivotAbovePosition)(limitBelowForCurrentPivot = newPosition))
      }
    }else{
      //do not change pivot

      (if(slopeIsPositive) positionInBasicSequence.next else positionInBasicSequence.prev) match{
        case None => None
        case Some(newPositionInRB) =>
          Some(new MovedIntSequenceExplorer(sequence,
            position + 1,
            newPositionInRB,
            currentPivotPosition,
            pivotAbovePosition)(
            limitAboveForCurrentPivot,
            limitBelowForCurrentPivot,
            slopeIsPositive))
      }
    }
  }

  override def prev : Option[IntSequenceExplorer] = {
    if (position == 0) None
    else if (position  == limitBelowForCurrentPivot) {
      //change pivot

      val newPosition = position - 1
      val newCurrentPivotPosition = currentPivotPosition.head.prev
      val newInternalPosition = newCurrentPivotPosition match{case None => newPosition case Some(position2) => position2.value.f(newPosition)}

      //println("change pivot newPosition:" + newPosition + " newCurrentPivotPosition:" + newCurrentPivotPosition + " oldPosition:" + currentPivotPosition)
      Some(new MovedIntSequenceExplorer(sequence,
        newPosition,
        sequence.seq.explorerAtPosition(newInternalPosition).head,
        newCurrentPivotPosition,
        currentPivotPosition)(limitAboveForCurrentPivot = limitBelowForCurrentPivot-1
      ))
    }else{
      //do not change pivot
      //println("not change pivot")
      Some(new MovedIntSequenceExplorer(sequence,
        position-1,
        if(slopeIsPositive) positionInBasicSequence.prev.head else positionInBasicSequence.next.head,
        currentPivotPosition,
        pivotAbovePosition)(
        limitAboveForCurrentPivot,
        limitBelowForCurrentPivot,
        slopeIsPositive))
    }
  }
}

class InsertedIntSequence(seq:IntSequence,
                          val insertedValue:Int,
                          val pos:Int)
  extends StackedUpdateIntSequence {
  override val size : Int = seq.size + 1

  override def nbOccurrence(value : Int) : Int = if(value == this.insertedValue) seq.nbOccurrence(value) + 1 else seq.nbOccurrence(value)

  override def descriptorString : String = seq.descriptorString + ".inserted(val:" + insertedValue + " pos:" + pos + ")"

  override def unorderedContentNoDuplicate : List[Int] = if(seq.nbOccurrence(insertedValue) == 0) insertedValue :: seq.unorderedContentNoDuplicate else seq.unorderedContentNoDuplicate

  override def positionsOfValue(value : Int) : SortedSet[Int] = {
    val translatedPos:SortedSet[Int] = seq.positionsOfValue(value).map(oldPOsition => oldPos2NewPos(oldPOsition))
    if(value == this.insertedValue) translatedPos.+(pos)
    else translatedPos
  }

  private def oldPos2NewPos(oldPOs:Int):Int = {
    if(oldPOs < pos) oldPOs else oldPOs +1
  }

  override def explorerAtPosition(position : Int) : Option[IntSequenceExplorer] = {
    if (position == this.pos) {
      if (position == 0) {
        Some(new InsertedIntSequenceExplorer(this, position, seq.explorerAtPosition(0), true, true))
      } else {
        Some(new InsertedIntSequenceExplorer(this, position, seq.explorerAtPosition(position - 1), true, false))
      }
    } else if (position < this.pos) {
      seq.explorerAtPosition(position) match{
        case None => None
        case Some(p) => Some(new InsertedIntSequenceExplorer(this, position, Some(p), false, false))
      }
    } else {
      seq.explorerAtPosition(position-1) match{
        case None => None
        case Some(p) => Some(new InsertedIntSequenceExplorer(this, position, Some(p), false, false))
      }
    }
  }

  override def contains(value : Int) : Boolean = value == this.insertedValue || seq.contains(value)

  override def commitPendingMoves : IntSequence = seq.commitPendingMoves.insertAtPosition(insertedValue, pos, fast = false, autoRework = false)

  override def isEmpty : Boolean = false

  override def valueAtPosition(position : Int) : Option[Int] = {
    if (position == pos) Some(insertedValue)
    else if (position < pos) seq.valueAtPosition(position)
    else seq.valueAtPosition(position - 1)
  }
}

class InsertedIntSequenceExplorer(seq:InsertedIntSequence,
                                  val position:Int,
                                  explorerInOriginalSeq:Option[IntSequenceExplorer],
                                  atInsertedValue:Boolean,
                                  originalExplorerIsAbove:Boolean)
  extends IntSequenceExplorer {
  override val value : Int = if(atInsertedValue) seq.insertedValue else explorerInOriginalSeq.head.value

  override def next : Option[IntSequenceExplorer] = {
    if (atInsertedValue) {
      //we are leaving the inserted position
      explorerInOriginalSeq match{
        case None => None
        case Some(p) =>
          if (originalExplorerIsAbove) Some(new InsertedIntSequenceExplorer(seq, position + 1, explorerInOriginalSeq, atInsertedValue = false, originalExplorerIsAbove = false))
          else {
            p.next match {
              case None => None
              case Some(next1) =>
                Some(new InsertedIntSequenceExplorer(seq, position + 1, Some(next1), atInsertedValue = false, originalExplorerIsAbove = false))
            }
          }
      }
    }else {
      val nextPosition = position + 1
      if (nextPosition == seq.pos) {
        //we are getting into the inserted position
        Some(new InsertedIntSequenceExplorer(seq, position + 1, explorerInOriginalSeq, atInsertedValue = true, originalExplorerIsAbove = false))
      } else {
        //nothing special
        explorerInOriginalSeq.head.next match {
          case None => None
          case Some(next) => Some(new InsertedIntSequenceExplorer(seq, position + 1, Some(next), atInsertedValue = false, originalExplorerIsAbove = false))
        }
      }
    }
  }

  override def prev : Option[IntSequenceExplorer] = {
    if (atInsertedValue) {
      explorerInOriginalSeq match {
        case None => None
        case Some(p) =>
          //we are leaving the inserted position
          if (!originalExplorerIsAbove) Some(new InsertedIntSequenceExplorer(seq, position - 1, explorerInOriginalSeq, atInsertedValue = false, originalExplorerIsAbove = false))
          else {
            p.prev match {
              case None => None
              case Some(prev1) => Some(new InsertedIntSequenceExplorer(seq, position - 1, Some(prev1), atInsertedValue = false, originalExplorerIsAbove = false))
            }
          }
      }
    } else {
      val prevPosition = position - 1
      if (prevPosition == seq.pos) {
        //we are getting into the inserted position
        Some(new InsertedIntSequenceExplorer(seq, position - 1, explorerInOriginalSeq, atInsertedValue = true, originalExplorerIsAbove = true))
      } else {
        //nothing special
        explorerInOriginalSeq.head.prev match {
          case None => None
          case Some(prev) => Some(new InsertedIntSequenceExplorer(seq, position - 1, Some(prev), atInsertedValue = false, originalExplorerIsAbove = false))
        }
      }
    }
  }
}

class RemovedIntSequence(seq:IntSequence,
                         val positionOfDelete:Int)
  extends StackedUpdateIntSequence{

  val removedValue = seq.valueAtPosition(positionOfDelete).head

  override def descriptorString : String = seq.descriptorString + ".removed(pos:" + positionOfDelete + " val:" + removedValue + ")"

  override def nbOccurrence(value : Int) : Int = if(value == this.removedValue) seq.nbOccurrence(value) - 1 else seq.nbOccurrence(value)

  override def unorderedContentNoDuplicate : List[Int] =
    if(seq.nbOccurrence(removedValue) > 1) seq.unorderedContentNoDuplicate
    else seq.unorderedContentNoDuplicate.filter(_ != removedValue)

  override val size : Int = seq.size - 1

  override def explorerAtPosition(position : Int) : Option[IntSequenceExplorer] = {
    seq.explorerAtPosition(if (position < this.positionOfDelete) position else position + 1) match {
      case None => None
      case Some(e) => Some(new DeletedIntSequenceExplorer(this, position, e))
    }
  }

  override def positionsOfValue(value : Int) : SortedSet[Int] = {
    val oldPosSet = seq.positionsOfValue(value).-(positionOfDelete)
    oldPosSet.map(oldPos2NewPos)
  }

  def oldPos2NewPos(oldPos:Int) = {
    if (oldPos < this.positionOfDelete) oldPos else oldPos - 1
  }

  override def contains(value : Int) : Boolean = {
    val nbOcc = seq.nbOccurrence(value)
    if(value == removedValue) nbOcc>1
    else nbOcc >= 1
  }

  override def commitPendingMoves : IntSequence = seq.commitPendingMoves.delete(this.positionOfDelete,fast=false,autoRework=false)

  override def valueAtPosition(position : Int) : Option[Int] = {
    if(position >= this.positionOfDelete) seq.valueAtPosition(position+1)
    else seq.valueAtPosition(position)
  }
}

class DeletedIntSequenceExplorer(seq:RemovedIntSequence,
                                 val position:Int,
                                 explorerInOriginalSeq:IntSequenceExplorer)
  extends IntSequenceExplorer{
  override val value : Int = explorerInOriginalSeq.value

  override def prev : Option[IntSequenceExplorer] = {
    explorerInOriginalSeq.prev match {
      case None => None
      case Some(tentativePos) =>
        if(tentativePos.position == seq.positionOfDelete)
          tentativePos.prev match {
            case None => None
            case Some(secondTentativePos) => Some(new DeletedIntSequenceExplorer(seq, position - 1, secondTentativePos))
          }
        else Some(new DeletedIntSequenceExplorer(seq, position - 1, tentativePos))
    }
  }

  override def next : Option[IntSequenceExplorer] = {
    explorerInOriginalSeq.next match {
      case None => None
      case Some(tentativePos) =>
        if(tentativePos.position == seq.positionOfDelete)
          tentativePos.next match {
            case None => None
            case Some(secondTentativePos) => Some(new DeletedIntSequenceExplorer(seq, position + 1, secondTentativePos))
          }
        else Some(new DeletedIntSequenceExplorer(seq, position + 1, tentativePos))
    }
  }
}
<|MERGE_RESOLUTION|>--- conflicted
+++ resolved
@@ -664,16 +664,15 @@
     }
   }
 
-<<<<<<< HEAD
 
   //this is another impleme of the above method, supposedly faster because using arrays and not requiring log(n) inserts into the redBlack.
   //This is not as efficient as possible because there is another sort performed anyway since it is a bijection.
-  def bijectionForMoveArray(startPositionIncluded:Int,
-                            endPositionIncluded:Int,
-                            moveAfterPosition:Int,
+    def bijectionForMoveArray(startPositionIncluded:Int,
+                              endPositionIncluded:Int,
+                              moveAfterPosition:Int,
                             flip:Boolean):PiecewiseLinearBijectionNaive= {
     if (moveAfterPosition + 1 == startPositionIncluded) {
-      //not moving
+        //not moving
       if (flip) {
         //just flipping
         if (startPositionIncluded == 0) {
@@ -685,10 +684,10 @@
             (0, new Pivot(0, LinearTransform.identity)),
             (startPositionIncluded, new Pivot(startPositionIncluded, new LinearTransform(endPositionIncluded + startPositionIncluded, true))),
             (endPositionIncluded + 1, new Pivot(endPositionIncluded + 1, LinearTransform.identity))))))
-        }
+          }
       } else {
         PiecewiseLinearBijectionNaive.identity
-      }
+        }
     } else {
 
       bijectionForMoveNaive(startPositionIncluded : Int,
@@ -697,49 +696,6 @@
         flip : Boolean)
 
       /*        if (moveAfterPosition > startPositionIncluded) {
-        //move upwards
-        Array(
-          new Pivot(0,LinearTransform.identity), //TODO: pas sûr su'ils soient ordonnés correctement
-          new Pivot(startPositionIncluded, LinearTransform(endPositionIncluded + 1 - startPositionIncluded, false)),
-          new Pivot(moveAfterPosition + startPositionIncluded - endPositionIncluded,
-            LinearTransform(if (flip) startPositionIncluded + moveAfterPosition else endPositionIncluded - moveAfterPosition, flip)),
-          new Pivot(moveAfterPosition + 1,LinearTransform.identity))
-      } else {
-        //move downwards
-        PiecewiseLinearBijectionNaive.identity.updateBefore(
-          (moveAfterPosition + 1, moveAfterPosition + endPositionIncluded - startPositionIncluded + 1,
-            LinearTransform(if (flip) endPositionIncluded + moveAfterPosition + 1 else startPositionIncluded - moveAfterPosition - 1, flip)),
-          (moveAfterPosition + endPositionIncluded - startPositionIncluded + 2, endPositionIncluded,
-            LinearTransform(startPositionIncluded - endPositionIncluded - 1, false)))
-      }
-    }
-    */
-    }
-  }
-=======
-  /*
-    def bijectionForMoveArray(startPositionIncluded:Int,
-                              endPositionIncluded:Int,
-                              moveAfterPosition:Int,
-                              flip:Boolean):Array[Pivot]= {
-      if(moveAfterPosition + 1 == startPositionIncluded) {
-        //not moving
-        if(flip) { //just flipping
-          if(startPositionIncluded == 0){
-            Array(
-              new Pivot(0,new LinearTransform(endPositionIncluded,true)),
-              new Pivot(endPositionIncluded+1,LinearTransform.identity))
-          }else{
-            Array(
-              new Pivot(0,LinearTransform.identity),
-              new Pivot(startPositionIncluded,new LinearTransform(endPositionIncluded + startPositionIncluded,true)),
-              new Pivot(endPositionIncluded+1,LinearTransform.identity))
-          }
-        }else{
-          Array.fill(0)(null)
-        }
-      }else {
-        if (moveAfterPosition > startPositionIncluded) {
           //move upwards
           Array(
             new Pivot(0,LinearTransform.identity), //TODO: pas sûr su'ils soient ordonnés correctement
@@ -756,9 +712,9 @@
               LinearTransform(startPositionIncluded - endPositionIncluded - 1, false)))
         }
       }
-    }
     */
->>>>>>> d201b829
+    }
+  }
 }
 
 class MovedIntSequence(val seq:IntSequence,
