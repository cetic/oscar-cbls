<<<<<<< HEAD
package oscar.cbls.algo.magicArray

import oscar.cbls.algo.quick.QList

import scala.language.postfixOps

/*******************************************************************************
  * OscaR is free software: you can redistribute it and/or modify
  * it under the terms of the GNU Lesser General Public License as published by
  * the Free Software Foundation, either version 2.1 of the License, or
  * (at your option) any later version.
  *
  * OscaR is distributed in the hope that it will be useful,
  * but WITHOUT ANY WARRANTY; without even the implied warranty of
  * MERCHANTABILITY or FITNESS FOR A PARTICULAR PURPOSE.  See the
  * GNU Lesser General Public License  for more details.
  *
  * You should have received a copy of the GNU Lesser General Public License along with OscaR.
  * If not, see http://www.gnu.org/licenses/lgpl-3.0.en.html
  ******************************************************************************/

object IterableMagicBoolArray{
  /**
    * create a Magical Array Of Boolean of given length
    * @param n the length
    * @return a Magical Array Of Boolean or null if length is less than zero
    */
  def apply(n:Int,initVal:Boolean = false):IterableMagicBoolArray ={
    require(n >= 0, "cannot create magic array of negative size")
    new IterableMagicBoolArray(n,initVal)
  }
}


class IterableMagicBoolArray(override val length:Int,initVal:Boolean = false)
  extends MagicBoolArray(length,initVal){

  private var positionsAtTrueOverApproximated:QList[Int] = null
  private val isPositionInOverApproximationQList:MagicBoolArray = MagicBoolArray(length,false)
  private var overApproximationIsComplete:Boolean = initVal

  private var anyIndividualSetToFalse:Boolean = false

  private var nbTrue:Int = if(initVal) length else 0

  val nbIndicesAtTrue:Int = nbTrue

  /**
    * Sets the value of each element to "value"
    * @note complexity is O(1)
    */
  override def all_= (value : Boolean) : Unit = {
    super.all_=(value)
    if(value){
      positionsAtTrueOverApproximated = null
      isPositionInOverApproximationQList.all_=(false)
      overApproximationIsComplete = true
    }else{
      positionsAtTrueOverApproximated = null
      isPositionInOverApproximationQList.all_=(false)
      overApproximationIsComplete = false
    }
    nbTrue= if(value) length else 0
  }

  override def update(id : Int, value : Boolean):Boolean = {
    val oldValue = super.update(id, value)
    if(value){
      if(!oldValue){
        if (!overApproximationIsComplete) {
          if (!isPositionInOverApproximationQList.update(id,true)) {
            positionsAtTrueOverApproximated = QList(id, positionsAtTrueOverApproximated)
          }
        }
        nbTrue += 1
      }
    }else{
      if(oldValue){
        anyIndividualSetToFalse = true
        nbTrue -= 1
      }
    }
    oldValue
  }

  override def indicesAtTrue : Iterator[Int] = {
    if(overApproximationIsComplete){
      if(anyIndividualSetToFalse){
        super.indicesAtTrue
      }else{
        indices.toIterator
      }
    }else{
      if(anyIndividualSetToFalse){
        positionsAtTrueOverApproximated.filter(this(_)).toIterator
      }else{
        positionsAtTrueOverApproximated.toIterator
      }
    }
  }
}
=======
package oscar.cbls.algo.magicArray

import oscar.cbls.algo.quick.QList

import scala.language.postfixOps

/*******************************************************************************
  * OscaR is free software: you can redistribute it and/or modify
  * it under the terms of the GNU Lesser General Public License as published by
  * the Free Software Foundation, either version 2.1 of the License, or
  * (at your option) any later version.
  *
  * OscaR is distributed in the hope that it will be useful,
  * but WITHOUT ANY WARRANTY; without even the implied warranty of
  * MERCHANTABILITY or FITNESS FOR A PARTICULAR PURPOSE.  See the
  * GNU Lesser General Public License  for more details.
  *
  * You should have received a copy of the GNU Lesser General Public License along with OscaR.
  * If not, see http://www.gnu.org/licenses/lgpl-3.0.en.html
  ******************************************************************************/

object IterableMagicBoolArray{
  /**
   * create a Magical Array Of Boolean of given length
   * @param n the length
   * @return a Magical Array Of Boolean or null if length is less than zero
   */
  def apply(n:Int,initVal:Boolean = false):IterableMagicBoolArray ={
    require(n >= 0, "cannot create magic array of negative size")
    new IterableMagicBoolArray(n,initVal)
  }
}


class IterableMagicBoolArray(override val length:Int,initVal:Boolean = false)
  extends MagicBoolArray(length,initVal){

  private var positionsAtTrueOverApproximated:QList[Int] = null
  private val isPositionInOverApproximationQList:MagicBoolArray = MagicBoolArray(length,false)
  private var overApproximationIsComplete:Boolean = initVal

  private var anyIndividualSetToFalse:Boolean = false

  private var nbTrue:Int = if(initVal) length else 0

  val nbIndicesAtTrue:Int = nbTrue

  /**
   * Sets the value of each element to "value"
   * @note complexity is O(1L)
   */
  override def all_= (value : Boolean) : Unit = {
    super.all_=(value)
    if(value){
      positionsAtTrueOverApproximated = null
      isPositionInOverApproximationQList.all_=(false)
      overApproximationIsComplete = true
    }else{
      positionsAtTrueOverApproximated = null
      isPositionInOverApproximationQList.all_=(false)
      overApproximationIsComplete = false
    }
    nbTrue= if(value) length else 0
  }

  override def update(id : Int, value : Boolean):Boolean = {
    val oldValue = super.update(id, value)
    if(value){
      if(!oldValue){
        if (!overApproximationIsComplete) {
          if (!isPositionInOverApproximationQList.update(id,true)) {
            positionsAtTrueOverApproximated = QList(id, positionsAtTrueOverApproximated)
          }
        }
        nbTrue += 1
      }
    }else{
      if(oldValue){
        anyIndividualSetToFalse = true
        nbTrue -= 1
      }
    }
    oldValue
  }

  override def indicesAtTrue : Iterator[Int] = {
    if(overApproximationIsComplete){
      if(anyIndividualSetToFalse){
        super.indicesAtTrue
      }else{
        indices.toIterator
      }
    }else{
      if(anyIndividualSetToFalse){
        positionsAtTrueOverApproximated.filter(this(_)).toIterator
      }else{
        positionsAtTrueOverApproximated.toIterator
      }
    }
  }

  override def indicesAtTrueAsQList: QList[Int] = {
    if(overApproximationIsComplete){
      if(anyIndividualSetToFalse){
        super.indicesAtTrueAsQList
      }else{
        QList.nonReversedBuildFromIterable(indices)
      }
    }else{
      if(anyIndividualSetToFalse){
        positionsAtTrueOverApproximated.qFilter(this(_))
      }else{
        positionsAtTrueOverApproximated
      }
    }
  }
}
>>>>>>> 1ee75bc3
<|MERGE_RESOLUTION|>--- conflicted
+++ resolved
@@ -1,4 +1,3 @@
-<<<<<<< HEAD
 package oscar.cbls.algo.magicArray
 
 import oscar.cbls.algo.quick.QList
@@ -99,108 +98,6 @@
       }
     }
   }
-}
-=======
-package oscar.cbls.algo.magicArray
-
-import oscar.cbls.algo.quick.QList
-
-import scala.language.postfixOps
-
-/*******************************************************************************
-  * OscaR is free software: you can redistribute it and/or modify
-  * it under the terms of the GNU Lesser General Public License as published by
-  * the Free Software Foundation, either version 2.1 of the License, or
-  * (at your option) any later version.
-  *
-  * OscaR is distributed in the hope that it will be useful,
-  * but WITHOUT ANY WARRANTY; without even the implied warranty of
-  * MERCHANTABILITY or FITNESS FOR A PARTICULAR PURPOSE.  See the
-  * GNU Lesser General Public License  for more details.
-  *
-  * You should have received a copy of the GNU Lesser General Public License along with OscaR.
-  * If not, see http://www.gnu.org/licenses/lgpl-3.0.en.html
-  ******************************************************************************/
-
-object IterableMagicBoolArray{
-  /**
-   * create a Magical Array Of Boolean of given length
-   * @param n the length
-   * @return a Magical Array Of Boolean or null if length is less than zero
-   */
-  def apply(n:Int,initVal:Boolean = false):IterableMagicBoolArray ={
-    require(n >= 0, "cannot create magic array of negative size")
-    new IterableMagicBoolArray(n,initVal)
-  }
-}
-
-
-class IterableMagicBoolArray(override val length:Int,initVal:Boolean = false)
-  extends MagicBoolArray(length,initVal){
-
-  private var positionsAtTrueOverApproximated:QList[Int] = null
-  private val isPositionInOverApproximationQList:MagicBoolArray = MagicBoolArray(length,false)
-  private var overApproximationIsComplete:Boolean = initVal
-
-  private var anyIndividualSetToFalse:Boolean = false
-
-  private var nbTrue:Int = if(initVal) length else 0
-
-  val nbIndicesAtTrue:Int = nbTrue
-
-  /**
-   * Sets the value of each element to "value"
-   * @note complexity is O(1L)
-   */
-  override def all_= (value : Boolean) : Unit = {
-    super.all_=(value)
-    if(value){
-      positionsAtTrueOverApproximated = null
-      isPositionInOverApproximationQList.all_=(false)
-      overApproximationIsComplete = true
-    }else{
-      positionsAtTrueOverApproximated = null
-      isPositionInOverApproximationQList.all_=(false)
-      overApproximationIsComplete = false
-    }
-    nbTrue= if(value) length else 0
-  }
-
-  override def update(id : Int, value : Boolean):Boolean = {
-    val oldValue = super.update(id, value)
-    if(value){
-      if(!oldValue){
-        if (!overApproximationIsComplete) {
-          if (!isPositionInOverApproximationQList.update(id,true)) {
-            positionsAtTrueOverApproximated = QList(id, positionsAtTrueOverApproximated)
-          }
-        }
-        nbTrue += 1
-      }
-    }else{
-      if(oldValue){
-        anyIndividualSetToFalse = true
-        nbTrue -= 1
-      }
-    }
-    oldValue
-  }
-
-  override def indicesAtTrue : Iterator[Int] = {
-    if(overApproximationIsComplete){
-      if(anyIndividualSetToFalse){
-        super.indicesAtTrue
-      }else{
-        indices.toIterator
-      }
-    }else{
-      if(anyIndividualSetToFalse){
-        positionsAtTrueOverApproximated.filter(this(_)).toIterator
-      }else{
-        positionsAtTrueOverApproximated.toIterator
-      }
-    }
-  }
 
   override def indicesAtTrueAsQList: QList[Int] = {
     if(overApproximationIsComplete){
@@ -217,5 +114,4 @@
       }
     }
   }
-}
->>>>>>> 1ee75bc3
+}