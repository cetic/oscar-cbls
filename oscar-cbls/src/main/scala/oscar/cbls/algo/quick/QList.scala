--- conflicted
+++ resolved
@@ -1,199 +1,196 @@
-package oscar.cbls.algo.quick
-/*******************************************************************************
-  * OscaR is free software: you can redistribute it and/or modify
-  * it under the terms of the GNU Lesser General Public License as published by
-  * the Free Software Foundation, either version 2.1 of the License, or
-  * (at your option) any later version.
-  *
-  * OscaR is distributed in the hope that it will be useful,
-  * but WITHOUT ANY WARRANTY; without even the implied warranty of
-  * MERCHANTABILITY or FITNESS FOR A PARTICULAR PURPOSE.  See the
-  * GNU Lesser General Public License  for more details.
-  *
-  * You should have received a copy of the GNU Lesser General Public License along with OscaR.
-  * If not, see http://www.gnu.org/licenses/lgpl-3.0.en.html
-  ******************************************************************************/
-
-import scala.language.implicitConversions
-
-//TODO (to discuss first) : implement a custom iteration system for the QList. We lose too much time converting it into a iterator
-// And it's quite easy to do it :
-//    QList.next = head,
-//    QList.hasNext = this.tail != null
-//    QList.foreach => fun(...); if(tail != null) tail.foreach(fun(...))
-//    ...
-//    Probably more function to add. If we do this we must adapt the all the code using a QList
-
-class QList[@specialized T](val head:T, val tail:QList[T] = null){
-  def size:Int = {
-    var curr = this.tail
-    var toReturn = 1
-    while(curr != null){
-      curr = curr.tail
-      toReturn += 1
-    }
-    toReturn
-  }
-
-  def reverse:QList[T] = {
-    var toReturn:QList[T] = null
-    var current = this
-    while(current != null){
-      toReturn = QList(current.head,toReturn)
-      current = current.tail
-    }
-    toReturn
-  }
-
-  def qFilter(fun:T => Boolean):QList[T] =
-    if(fun(head)) {
-      if (tail != null)
-        QList(head, tail.qFilter(fun))
-      else
-        QList(head)
-    }else{
-      if (tail != null)
-        tail.qFilter(fun)
-      else
-        null
-    }
-
-
-  def qMap[X](fun:T => X):QList[X] = new QList(fun(head),if(tail == null) null else tail.qMap(fun))
-
-  def isEmpty: Boolean ={
-    tail == null
-  }
-}
-
-object QList{
-
-  def append[@specialized T](l:Iterable[T],q:QList[T]):QList[T] = {
-    val it = l.toIterator
-
-    var toReturn = q
-    while(it.hasNext){
-      toReturn = QList(it.next,toReturn)
-    }
-    toReturn
-  }
-
-  def nonReversedAppend[@specialized T](l:QList[T],q:QList[T]):QList[T] = {
-
-    def prependValues(it: QList[T], q:QList[T]): QList[T] ={
-      val (next, tail) = (it.head, it.tail)
-      QList(next,
-        if(tail != null) {
-          prependValues(tail,q)
-        } else {
-          q
-        })
-    }
-    if(l != null)
-      prependValues(l,q)
-    else q
-  }
-
-
-  def apply[@specialized T](head:T,tail:QList[T] = null):QList[T] = new QList(head,tail)
-
-  implicit def toIterable[@specialized T](l:QList[T]):Iterable[T] = new IterableQList(l)
-
-  def buildFromIterable[@specialized T](l:Iterable[T]):QList[T] = {
-    var acc:QList[T] = null
-    val it = l.toIterator
-    while(it.hasNext){
-      acc = QList(it.next(),acc)
-    }
-    acc
-  }
-
-<<<<<<< HEAD
-  def nonReversedBuildFromIterable[@specialized T](l:Iterable[T]):QList[T] ={
-    val reversed = buildFromIterable(l)
-    if(reversed == null) null
-    else reversed.reverse
-  }
-
-  def qMap[@specialized T,@specialized X](q:QList[T],fun:T => X):QList[X] = {
-=======
-  def qFilterNoFlip[T](q:QList[T],fun:T => Boolean):QList[T] = {
-    if(q == null) null
-    else if(fun(q.head)) QList(q.head,qFilterNoFlip(q.tail,fun))
-    else qFilterNoFlip(q.tail,fun)
-  }
-
-  def qFilter[T](q:QList[T],fun:T => Boolean):QList[T] = {
-    var toReturn:QList[T] = null
-    var toEat = q
-    while(toEat != null){
-      val i = toEat.head
-      toEat = toEat.tail
-      if(fun(i)) toReturn = QList(i,toReturn)
-    }
-    toReturn
-  }
-
-  def qMap[T,X](q:QList[T],fun:T => X):QList[X] = {
->>>>>>> ca355504
-    if(q == null) null
-    else q.qMap(fun)
-  }
-
-  def qFold[T,@specialized(Long)X](q:QList[T],accF:(X,T) => X,initX:X):X = {
-    var l = q
-    var acc = initX
-    while(l != null){
-      acc = accF(acc,l.head)
-      l = l.tail
-    }
-    acc
-  }
-
-<<<<<<< HEAD
-  def qForeach[@specialized T](qList: QList[T], fun:T => Unit): Unit ={
-    var tempList = qList
-    while(tempList != null){
-      fun(tempList.head)
-      tempList = tempList.tail
-    }
-  }
-
-  def qDrop[@specialized T](qList: QList[T], number: Int): QList[T] ={
-    var tempList = qList
-    var toDrop = number
-    while(toDrop > 0 && tempList != null) {
-      tempList = tempList.tail
-      toDrop -= 1
-    }
-    tempList
-=======
-  def size[T](l:QList[T]):Int = {
-    if(l == null) 0
-    else l.size
->>>>>>> ca355504
-  }
-}
-
-class IterableQList[@specialized T](l:QList[T]) extends Iterable[T]{
-
-  override def foreach[U](f: (T) => U): Unit = {
-    var currentpos = l
-    while(currentpos != null){
-      f(currentpos.head)
-      currentpos = currentpos.tail
-    }
-  }
-
-  override def iterator: Iterator[T] = new QListIterator(l)
-}
-
-class QListIterator[@specialized T](var currentPos:QList[T]) extends Iterator[T]{
-  override def hasNext: Boolean = currentPos != null
-
-  override def next(): T = {
-    val toReturn = currentPos.head
-    currentPos = currentPos.tail
-    toReturn
-  }
-}
+package oscar.cbls.algo.quick
+/*******************************************************************************
+  * OscaR is free software: you can redistribute it and/or modify
+  * it under the terms of the GNU Lesser General Public License as published by
+  * the Free Software Foundation, either version 2.1 of the License, or
+  * (at your option) any later version.
+  *
+  * OscaR is distributed in the hope that it will be useful,
+  * but WITHOUT ANY WARRANTY; without even the implied warranty of
+  * MERCHANTABILITY or FITNESS FOR A PARTICULAR PURPOSE.  See the
+  * GNU Lesser General Public License  for more details.
+  *
+  * You should have received a copy of the GNU Lesser General Public License along with OscaR.
+  * If not, see http://www.gnu.org/licenses/lgpl-3.0.en.html
+  ******************************************************************************/
+
+import scala.language.implicitConversions
+
+//TODO (to discuss first) : implement a custom iteration system for the QList. We lose too much time converting it into a iterator
+// And it's quite easy to do it :
+//    QList.next = head,
+//    QList.hasNext = this.tail != null
+//    QList.foreach => fun(...); if(tail != null) tail.foreach(fun(...))
+//    ...
+//    Probably more function to add. If we do this we must adapt the all the code using a QList
+
+class QList[@specialized T](val head:T, val tail:QList[T] = null){
+  def size:Int = {
+    var curr = this.tail
+    var toReturn = 1
+    while(curr != null){
+      curr = curr.tail
+      toReturn += 1
+    }
+    toReturn
+  }
+
+  def reverse:QList[T] = {
+    var toReturn:QList[T] = null
+    var current = this
+    while(current != null){
+      toReturn = QList(current.head,toReturn)
+      current = current.tail
+    }
+    toReturn
+  }
+
+  def qFilter(fun:T => Boolean):QList[T] =
+    if(fun(head)) {
+      if (tail != null)
+        QList(head, tail.qFilter(fun))
+      else
+        QList(head)
+    }else{
+      if (tail != null)
+        tail.qFilter(fun)
+      else
+        null
+    }
+
+
+  def qMap[X](fun:T => X):QList[X] = new QList(fun(head),if(tail == null) null else tail.qMap(fun))
+
+  def isEmpty: Boolean ={
+    tail == null
+  }
+}
+
+object QList{
+
+  def append[@specialized T](l:Iterable[T],q:QList[T]):QList[T] = {
+    val it = l.toIterator
+
+    var toReturn = q
+    while(it.hasNext){
+      toReturn = QList(it.next,toReturn)
+    }
+    toReturn
+  }
+
+  def nonReversedAppend[@specialized T](l:QList[T],q:QList[T]):QList[T] = {
+
+    def prependValues(it: QList[T], q:QList[T]): QList[T] ={
+      val (next, tail) = (it.head, it.tail)
+      QList(next,
+        if(tail != null) {
+          prependValues(tail,q)
+        } else {
+          q
+        })
+    }
+    if(l != null)
+      prependValues(l,q)
+    else q
+  }
+
+
+  def apply[@specialized T](head:T,tail:QList[T] = null):QList[T] = new QList(head,tail)
+
+  implicit def toIterable[@specialized T](l:QList[T]):Iterable[T] = new IterableQList(l)
+
+  def buildFromIterable[@specialized T](l:Iterable[T]):QList[T] = {
+    var acc:QList[T] = null
+    val it = l.toIterator
+    while(it.hasNext){
+      acc = QList(it.next(),acc)
+    }
+    acc
+  }
+
+  def nonReversedBuildFromIterable[@specialized T](l:Iterable[T]):QList[T] ={
+    val reversed = buildFromIterable(l)
+    if(reversed == null) null
+    else reversed.reverse
+  }
+
+  def qFilterNoFlip[T](q:QList[T],fun:T => Boolean):QList[T] = {
+    if(q == null) null
+    else if(fun(q.head)) QList(q.head,qFilterNoFlip(q.tail,fun))
+    else qFilterNoFlip(q.tail,fun)
+  }
+
+  def qFilter[T](q:QList[T],fun:T => Boolean):QList[T] = {
+    var toReturn:QList[T] = null
+    var toEat = q
+    while(toEat != null){
+      val i = toEat.head
+      toEat = toEat.tail
+      if(fun(i)) toReturn = QList(i,toReturn)
+    }
+    toReturn
+  }
+
+  def qMap[@specialized T,@specialized X](q:QList[T],fun:T => X):QList[X] = {
+    if(q == null) null
+    else q.qMap(fun)
+  }
+
+  def qFold[T,@specialized(Long)X](q:QList[T],accF:(X,T) => X,initX:X):X = {
+    var l = q
+    var acc = initX
+    while(l != null){
+      acc = accF(acc,l.head)
+      l = l.tail
+    }
+    acc
+  }
+
+
+  def qForeach[@specialized T](qList: QList[T], fun:T => Unit): Unit ={
+    var tempList = qList
+    while(tempList != null){
+      fun(tempList.head)
+      tempList = tempList.tail
+    }
+  }
+
+  def qDrop[@specialized T](qList: QList[T], number: Int): QList[T] ={
+    var tempList = qList
+    var toDrop = number
+    while(toDrop > 0 && tempList != null) {
+      tempList = tempList.tail
+      toDrop -= 1
+    }
+    tempList
+  }
+
+  def size[T](l:QList[T]):Int = {
+    if(l == null) 0
+    else l.size
+
+  }
+}
+
+class IterableQList[@specialized T](l:QList[T]) extends Iterable[T]{
+
+  override def foreach[U](f: (T) => U): Unit = {
+    var currentpos = l
+    while(currentpos != null){
+      f(currentpos.head)
+      currentpos = currentpos.tail
+    }
+  }
+
+  override def iterator: Iterator[T] = new QListIterator(l)
+}
+
+class QListIterator[@specialized T](var currentPos:QList[T]) extends Iterator[T]{
+  override def hasNext: Boolean = currentPos != null
+
+  override def next(): T = {
+    val toReturn = currentPos.head
+    currentPos = currentPos.tail
+    toReturn
+  }
+}