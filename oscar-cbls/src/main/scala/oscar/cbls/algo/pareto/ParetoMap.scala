--- conflicted
+++ resolved
@@ -1,4 +1,3 @@
-<<<<<<< HEAD
 package oscar.cbls.algo.pareto
 
 //smaller is better
@@ -168,223 +167,3 @@
   }
 }
 
-
-=======
-package oscar.cbls.algo.pareto
-
-//smaller is better!!
-object ParetoOrder extends Enumeration {
-  type ParetoOrder = Value
-
-  //boolean lattice
-  //
-  //      Incomparable
-  //         /   \
-  //  Dominates  Dominated
-  //        \    /
-  //         Equal
-
-  val Dominates,Dominated,Incomparable,Equal = Value
-
-  def union(a:ParetoOrder,b:ParetoOrder):ParetoOrder = {
-    a match{
-      case Dominates =>
-        b match{
-          case Dominates => Dominates
-          case Dominated => Incomparable
-          case Incomparable => Incomparable
-          case Equal => Dominates
-        }
-      case Dominated =>
-        b match{
-          case Dominates => Incomparable
-          case Dominated => Dominated
-          case Incomparable => Incomparable
-          case Equal => Dominated
-        }
-      case Incomparable => Incomparable
-      case Equal => b
-    }
-  }
-
-  def compare1(a:Long,b:Long):ParetoOrder = {
-    if (a == b) Equal
-    else if (a < b) Dominates
-    else Dominated
-  }
-
-  //dominates,dominating,both
-  def compare(key1:Array[Long],key2:Array[Long]):ParetoOrder = {
-    var soFar = Equal
-    var i = key1.length
-    while(i != 0){
-      i = i - 1
-      soFar = union(compare1(key1(i),key2(i)),soFar)
-      if(soFar == Incomparable) return soFar
-    }
-    soFar
-  }
-}
-
-import ParetoOrder._
-import oscar.cbls.algo.quick.QList
-
-/**
- * this stores a set of pareto points, and for each pareto point, and additional value of type T.
- * only non-dominated points are kept; in case of equality, the last one is kept.
- * lower is better
- * @param n
- * @tparam T
- */
-abstract class ParetoMap[T](n:Int) {
-
-  /**
-   *
-   * @param key
-   * @param value
-   * @return true if it was inserted, false otherwise
-   */
-  def insert(key:Array[Long],value:T):Boolean
-
-  def content:QList[(Array[Long],T)]
-
-  def size:Int
-
-  def getDominatingOrEqual(key: Array[Long]): QList[(Array[Long], T)] = {
-
-    def internalGetDominating(elements: QList[(Array[Long], T)]): QList[(Array[Long], T)] = {
-      if (elements == null) {
-        //when we get to here, we might dominate some keys, and we might be incomparable to some others we insert
-        null
-      } else {
-        val h = elements.head
-        val t = elements.tail
-        compare(h._1, key) match {
-          case Dominates | Equal =>
-            QList(h, internalGetDominating(t))
-          case Dominated | Incomparable =>
-            internalGetDominating(t)
-        }
-      }
-    }
-    internalGetDominating(content)
-  }
-
-  def getDominatedOrEqual(key: Array[Long]): QList[(Array[Long], T)] = {
-
-    def internalGetDominated(elements: QList[(Array[Long], T)]): QList[(Array[Long], T)] = {
-      if (elements == null) {
-        //when we get to here, we might dominate some keys, and we might be incomparable to some others we insert
-        null
-      } else {
-        val h = elements.head
-        val t = elements.tail
-        compare(h._1, key) match {
-          case Dominated | Equal =>
-            QList(h, internalGetDominated(t))
-          case Dominates | Incomparable =>
-            internalGetDominated(t)
-        }
-      }
-    }
-    internalGetDominated(content)
-  }
-
-  def isDominatedOrEqual(key:Array[Long]):Boolean = {
-    var x = content
-    while (x != null) {
-      val h = x.head
-      x = x.tail
-      compare(h._1, key) match {
-        case Dominates | Equal =>
-          return true
-        case Dominated | Incomparable =>
-          ;
-      }
-    }
-    false
-  }
-}
-
-class ListParetoMap[T](n:Int)
-  extends ParetoMap[T](n) {
-
-  var elements: QList[(Array[Long], T)] = _
-
-  override def content: QList[(Array[Long], T)] = elements
-
-  override def insert(key: Array[Long], value: T): Boolean = {
-    def internalInsert(melements: QList[(Array[Long], T)]): (QList[(Array[Long], T)], Boolean) = {
-      if (melements == null) {
-        //when we get to here, we might dominate some keys, and we might be incomparable to some others we insert
-        (QList((key, value)), true)
-      } else {
-        val h = melements.head
-        val t = melements.tail
-        compare(key, h._1) match {
-          case Dominates =>
-            //this new key dominates h; h to be removed and proceed
-            internalInsert(t)
-          case Dominated =>
-            //this new key is dominated, discard it
-            (melements, false)
-          case Incomparable =>
-            //proceed
-            val (x, y) = internalInsert(t)
-            (QList(h, x), y)
-          case Equal =>
-            //override h and stop
-            (QList((key, value), t), true)
-        }
-      }
-    }
-
-    val (x, y) = internalInsert(elements)
-    elements = x
-    y
-  }
-
-  override def size: Int = QList.size(elements)
-}
-
-object TestParetoList extends App{
-
-  val a:Array[Long] = Array(-1,0,0)
-  val b:Array[Long] = Array(0,-1,0)
-  val c:Array[Long] = Array(0,0,-1)
-
-  val l = new ListParetoMap[Array[Long]](3)
-
-  def mInsert(x:Array[Long]): Unit = {
-    println()
-    println("inserting " + x.mkString(","))
-    println("inserted:" + l.insert(x,x))
-
-    for(y <- l.content.toList){
-      println(x.mkString(",") + " " + ParetoOrder.compare(x,y._1) + " " + y._1.mkString(","))
-      println(y._1.mkString(",") + " " + ParetoOrder.compare(y._1,x) + " " + x.mkString(","))
-    }
-    println()
-  }
-
-  mInsert(a)
-  mInsert(b)
-  mInsert(c)
-
-  for((x,_) <- l.content.toList){
-    println(x.mkString(","))
-  }
-
-
-  val r = List(Dominates,Dominated,Incomparable,Equal)
-
-  println("\t\t" + r.mkString("\t"))
-  for(i <- r){
-    print(i)
-    for(j <- r){
-      print("\t" + union(i,j))
-    }
-    println
-  }
-}
->>>>>>> 06c8d0da
