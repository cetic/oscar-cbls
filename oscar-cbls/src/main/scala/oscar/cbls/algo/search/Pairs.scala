package oscar.cbls.algo.search

/*******************************************************************************
  * OscaR is free software: you can redistribute it and/or modify
  * it under the terms of the GNU Lesser General Public License as published by
  * the Free Software Foundation, either version 2.1 of the License, or
  * (at your option) any later version.
  *
  * OscaR is distributed in the hope that it will be useful,
  * but WITHOUT ANY WARRANTY; without even the implied warranty of
  * MERCHANTABILITY or FITNESS FOR A PARTICULAR PURPOSE.  See the
  * GNU Lesser General Public License  for more details.
  *
  * You should have received a copy of the GNU Lesser General Public License along with OscaR.
  * If not, see http://www.gnu.org/licenses/lgpl-3.0.en.html
  ******************************************************************************/

/**
 * Created by rdl on 04-12-15.
 */
object Pairs {

  /**
   * @param l a list
   * @return a list of all pairs of elements made from two elements in l
   */
  def makeAllUnsortedPairs[T](l:List[T]):List[(T,T)] = {
    def makeAllUnsortedPairsWithHead(head:T, tail:List[T], toAppend:List[(T,T)]):List[(T,T)] = {
      tail match{
        case other :: newTail => makeAllUnsortedPairsWithHead(head, newTail, (head,other) :: toAppend)
        case Nil => toAppend
      }
    }

    l match{
      case Nil => List.empty
      case head :: tail => makeAllUnsortedPairsWithHead(head,tail,makeAllUnsortedPairs(tail))
    }
  }

<<<<<<< HEAD
  def makeAllSortedPairs[T](l:List[T], filter: (T,T) => Boolean = (head:T,other:T) => true):List[(T,T)] = {
=======
  /**
   * @param l a list
   * @return a list of all pairs of elements made from two elements in l, preserving the order
   *         in which those elements are in l
   */
  def makeAllSortedPairs[T](l:List[T]):List[(T,T)] = {
>>>>>>> 3c2f5342
    def makeAllSortedPairsWithHead(head:T,
                                   tail:List[T],
                                   toAppend:List[(T,T)]):List[(T,T)] = {
      tail match{
        case Nil => toAppend
        case other::newTail =>
          if(filter(head,other))
            (head,other) :: makeAllSortedPairsWithHead(head,newTail,toAppend)
          else
            makeAllSortedPairsWithHead(head,newTail,toAppend)
      }
    }
    l match{
      case Nil => Nil
      case h::t => makeAllSortedPairsWithHead(h,t,makeAllSortedPairs(t, filter))
    }
  }

  /**
   * @param l a list
   * @return a list of pairs (x, xs) where x is in l and xs is the list
   *         of elements following x in l
   */
  def makeAllHeadAndTails[T](l:List[T]):List[(T,List[T])] = {
    l match{
      case Nil => Nil
      case h::t => (h,t) :: makeAllHeadAndTails(t)
    }
  }

  /**
    * @param l a list
    * @param t a list
    * @return a list containing all the possible pairs (a, b) where a is in l and b is in t
    */
  def zipIntoAllPossiblePairs[L,T](l:List[L],t:List[T]):List[(L,T)] = {
    l match{
      case Nil => Nil
      case hl::tl =>
        def myAggregate(lh:L,t:List[T]):List[(L,T)] = {
          t match {
            case ht :: tt => (lh, ht) :: myAggregate(lh, tt)
            case Nil => zipIntoAllPossiblePairs(tl,t)
          }
        }
        myAggregate(hl,t)
    }
  }
}<|MERGE_RESOLUTION|>--- conflicted
+++ resolved
@@ -38,16 +38,12 @@
     }
   }
 
-<<<<<<< HEAD
-  def makeAllSortedPairs[T](l:List[T], filter: (T,T) => Boolean = (head:T,other:T) => true):List[(T,T)] = {
-=======
   /**
    * @param l a list
    * @return a list of all pairs of elements made from two elements in l, preserving the order
    *         in which those elements are in l
    */
-  def makeAllSortedPairs[T](l:List[T]):List[(T,T)] = {
->>>>>>> 3c2f5342
+  def makeAllSortedPairs[T](l:List[T], filter: (T,T) => Boolean = (head:T,other:T) => true):List[(T,T)] = {
     def makeAllSortedPairsWithHead(head:T,
                                    tail:List[T],
                                    toAppend:List[(T,T)]):List[(T,T)] = {
