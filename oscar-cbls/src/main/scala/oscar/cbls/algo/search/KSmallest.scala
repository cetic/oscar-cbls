/**
 * *****************************************************************************
 * OscaR is free software: you can redistribute it and/or modify
 * it under the terms of the GNU Lesser General Public License as published by
 * the Free Software Foundation, either version 2.1 of the License, or
 * (at your option) any later version.
 *
 * OscaR is distributed in the hope that it will be useful,
 * but WITHOUT ANY WARRANTY; without even the implied warranty of
 * MERCHANTABILITY or FITNESS FOR A PARTICULAR PURPOSE.  See the
 * GNU Lesser General Public License  for more details.
 *
 * You should have received a copy of the GNU Lesser General Public License along with OscaR.
 * If not, see http://www.gnu.org/licenses/lgpl-3.0.en.html
 * ****************************************************************************
 */

package oscar.cbls.algo.search

import oscar.cbls.algo.heap.BinomialHeap
import oscar.cbls.algo.quick.QList
import oscar.cbls.util.StopWatch

/**
 * This class serves to compute the k-smallest values of a given vector.
 * this computation can be done either one-shot, or with gradually increasing k
 */
object KSmallest {

  /**
   * returns the k smallest elements, but they are not sorted between themselves.
   * @param a
   * @param k
   * @param key
   * @return
   */
<<<<<<< HEAD
  def getkSmallests(a:Array[Long], k:Int, key:Long => Long):List[Long] = {
=======
  def doSort(a:Array[Int],k:Int, key:Int => Long):List[Int] = {
>>>>>>> f6487666
    val heap = new BinomialHeap[Int](indice => -key(a(indice)),2*k)
    for(i <- a.indices){
      heap.insert(i)
      if(i >= k)heap.popFirst() //we pop the biggest one, so only the smallest remain
    }
    heap.toList.map(a(_))
  }

  def doSortGetLater(a:Array[Int],key:Int => Long):KSmallest = new KSmallest(a,key)

  def lazySort(a:Array[Int], key:Int=>Long):Iterable[Int] = new LazyQuicksort(a,key)


  def kFirst(k: Int, values:Iterable[Int], filter: (Int => Boolean) = _ => true): Iterable[Int] = {

    def kFirstAccumulator(sortedNeighbors: Iterator[Int], k: Int): QList[Int] = {
      require(k >= 0)
      if(k == 0 || !sortedNeighbors.hasNext){
        null
      }else{
        val neighbor = sortedNeighbors.next()
        if (filter(neighbor))
          QList(neighbor,kFirstAccumulator(sortedNeighbors, k - 1))
        else
          kFirstAccumulator(sortedNeighbors, k)
      }
    }

    QList.toIterable(kFirstAccumulator(values.iterator, k))
  }
}

/**
  *
  * @param a array of values
  * @param key value from a to key
  */
class KSmallest(a:Array[Int],key:Int => Long = a => a){
  //zipWithIndex puts index in second position of the couple
  val sortedPositions:List[Int] = a.toList.zipWithIndex.sortBy(couple => key(couple._1)).map(_._2)

  def apply(k:Int):List[Int] = sortedPositions.take(k)

  def apply(k:Int,filter:Int=>Boolean) = {
    def kSmallestAcc(sorted: List[Int], k: Int): List[Int] = {
      require(k >= 0)
      if(k == 0) return Nil
      sorted match {
        case Nil => Nil
        case h :: t =>
          if (filter(h)) h :: kSmallestAcc(t, k - 1)
          else kSmallestAcc(t, k)
      }
    }
    kSmallestAcc(sortedPositions, k)
  }
}

object testQuickSort extends App with StopWatch{

  val n = 10000000
  val k = 500
  val randomValues = Array.tabulate(n)(_ => (math.random * Int.MaxValue).toInt)

  startWatch()
  val s = KSmallest.getkSmallests(randomValues,k, x => x)
  val watch1 = getWatch

  startWatch()
  val qs = new LazyQuicksort(randomValues)
  val it = qs.iterator
  for(i <- 1 to k){
    val j = it.next()
  }
  val watch2 = getWatch

  println("nonLazy:" + watch1)
  println("lazy:" + watch2)
}

/**
 * this implementation will perform a lazy sort.
 * it will sort on demand, as required by the iterator, or by an explicit call to sortUntil
 * @param array an array containing the values to sort. the array will be modified by this procedure, to clone it if you need it somewhere else!
 */
class LazyQuicksort(val array:Array[Int], key:Int => Long = a => a) extends Iterable[Int] {

  class QList(val left:Int, val right:Int, val tail:QList)
  private[this] var toDo: QList = new QList(0, array.length - 1,null)

  private[this] var lastSortedPosition = -1
  def sortUntil(k: Int) {
    if(k <= lastSortedPosition) return
    while (true) {
      if (toDo == null) return
      val l = toDo.left
      if(l <= k){
        val r = toDo.right
        toDo = toDo.tail
        sort1(l, r)
      }else {
        lastSortedPosition = l - 1
        return
      }
    }
  }

  @inline
  private[this] def sort1(l: Int, r: Int) {
    val pivot: Long = key(array((l + r) / 2))
    var i = l
    var j = r
    while (i <= j) {
      while (key(array(i)) < pivot) i += 1
      while (key(array(j)) > pivot) j -= 1
      //we know that array(i) >= pivot && array(j) <= pivot
      if (i <= j) {
        val t = array(i)
        array(i) = array(j)
        array(j) = t
        i += 1
        j -= 1
      }
    }
    if (i < r) toDo = new QList(i, r,toDo)
    if (l < j) sort1(l, j)
    else lastSortedPosition = j //this is an incomplete update, but this is an approximate value, so we do not care too much.
  }

  def apply(nThSmallestValue:Int):Int = {
    sortUntil(nThSmallestValue)
    array(nThSmallestValue)
  }

  override def iterator: Iterator[Int] = new LazyQuickSortIterator(this)

  class LazyQuickSortIterator(l:LazyQuicksort) extends Iterator[Int]{
    var nextPos:Int = 0
    override val length = l.array.length

    override def hasNext: Boolean = {
      nextPos < length
    }

    override def next(): Int = {
      l.sortUntil(nextPos)
      val toReturn = l.array(nextPos)
      nextPos += 1
      toReturn
    }
  }
}<|MERGE_RESOLUTION|>--- conflicted
+++ resolved
@@ -34,15 +34,11 @@
    * @param key
    * @return
    */
-<<<<<<< HEAD
-  def getkSmallests(a:Array[Long], k:Int, key:Long => Long):List[Long] = {
-=======
   def doSort(a:Array[Int],k:Int, key:Int => Long):List[Int] = {
->>>>>>> f6487666
     val heap = new BinomialHeap[Int](indice => -key(a(indice)),2*k)
     for(i <- a.indices){
       heap.insert(i)
-      if(i >= k)heap.popFirst() //we pop the biggest one, so only the smallest remain
+      if(i >= k)heap.popFirst()
     }
     heap.toList.map(a(_))
   }
@@ -104,7 +100,7 @@
   val randomValues = Array.tabulate(n)(_ => (math.random * Int.MaxValue).toInt)
 
   startWatch()
-  val s = KSmallest.getkSmallests(randomValues,k, x => x)
+  val s = KSmallest.doSort(randomValues,k,x => x)
   val watch1 = getWatch
 
   startWatch()
