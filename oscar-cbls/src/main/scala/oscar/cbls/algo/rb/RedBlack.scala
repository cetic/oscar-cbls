package oscar.cbls.algo.rb
/*******************************************************************************
  * OscaR is free software: you can redistribute it and/or modify
  * it under the terms of the GNU Lesser General Public License as published by
  * the Free Software Foundation, either version 2.1 of the License, or
  * (at your option) any later version.
  *
  * OscaR is distributed in the hope that it will be useful,
  * but WITHOUT ANY WARRANTY; without even the implied warranty of
  * MERCHANTABILITY or FITNESS FOR A PARTICULAR PURPOSE.  See the
  * GNU Lesser General Public License  for more details.
  *
  * You should have received a copy of the GNU Lesser General Public License along with OscaR.
  * If not, see http://www.gnu.org/licenses/lgpl-3.0.en.html
  ******************************************************************************/

import oscar.cbls.algo.quick.QList

/*** Okasaki-style red-black tree maps. ***/

private object RedBlackTreeMapLib{
  val R = true
  val B = false

  // blacken: Turn a node black.
  def blacken[V] (n : RedBlackTreeMap[V])  : RedBlackTreeMap[V] = {
    n match {
      case L() => n
      case T(_,l,k,v,r) => T(B,l,k,v,r)
    }
  }

  // balance: Balance a tree with balanced subtrees.
  def balance[V] (c : Boolean) (l : RedBlackTreeMap[V]) (k : Int) (v : Option[V]) (r : RedBlackTreeMap[V]) : RedBlackTreeMap[V] = {
    (c,l,k,v,r) match {
      case (B,T(R,T(R,a,xK,xV,b),yK,yV,c),zK,zV,d) => T(R,T(B,a,xK,xV,b),yK,yV,T(B,c,zK,zV,d))
      case (B,T(R,a,xK,xV,T(R,b,yK,yV,c)),zK,zV,d) => T(R,T(B,a,xK,xV,b),yK,yV,T(B,c,zK,zV,d))
      case (B,a,xK,xV,T(R,T(R,b,yK,yV,c),zK,zV,d)) => T(R,T(B,a,xK,xV,b),yK,yV,T(B,c,zK,zV,d))
      case (B,a,xK,xV,T(R,b,yK,yV,T(R,c,zK,zV,d))) => T(R,T(B,a,xK,xV,b),yK,yV,T(B,c,zK,zV,d))
      case (c,a,xK,xV,b) => T(c,a,xK,xV,b)
    }
  }
}

import RedBlackTreeMapLib._

//must use trait here because of specialization, a trait is needed here.
// we ensure that this trait is compiled into a java interface by avoiding method code in the trait.
//as a consequence, there are duplicates in the classes implementing this trait.
trait RedBlackTreeMap[@specialized(Int) V]{

  /* We could have required that K be <: Ordered[K], but this is
  actually less general than requiring an implicit parameter that can
  convert K into an Ordered[K].

  For example, Int is not compatible with Ordered[Int].  This would
  make it unusable with this map; however, it's simple to define an
  injector from Int into Ordered[Int].

  In fact, the standard prelude already defines just such an implicit:
  intWrapper. */

  // modWith: Helper method; top node could be red.
  protected[rb] def modWith (k : Int, f : (Int, Option[V]) => Option[V]) : RedBlackTreeMap[V]

  // get: Retrieve a value for a key.
  def get(k : Int) : Option[V]

<<<<<<< HEAD
  def getOrElse(k:Int,default: =>V):V
  
=======
  def getOrElse(k:Int,default: =>V):V = get(k) match{
    case None => default
    case Some(x) => x
  }

>>>>>>> d201b829
  def contains(k:Int):Boolean

  def biggestLowerOrEqual(k:Int):Option[(Int,V)]

  protected[rb] def getBiggestLowerAcc(k:Int, bestoFar:(Int,V)):Option[(Int,V)]

  def smallestBiggerOrEqual(k:Int):Option[(Int,V)]

  def smallest:Option[(Int,V)]

  def biggest:Option[(Int,V)]

  def biggestPosition:Option[RBTMPosition[V]]

  def smallestPosition:Option[RBTMPosition[V]]

  protected[rb] def getSmallestBiggerAcc(k:Int, bestSoFar:(Int,V)):Option[(Int,V)]

  // insert: Insert a value at a key.
  def insert (k : Int, v : V) : RedBlackTreeMap[V]

  // remove: Delete a key.
  def remove (k : Int) : RedBlackTreeMap[V]

  def size:Int
  def isEmpty:Boolean

  def values:List[V]
  protected [rb] def valuesAcc(valuesAfter:List[V]):List[V]
  def content:List[(Int,V)]
  protected [rb] def contentAcc(valuesAfter:List[(Int,V)]):List[(Int,V)]

  def keys:List[Int]
  protected [rb] def keysAcc(keysAfter:List[Int]):List[Int]

  def positionOf(k: Int):Option[RBTMPosition[V]]
  protected[rb] def positionOfAcc(k:Int,positionAcc:QList[(T[V],Boolean)]):Option[RBTMPosition[V]]
}

// A leaf node.
case class L[@specialized(Int) V]() extends RedBlackTreeMap[V]  {

  def get(k : Int) : Option[V] = None

  def getOrElse(k:Int,default: =>V):V = get(k) match{
    case None => default
    case Some(x) => x
  }

  override def contains(k : Int) : Boolean = false

  override protected[rb] def modWith (k : Int, f : (Int, Option[V]) => Option[V]) : RedBlackTreeMap[V] = {
    f(k,None) match{
      case None => this
      case something => T(R, this, k, something, this)
    }
  }

  def biggestLowerOrEqual(k:Int):Option[(Int,V)] = None

  override protected[rb] def getBiggestLowerAcc(k:Int, bestSoFar:(Int,V)) = Some(bestSoFar)

  override def smallestBiggerOrEqual(k: Int):Option[(Int,V)] = None

  override protected[rb] def getSmallestBiggerAcc(k: Int, bestSoFar: (Int, V)) = Some(bestSoFar)

  override def size: Int = 0
  override def isEmpty = true

  protected [rb] def valuesAcc(valuesAfter:List[V]):List[V] = valuesAfter
  protected [rb] def contentAcc(valuesAfter:List[(Int,V)]):List[(Int,V)] = valuesAfter
  protected [rb] def keysAcc(keysAfter:List[Int]):List[Int] = keysAfter

  protected[rb] override def positionOfAcc(k : Int, positionAcc : QList[(T[V],Boolean)]) : Option[RBTMPosition[V]] = None


  //duplicates
  def values:List[V] = List.empty

  def content:List[(Int,V)] = List.empty

  override def keys : List[Int] = List.empty

  override def positionOf(k: Int):Option[RBTMPosition[V]] = None

  // insert: Insert a value at a key.
  override def insert (k : Int, v : V) =  T(B, L(), k , Some(v), L())

  // remove: Delete a key.
  override def remove (k : Int) = this

  override def smallest:Option[(Int,V)] = None

  override def biggest:Option[(Int,V)] = None

  override def biggestPosition:Option[RBTMPosition[V]] = None

  override def smallestPosition:Option[RBTMPosition[V]] = None
}

// A tree node.
case class T[@specialized(Int) V](c : Boolean, l : RedBlackTreeMap[V], k : Int, v : Option[V], r : RedBlackTreeMap[V]) extends RedBlackTreeMap[V] {
<<<<<<< HEAD

  lazy val mSize = l.size + r.size + 1

=======
  assert(v.nonEmpty)

  lazy val mSize = l.size + r.size + 1
>>>>>>> d201b829
  override def size = mSize
  override def isEmpty = false

  def get(k : Int) : Option[V] = {
    if (k < this.k) l.get(k)
    else if (k > this.k) r.get(k)
    else v
  }

  def getOrElse(k:Int,default: =>V):V = get(k) match{
    case None => default
    case Some(x) => x
  }

  override def contains(k : Int) : Boolean = {
    if (k < this.k) l.contains(k)
    else if (k > this.k) r.contains(k)
    else true
  }

  def biggestLowerOrEqual(k:Int):Option[(Int,V)] = {
    if (k < this.k) l.biggestLowerOrEqual(k)
    else if (this.k < k) r.getBiggestLowerAcc(k,(this.k,v.head))
    else Some(k,v.head)
  }

  override protected[rb] def getBiggestLowerAcc(k:Int, bestSoFar:(Int,V)):Option[(Int,V)] = {
    if (k < this.k) l.getBiggestLowerAcc(k, bestSoFar)
    else if (this.k < k) r.getBiggestLowerAcc(k, (this.k, v.head))
    else Some(k,v.head)
  }

  override def smallestBiggerOrEqual(k: Int):Option[(Int,V)] = {
    if (k < this.k) l.getSmallestBiggerAcc(k, (this.k, v.head))
    else if (this.k < k) r.smallestBiggerOrEqual(k)
    else Some(k,v.head)
  }

  override protected[rb] def getSmallestBiggerAcc(k: Int, bestSoFar: (Int,V)):Option[(Int,V)] = {
    if (k < this.k) l.getSmallestBiggerAcc(k, (this.k, v.head))
    else if (this.k < k) r.getSmallestBiggerAcc(k, bestSoFar)
    else Some(k,v.head)
  }

  override protected[rb] def modWith (k : Int, f : (Int, Option[V]) => Option[V]) : RedBlackTreeMap[V] = {
    if (k <  this.k) balance (c) (l.modWith(k,f)) (this.k) (this.v) (r)
    else if (k == this.k) {
      f(this.k, this.v) match{
        case None =>
          if(l.isEmpty) r
          else if (r.isEmpty) l
          else{
            r.smallest match{
              case Some((k,v)) => T(c, l, k, Some(v), r.remove(k))
              case None => throw new Error("non smallest on non-empty RB?")
            }
          }
        case x => T(c, l, k, x, r)
      }
    }else {
      balance(c)(l)(this.k)(this.v)(r.modWith(k, f))
    }
  }

  override protected[rb] def valuesAcc(valuesAfter : List[V]) : List[V] = l.valuesAcc(v.head :: r.valuesAcc(valuesAfter))

  protected [rb] def contentAcc(valuesAfter:List[(Int,V)]):List[(Int,V)] = l.contentAcc((k,v.head) :: r.contentAcc(valuesAfter))

  protected [rb] def keysAcc(keysAfter:List[Int]):List[Int] = l.keysAcc(k :: r.keysAcc(keysAfter))

  protected[rb] override def positionOfAcc(k : Int, positionAcc : QList[(T[V],Boolean)]) : Option[RBTMPosition[V]] = {
    if (k < this.k) l.positionOfAcc(k, QList((this,false),positionAcc))
    else if (k > this.k) r.positionOfAcc(k, QList((this,true),positionAcc))
    else Some(new RBTMPosition[V](QList((this,true),positionAcc)))
  }

  def hasLeft:Boolean = l.isInstanceOf[T[V]]
  def hasRight:Boolean = r.isInstanceOf[T[V]]

  //duplicates
  override def values:List[V] = valuesAcc(List.empty)

  override def content : List[(Int, V)] = contentAcc(List.empty)

  override def keys : List[Int] = keysAcc(List.empty)

  override def positionOf(k: Int):Option[RBTMPosition[V]] = positionOfAcc(k:Int,null)

  // insert: Insert a value at a key.
  override def insert (k : Int, v : V) = blacken(modWith(k, (_,_) => Some(v)))

  // remove: Delete a key.
  override def remove (k : Int) = blacken(modWith(k, (_,_) => None))

  override def smallest:Option[(Int,V)] = smallestBiggerOrEqual(Int.MinValue)

  override def biggest:Option[(Int,V)] = biggestLowerOrEqual(Int.MaxValue)

  override def biggestPosition:Option[RBTMPosition[V]] = {
    biggestLowerOrEqual(Int.MaxValue) match{
      case Some((k,_)) => positionOf(k)
      case None => None
    }
  }

  override def smallestPosition:Option[RBTMPosition[V]] = {
    smallestBiggerOrEqual(Int.MinValue) match{
      case Some((k,_)) => positionOf(k)
      case None => None
    }
  }

}

// A helper object.
object RedBlackTreeMap {

  // empty: Converts an orderable type into an empty RBMap.
  def empty[@specialized(Int) V] : RedBlackTreeMap[V] = L[V]()

  // apply: Assumes an implicit conversion.
  def apply[@specialized(Int) V](args : Iterable[(Int,V)]) : RedBlackTreeMap[V] = {
    var currentMap : RedBlackTreeMap[V] = L()
    for ((k,v) <- args) {
      currentMap = currentMap.insert(k,v)
    }
    currentMap
  }


  /**
    * make the red black tree out of already sorted couples (key,value)
    * they must be sorted by increasing order of key, and a key can only be present once.
    * There is no check of these properties
    * This is O(n); thus faster than a n*log(n) if you were building it from unsorted pairs
    * @param args
    * @tparam V
    * @return
    */
  def makeFromSorted[@specialized(Int) V](args:Iterable [(Int,V)]): RedBlackTreeMap[V] = {
    //root is to be black, beside alternate red and black
    val a = args.toArray
    if(args.size <=3) this.apply(args)
    else myMakeFromSorted(a,0,a.length-1,false)
  }

  /**
    * make the red black tree out of already sorted couples (key,value)
    * they must be sorted by increasing order of key, and a key can only be present once.
    * There is no check of these properties
    * This is O(n); thus faster than a n*log(n) if you were building it from unsorted pairs
    * @param args
    * @tparam V
    * @return
    */
  def makeFromSortedArray[@specialized(Int) V](args:Array[(Int,V)]): RedBlackTreeMap[V] = {
    //root is to be black, beside alternate red and black
    if(args.length <=3) this.apply(args)
    else myMakeFromSorted(args,0,args.length-1,false)
  }


  private def myMakeFromSorted[@specialized(Int) V](args:Array[(Int,V)],fromIncluded:Int,toIncluded:Int,targetIsRed:Boolean): RedBlackTreeMap[V] = {
    //root is to be black, beside alternate red and black
    if(fromIncluded == toIncluded){
      val(key,value) = args(fromIncluded)
      T(targetIsRed, L(),  key, Some(value), L())
    }else if (fromIncluded + 1 == toIncluded) {
      val(keyL,valueL) = args(fromIncluded)
      val(keyH,valueH) = args(toIncluded)
      T(targetIsRed, T(!targetIsRed, L(),  keyL, Some(valueL), L()),  keyH, Some(valueH), L())
    }else{
      //there is a middle point
      val middlePoint = (fromIncluded + toIncluded)/2
      val left = myMakeFromSorted(args,fromIncluded,middlePoint-1,!targetIsRed)
      val right = myMakeFromSorted(args,middlePoint+1,toIncluded,!targetIsRed)
      val(key,value) = args(middlePoint)
      T(targetIsRed, left,  key, Some(value), right)
    }
  }
}

//le booléen: true le noeud a déjà été montré (dans un parcour gauche à droite)
class RBTMPosition[@specialized(Int) V](position:QList[(T[V],Boolean)]){
  def key:Int = position.head._1.k
  def value:V = position.head._1.v.head

  override def toString : String = "RBPosition(key:" + key + " value:" + value + " stack:" + position.toList + ")"

  def next:Option[RBTMPosition[V]] = {

    def unstack1(position:QList[(T[V],Boolean)]):QList[(T[V],Boolean)] = {
      if (position == null) return null
      val head = position.head
      if (!head._2){
        //not presented yet, so we present this one
        QList((head._1,true),position.tail)
      }else{
        //already presented, so unstack
        unstack1(position.tail)
      }
    }

    def descendToLeftMost(position:QList[(T[V],Boolean)]):QList[(T[V],Boolean)] = {
      val headTree = position.head._1
      headTree.l match{
        case t:T[V] => descendToLeftMost(QList((t,false),position))
        case _ => QList((headTree,true),position.tail)
      }
    }

    val newStack = position.head._1.r match {
      case t : T[V] => descendToLeftMost(QList((t,false),position))
      case _ => unstack1(position)
    }

    if(newStack == null) None
    else Some(new RBTMPosition[V](newStack))
  }

  def prev:Option[RBTMPosition[V]] = {
    def unstack1(position:QList[(T[V],Boolean)]):QList[(T[V],Boolean)] = {
      if (position == null) return null
      val head = position.head
      if (head._2){
        //already presented, so roll back to it.
        QList((head._1,true),position.tail)
      }else{
        //already presented, so unstack
        unstack1(position.tail)
      }
    }

    def descendToRightMost(position:QList[(T[V],Boolean)]):QList[(T[V],Boolean)] = {
      val headTree = position.head._1
      headTree.r match{
        case t:T[V] => descendToRightMost(QList((t,true),position))
        case _ => QList((headTree,true),position.tail)
      }
    }

    val newStack = position.head._1.l match {
      case t : T[V] => descendToRightMost(QList((t,true),QList((position.head._1,false),position.tail)))
      case _ => unstack1(position.tail)
    }

    if(newStack == null) None
    else {
      assert(new RBTMPosition[V](newStack).next.head.key == this.key, "prev.next.key != this.key; this:" + this + " prev:" + new RBTMPosition[V](newStack))
      Some(new RBTMPosition[V](newStack))
    }
  }
}<|MERGE_RESOLUTION|>--- conflicted
+++ resolved
@@ -66,16 +66,8 @@
   // get: Retrieve a value for a key.
   def get(k : Int) : Option[V]
 
-<<<<<<< HEAD
   def getOrElse(k:Int,default: =>V):V
-  
-=======
-  def getOrElse(k:Int,default: =>V):V = get(k) match{
-    case None => default
-    case Some(x) => x
-  }
-
->>>>>>> d201b829
+
   def contains(k:Int):Boolean
 
   def biggestLowerOrEqual(k:Int):Option[(Int,V)]
@@ -178,15 +170,9 @@
 
 // A tree node.
 case class T[@specialized(Int) V](c : Boolean, l : RedBlackTreeMap[V], k : Int, v : Option[V], r : RedBlackTreeMap[V]) extends RedBlackTreeMap[V] {
-<<<<<<< HEAD
+  assert(v.nonEmpty)
 
   lazy val mSize = l.size + r.size + 1
-
-=======
-  assert(v.nonEmpty)
-
-  lazy val mSize = l.size + r.size + 1
->>>>>>> d201b829
   override def size = mSize
   override def isEmpty = false
 
