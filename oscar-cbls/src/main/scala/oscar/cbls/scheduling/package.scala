--- conflicted
+++ resolved
@@ -32,10 +32,7 @@
  *
  * In this package, Tasks are grouped into [[oscar.cbls.scheduling.model.Planning]] that keeps references to all tasks and resources.
  * This package features the [[oscar.cbls.scheduling.algo.IFlatIRelax]] search heuristics with various tunings
-<<<<<<< HEAD
-=======
   * @author renaud.delandtsheer@cetic.be
->>>>>>> 80975abb
  * */
 package object scheduling{
 }
