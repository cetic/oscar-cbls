/**
 * *****************************************************************************
 * OscaR is free software: you can redistribute it and/or modify
 * it under the terms of the GNU Lesser General Public License as published by
 * the Free Software Foundation, either version 2.1 of the License, or
 * (at your option) any later version.
 *
 * OscaR is distributed in the hope that it will be useful,
 * but WITHOUT ANY WARRANTY; without even the implied warranty of
 * MERCHANTABILITY or FITNESS FOR A PARTICULAR PURPOSE.  See the
 * GNU Lesser General Public License  for more details.
 *
 * You should have received a copy of the GNU Lesser General Public License along with OscaR.
 * If not, see http://www.gnu.org/licenses/lgpl-3.0.en.html
 * ****************************************************************************
 */
package oscar.cbls.scheduling.model

/**
 * *****************************************************************************
 * Contributors:
 *     This code has been initially developed by CETIC www.cetic.be
 *         by Renaud De Landtsheer
 *            Yoann Guyot
 * ****************************************************************************
 */

import oscar.cbls.invariants.core.computation.{ CBLSIntVar, CBLSSetVar }
import scala.Array
import oscar.cbls.invariants.lib.logic.{ Cumulative, Filter }
import oscar.cbls.invariants.lib.minmax.{ ArgMaxArray, MinSet }
import oscar.cbls.invariants.lib.numeric.Step
import oscar.cbls.scheduling.algo.ConflictSearch
import oscar.cbls.search.SearchEngineTrait
import oscar.cbls.modeling.Algebra._
import collection.SortedMap

/**
 * Maintains the resource usage at all time
 * the resource listens to the tasks using it, and maintains its overshoot times, and first overshoot
 *
 * @param planning the [[oscar.cbls.scheduling.model.Planning]] where the task is located
 * @param maxAmount the available amount of this resource that is available throughout the planning
 * @param n the name of the resource, used to annotate the internal variables of the problem
 * @author renaud.delandtsheer@cetic.be
 */
class CumulativeResource(planning: Planning, val maxAmount: Int = 1, name: String = null)
  extends Resource(planning: Planning, name) with SearchEngineTrait {
  require(maxAmount >= 0) // The IntVar that store the useAmount would break if their domain of lb > ub.

<<<<<<< HEAD
  val useAmount = Array.tabulate(maxDuration+1)(t => CBLSIntVar(model, 0, Int.MaxValue, 0, s"use_amount_${name}_at_time_$t"))
  var ActivitiesAndUse: SortedMap[Activity, CBLSIntVar] = SortedMap.empty
=======
  /**The set of activities using this resource at every position*/
  val use = Array.tabulate(maxDuration + 1)(t => new CBLSSetVar(model, 0, Int.MaxValue, s"use_amount_${name}_at_time_$t"))
  val useAmount = Array.tabulate(maxDuration + 1)(t => CBLSIntVar(model, 0, Int.MaxValue, 0, s"use_amount_${name}_at_time_$t"))
>>>>>>> d08d5f35

  val HighestUseTracker = ArgMaxArray(useAmount)
  val HighestUsePositions: CBLSSetVar = HighestUseTracker
  val HighestUse = HighestUseTracker.getMax

<<<<<<< HEAD
  val overShoot: CBLSIntVar = HighestUse - maxAmount
  def worseOverShootTime: Int = HighestUsePositions.value.firstKey


  /**called by activities to register itself to the resource*/
  def notifyUsedBy(j: Activity, amount: CBLSIntVar) {
    require(!ActivitiesAndUse.isDefinedAt(j), "an activity cannot use the same resource several times")
    ActivitiesAndUse += ((j,amount))
=======
  var activitiesAndUse: SortedMap[Activity, CBLSIntVar] = SortedMap.empty

  /**called by activities to register itself to the resource*/
  def notifyUsedBy(j: Activity, amount: CBLSIntVar) {
    activitiesAndUse += ((j,
      if (activitiesAndUse.isDefinedAt(j))
        activitiesAndUse(j) + amount
      else amount))
>>>>>>> d08d5f35
  }

  def activitiesAndUse(t: Int): List[(Activity, CBLSIntVar)] = {
    use(t).value.toList.map((a: Int) => {
      val activity: Activity = planning.activityArray(a);
      (activity, activitiesAndUse(activity))
    })
  }


  /** you need to eject one of these to solve the conflict */
  def conflictingActivities(t: Int): List[Activity] = {
    val conflictSet: List[(Activity, CBLSIntVar)] = ConflictSearch(
      0,
      activitiesAndUse(t),
      (use: Int, ActivityAndamount: (Activity, CBLSIntVar)) => use + ActivityAndamount._2.value,
      (use: Int, ActivityAndamount: (Activity, CBLSIntVar)) => use - ActivityAndamount._2.value,
      (use: Int) => use > maxAmount)

    conflictSet.map(_._1)
  }

<<<<<<< HEAD
=======
  def baseActivityForEjection(t: Int): Iterable[Activity] = {
    activitiesAndUse(t).map(_._1)
  }

>>>>>>> d08d5f35
  def close() {

    val tasks: Array[Activity] = activitiesAndUse.keys.toArray

    Cumulative(
      tasks.map(_.ID),
      tasks.map(_.earliestStartDate),
      tasks.map(_.duration),
      tasks.map(activitiesAndUse(_)),
      useAmount,
      use)
  }

  def toAsciiArt(headerLength: Int): String = {
    def nStrings(N: Int, C: String): String = (if (N <= 0) "" else "" + C + nStrings(N - 1, C))
    def padToLength(s: String, l: Int) = (s + nStrings(l, " ")).substring(0, l)

    var lines: List[String] = List.empty

    for (i <- 1 to maxAmount) {
      //header
      lines =
        ("" + padToLength(if (i == maxAmount) name else "", 21)
          + "|" + padToLength("" + i, 9) + "| " + useAmount.toList.map((v: CBLSIntVar) => if (v.value >= i) "+" else " ").mkString + "\n") :: lines
    }
    lines.mkString
  }
}

object CumulativeResource {
  def apply(planning: Planning, maxAmount: Int = 1, n: String = null) = {
    new CumulativeResource(planning, maxAmount, n)
  }
}

/**
 * Lets one declare a variable resource.
 * Typically: resource which vary with week days.
 *
 * availabilities(t) = amount of the resource available at time t
 * If the size of availabilities is less than the horizon, it will be
 * used modulo this size:
 *    let t be such that: availabilities.size <= t <= horizon
 *    the amount of resource at time t will be:
 *    availabilities(t % availabilities.size)
 *
 * Important: one should use planning trait VariablesResources
 *            to add such kind of resources
 *
 * Technically: it is a CumulativeResource using availabilities.max as
 * maximum amount, and restrictions for each time t, so that the actual
 * availability is the expected one.
 * @author yoann.guyot@cetic.be
 */
case class VariableResource(planning: Planning with VariableResources,
                            availabilities: Array[Int],
                            override val name: String = null)
  extends CumulativeResource(planning, availabilities.max, name) {

  val restrictionProfile = mergePeriods(availabilities.map(maxAmount - _))

  for (time <- 0 to maxDuration) {
    val timeModulo = time % availabilities.size
    val profile = restrictionProfile(timeModulo)
    if (!profile.isEmpty) {
      profile.foreach(applyRestrictionAt(time, _))
    }
  }

  /**
   * One should use this function to get the "restricted" usage
   * of the variable resource at time t (which is actually its real usage).
   * @author yoann.guyot@cetic.be
   */
  def restrictedUsage(time: Int) = {
    useAmount(time).value - restrictionAt(time)
  }

  /**
   * This function produces a list of availability task specifications,
   * in the form of an array: merged(startDate) = [(task1_duration, task1_amount), ...]
   * where availabilities are "merged" when equal in several positions
   * of the given availabilities array.
   * @author yoann.guyot@cetic.be
   */
  private def mergePeriods(availabilities: Array[Int]): Array[List[(Int, Int)]] = {
    val modulo = availabilities.size
    var merged: Array[List[(Int, Int)]] = Array.fill(modulo)(List())
    var merging = new Array[(Int, Int)](modulo)

    /**
     * Extends the merging period starting at given time,
     * i.e. increments period's duration.
     */
    def extendPeriod(startDate: Int) {
      val period = merging(startDate)
      merging(startDate) = (period._1 + 1, period._2)
    }

    /**
     * Closes the period starting at given time, i.e.:
     * - saves the merging period in merged periods
     * - removes it from merging periods
     * - decrementing remaining amount difference by the removed period amount
     */
    def closePeriod(startDate: Int) = {
      val period = merging(startDate)
      merged(startDate) = period :: merged(startDate)
      merging(startDate) = null
      period
    }

    var previousAvailability = 0
    /**
     * For each time, we evaluate the variation of availability between
     * the current time and the previous one.
     */
    for (time <- 0 to modulo - 1) {
      val availability = availabilities(time)

      /**
       * If the availability is increased or stays the same...
       */
      if (availability >= previousAvailability) {

        /**
         * and previous availability was not zero,
         * durations of all currently merging periods must be extended.
         * merging(time) = (duration + 1, amount)
         */
        if (previousAvailability > 0) {
          for (i <- 0 to time - 1) {
            if (merging(i) != null)
              extendPeriod(i)
          }
        }

        /**
         * If the availability is increased,
         * a new merging period must be added for the increase.
         * merging(time) = (1, increase)
         */
        if (availability > previousAvailability) {
          merging(time) = (1, availability - previousAvailability)
        }

        /**
         * If the availability is reduced...
         */
      } else { // availability < previousAvailability
        /**
         * ... to zero, all currently merging periods must be closed
         * (moved from merging to merged)
         */
        if (availability == 0) {
          for (i <- 0 to modulo - 1)
            if (merging(i) != null)
              merged(i) = merging(i) :: merged(i)
          merging = new Array[(Int, Int)](modulo)
          /**
           * ... to a strictly positive value,
           * the difference must be computed and
           * latest merging periods must be
           * - closed (if smaller) or
           * - divided (if bigger) while the difference is not zero
           * remaining merging periods must be incremented
           */
        } else { // 0 < availability < previousAvailability
          var diff = previousAvailability - availability

          /**
           * Divides the period starting at given time, i.e.:
           * - saves period (startDate, duration, diff) in merged periods
           * - adds period (startDate, duration + 1, amount - diff) to merging periods
           * - sets remaining amount difference to zero
           */
          def dividePeriod(startDate: Int) {
            val period = merging(startDate)
            merged(startDate) = (period._1, diff) :: merged(startDate)
            merging(startDate) = (period._1 + 1, period._2 - diff)
          }

          /**
           * Beginning with latest merging period,
           * closes or divides periods until all exceeding amount is removed.
           * If total exceeding amount < total amount,
           * remaining periods are extended.
           */
          for (i <- time - 1 to 0 by -1) {
            if (merging(i) != null) {
              if (diff > 0) {
                if (merging(i)._2 <= diff) {
                  val closedPeriod = closePeriod(i)
                  diff = diff - closedPeriod._2
                } else { // merging(i)._2 (amount) > diff
                  dividePeriod(i)
                  diff = 0
                }
              } else { // diff = 0
                extendPeriod(i)
              }
            }
          }
        }
      }
      previousAvailability = availability
    }

    /**
     * Closes last merging periods
     */
    for (i <- 0 to modulo - 1)
      if (merging(i) != null)
        closePeriod(i)

    //    merged.foreach(println)
    merged
  }

  /**
   * This function is used to restrict availabilities of the resource to the
   * real amount it is supposed to provide.
   * @author yoann.guyot@cetic.be
   */
  private def applyRestrictionAt(time: Int,
                                 restriction: (Int, Int)) {
    var (duration, occupation) = restriction

    /**
     * If necessary, the duration of the restriction is reduced to the
     * remaining time to the horizon.
     */
    if (time + duration > maxDuration) {
      duration = maxDuration - time
    }

    val restrictionTask =
      planning.resourceRestrictionTasks(time).find(_.duration.value == duration) match {
        /**
         * If no task already exists to tackle this restriction
         * (same start, same duration), then a new ad-hoc task is added.
         */
        case None => {
          val restrictionEnd = time + duration - 1
          val restrictionTask = new NonMoveableActivity(
            time, duration, planning, "ResRestriction" + time + "to" + restrictionEnd)
          planning.resourceRestrictionTasks(time) =
            restrictionTask :: planning.resourceRestrictionTasks(time)
          //          println("ResReduc" + time + "->" + reducEnd + " added.")
          restrictionTask
        }
        case Some(restrictionTask) => restrictionTask
      }

    restrictionTask.usesCumulativeResource(this, occupation)
    //    println("At " + time + ": " +
    //      occupation + " / " + resource.maxAmount + " of " + resource.name)
  }

  /**
   * Computes the total restriction applied at the given time.
   * (not only restrictions beginning at this time!)
   * @author yoann.guyot@cetic.be
   */
  private def restrictionAt(time: Int) = {
    val restrictions = (0 to time) flatMap { (i: Int) =>
      planning.resourceRestrictionTasks(i) map { (task: Activity) =>
        if (i + task.duration.value - 1 >= time) this.activitiesAndUse(task).value
        else 0
      }
    }
    restrictions.sum
  }
}<|MERGE_RESOLUTION|>--- conflicted
+++ resolved
@@ -48,20 +48,15 @@
   extends Resource(planning: Planning, name) with SearchEngineTrait {
   require(maxAmount >= 0) // The IntVar that store the useAmount would break if their domain of lb > ub.
 
-<<<<<<< HEAD
-  val useAmount = Array.tabulate(maxDuration+1)(t => CBLSIntVar(model, 0, Int.MaxValue, 0, s"use_amount_${name}_at_time_$t"))
-  var ActivitiesAndUse: SortedMap[Activity, CBLSIntVar] = SortedMap.empty
-=======
   /**The set of activities using this resource at every position*/
   val use = Array.tabulate(maxDuration + 1)(t => new CBLSSetVar(model, 0, Int.MaxValue, s"use_amount_${name}_at_time_$t"))
   val useAmount = Array.tabulate(maxDuration + 1)(t => CBLSIntVar(model, 0, Int.MaxValue, 0, s"use_amount_${name}_at_time_$t"))
->>>>>>> d08d5f35
+  var ActivitiesAndUse: SortedMap[Activity, CBLSIntVar] = SortedMap.empty
 
   val HighestUseTracker = ArgMaxArray(useAmount)
   val HighestUsePositions: CBLSSetVar = HighestUseTracker
   val HighestUse = HighestUseTracker.getMax
 
-<<<<<<< HEAD
   val overShoot: CBLSIntVar = HighestUse - maxAmount
   def worseOverShootTime: Int = HighestUsePositions.value.firstKey
 
@@ -70,16 +65,6 @@
   def notifyUsedBy(j: Activity, amount: CBLSIntVar) {
     require(!ActivitiesAndUse.isDefinedAt(j), "an activity cannot use the same resource several times")
     ActivitiesAndUse += ((j,amount))
-=======
-  var activitiesAndUse: SortedMap[Activity, CBLSIntVar] = SortedMap.empty
-
-  /**called by activities to register itself to the resource*/
-  def notifyUsedBy(j: Activity, amount: CBLSIntVar) {
-    activitiesAndUse += ((j,
-      if (activitiesAndUse.isDefinedAt(j))
-        activitiesAndUse(j) + amount
-      else amount))
->>>>>>> d08d5f35
   }
 
   def activitiesAndUse(t: Int): List[(Activity, CBLSIntVar)] = {
@@ -102,13 +87,6 @@
     conflictSet.map(_._1)
   }
 
-<<<<<<< HEAD
-=======
-  def baseActivityForEjection(t: Int): Iterable[Activity] = {
-    activitiesAndUse(t).map(_._1)
-  }
-
->>>>>>> d08d5f35
   def close() {
 
     val tasks: Array[Activity] = activitiesAndUse.keys.toArray
