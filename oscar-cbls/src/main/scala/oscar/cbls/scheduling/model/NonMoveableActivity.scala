--- conflicted
+++ resolved
@@ -1,79 +1,76 @@
-/**
- * *****************************************************************************
- * OscaR is free software: you can redistribute it and/or modify
- * it under the terms of the GNU Lesser General Public License as published by
- * the Free Software Foundation, either version 2.1 of the License, or
- * (at your option) any later version.
- *
- * OscaR is distributed in the hope that it will be useful,
- * but WITHOUT ANY WARRANTY; without even the implied warranty of
- * MERCHANTABILITY or FITNESS FOR A PARTICULAR PURPOSE.  See the
- * GNU Lesser General Public License  for more details.
- *
- * You should have received a copy of the GNU Lesser General Public License along with OscaR.
- * If not, see http://www.gnu.org/licenses/lgpl-3.0.en.html
- * ****************************************************************************
- */
-
-/**
- * *****************************************************************************
- * Contributors:
- *     This code has been initially developed by CETIC www.cetic.be
- *         by Renaud De Landtsheer
- * ****************************************************************************
- */
-
-package oscar.cbls.scheduling.model
-
-import oscar.cbls.invariants.core.computation.{ CBLSSetVar, CBLSIntVar }
-import oscar.cbls.invariants.lib.minmax.MinArray
-import scala.collection.immutable.SortedSet
-
-/**
- * @param startDate
- * @param duration
- * @param planning
- * @param name
- * @author renaud.delandtsheer@cetic.be
- * THIS IS EXPERIMENTAL
- */
-class NonMoveableActivity(startDate: Int, duration: CBLSIntVar, planning: Planning,
-                          name: String = "")
-  extends Activity(duration: CBLSIntVar, planning: Planning, name) {
-
-  override val isTakenInSentinel = false
-
-  if (startDate + duration.minVal > maxDuration)
-    sys.error("Cannot post non moveable activity " + name +
-      " because it exceeds the scheduler horizon (startDate + duration.minVal = " +
-      (startDate + duration.minVal) + ").")
-
-  override def canAddPrecedence: Boolean = false
-  override def close() {
-
-    additionalPredecessors = SortedSet.empty[Int]
-    allPrecedingActivities = SortedSet.empty[Int]
-    earliestStartDate := startDate
-    definingPredecessors = SortedSet.empty[Int]
-    potentiallyKilledPredecessors = SortedSet.empty[Int]
-
-    allSucceedingActivities = new CBLSSetVar(planning.model, 0, planning.activityCount - 1,
-      "succeeding_activities_of_" + name)
-
-    //This is not correct. but since no task can be put before this one, this is not an issue.
-    latestEndDate <== MinArray(planning.latestStartDates, allSucceedingActivities,
-      planning.maxDuration)
-<<<<<<< HEAD
-  }
-
-  override def addStaticPredecessor(j: Activity): Unit = {
-    throw new Exception("NonMoveableActivity cannot have a static predecessor activity. ")
-=======
->>>>>>> a6bd65fe
-  }
-}
-
-object NonMoveableActivity {
-  def apply(startDate: Int, duration: CBLSIntVar, planning: Planning, name: String = "") =
-    new NonMoveableActivity(startDate, duration, planning, name)
+/**
+ * *****************************************************************************
+ * OscaR is free software: you can redistribute it and/or modify
+ * it under the terms of the GNU Lesser General Public License as published by
+ * the Free Software Foundation, either version 2.1 of the License, or
+ * (at your option) any later version.
+ *
+ * OscaR is distributed in the hope that it will be useful,
+ * but WITHOUT ANY WARRANTY; without even the implied warranty of
+ * MERCHANTABILITY or FITNESS FOR A PARTICULAR PURPOSE.  See the
+ * GNU Lesser General Public License  for more details.
+ *
+ * You should have received a copy of the GNU Lesser General Public License along with OscaR.
+ * If not, see http://www.gnu.org/licenses/lgpl-3.0.en.html
+ * ****************************************************************************
+ */
+
+/**
+ * *****************************************************************************
+ * Contributors:
+ *     This code has been initially developed by CETIC www.cetic.be
+ *         by Renaud De Landtsheer
+ * ****************************************************************************
+ */
+
+package oscar.cbls.scheduling.model
+
+import oscar.cbls.invariants.core.computation.{ CBLSSetVar, CBLSIntVar }
+import oscar.cbls.invariants.lib.minmax.MinArray
+import scala.collection.immutable.SortedSet
+
+/**
+ * @param startDate
+ * @param duration
+ * @param planning
+ * @param name
+ * @author renaud.delandtsheer@cetic.be
+ * THIS IS EXPERIMENTAL
+ */
+class NonMoveableActivity(startDate: Int, duration: CBLSIntVar, planning: Planning,
+                          name: String = "")
+  extends Activity(duration: CBLSIntVar, planning: Planning, name) {
+
+  override val isTakenInSentinel = false
+
+  if (startDate + duration.minVal > maxDuration)
+    sys.error("Cannot post non moveable activity " + name +
+      " because it exceeds the scheduler horizon (startDate + duration.minVal = " +
+      (startDate + duration.minVal) + ").")
+
+  override def canAddPrecedence: Boolean = false
+  override def close() {
+
+    additionalPredecessors = SortedSet.empty[Int]
+    allPrecedingActivities = SortedSet.empty[Int]
+    earliestStartDate := startDate
+    definingPredecessors = SortedSet.empty[Int]
+    potentiallyKilledPredecessors = SortedSet.empty[Int]
+
+    allSucceedingActivities = new CBLSSetVar(planning.model, 0, planning.activityCount - 1,
+      "succeeding_activities_of_" + name)
+
+    //This is not correct. but since no task can be put before this one, this is not an issue.
+    latestEndDate <== MinArray(planning.latestStartDates, allSucceedingActivities,
+      planning.maxDuration)
+  }
+
+  override def addStaticPredecessor(j: Activity): Unit = {
+    throw new Exception("NonMoveableActivity cannot have a static predecessor activity. ")
+  }
+}
+
+object NonMoveableActivity {
+  def apply(startDate: Int, duration: CBLSIntVar, planning: Planning, name: String = "") =
+    new NonMoveableActivity(startDate, duration, planning, name)
 }