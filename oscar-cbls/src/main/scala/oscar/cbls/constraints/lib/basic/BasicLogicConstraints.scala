--- conflicted
+++ resolved
@@ -25,11 +25,7 @@
 package oscar.cbls.constraints.lib.basic
 
 import oscar.cbls.constraints.core._
-<<<<<<< HEAD
-import oscar.cbls.invariants.lib.numeric.{ Dist, Abs, Minus }
-=======
 import oscar.cbls.invariants.core.computation._
->>>>>>> cdd80219
 import oscar.cbls.invariants.core.propagation.Checker
 import oscar.cbls.invariants.lib.logic.IntInt2Int
 import oscar.cbls.invariants.lib.minmax._
@@ -42,25 +38,11 @@
  * implements left <= right
  * @author renaud.delandtsheer@cetic.be
  */
-<<<<<<< HEAD
-protected class LEA(val left: CBLSIntVar, val right: CBLSIntVar) extends Constraint {
-  model = InvariantHelper.findModel(List(left, right))
-
-  registerConstrainedVariables(left, right)
-
-  val Violation: CBLSIntVar = new IntInt2Int(left, right,
-    ((left2: Int, right2: Int) => if (left2 <= right2) 0 else left2 - right2))
-    .toIntVar(this.getClass().getSimpleName() + ".violation")
-
-  finishInitialization()
-
-=======
 protected class LEA(val left: IntValue, val right: IntValue) extends Constraint {
   val model = InvariantHelper.findModel(left, right)
 
   registerConstrainedVariables(left, right)
 
->>>>>>> cdd80219
   /**
    * the violation is Max(0,right-left)
    */
@@ -98,12 +80,7 @@
  * implements left < right
  * @author renaud.delandtsheer@cetic.be
  */
-<<<<<<< HEAD
-protected class LA(val left: CBLSIntVar, val right: CBLSIntVar) extends Constraint {
-  model = InvariantHelper.findModel(List(left, right))
-=======
 protected class LA(val left: IntValue, val right: IntValue) extends Constraint {
->>>>>>> cdd80219
   registerConstrainedVariables(left, right)
 
   /**
@@ -172,13 +149,8 @@
  * class, so that it is part of the core instead of the library
  * @author renaud.delandtsheer@cetic.be
  */
-<<<<<<< HEAD
-case class EQ(left: CBLSIntVar, right: CBLSIntVar) extends Constraint {
-  model = InvariantHelper.findModel(List(left, right))
-=======
 case class EQ(left: IntValue, right: IntValue) extends Constraint {
 
->>>>>>> cdd80219
   registerConstrainedVariables(left, right)
 
   override val violation = Dist(left, right)
