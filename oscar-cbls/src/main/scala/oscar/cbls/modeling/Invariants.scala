--- conflicted
+++ resolved
@@ -249,7 +249,6 @@
   def abs(v:IntVar) = Abs(v:IntVar)
 
   /**Maintains output to the smallest value such that
-<<<<<<< HEAD
     * output >= from
     * (output - shift) MOD period > zone
     * (output - shift + length) MOD period > zone
@@ -271,17 +270,8 @@
     * @param zone the size of the forbidden zone. it starts at the beginning of the period
     * @param shift the first period starts later than zero. it starts at shift. the duration before its start is allowed.
     */
-  def roundUpModulo(from: IntVar, duration: IntVar, period: Int, zone: Int, shift: Int) = RoundUpModulo(from: IntVar, duration: IntVar, period: Int, zone: Int, shift: Int)
-
-//  def roundUpCustom(from: IntVar, length: IntVar, Zone: List[(Int, Int)]) = RoundUpCustom(from: IntVar, length: IntVar, Zone: List[(Int, Int)])
-=======
-   * output >= from
-   * (output - shift) MOD period > zone
-   * (output - shift + length) MOD period > zone
-   * of course, it is required that length is < period - zone, and exception is thrown otherwise.
-   */
-  def roundUpModulo(from: IntVar, length: IntVar, period: Int, zone: Int, shift: Int) = RoundUpModulo(from: IntVar, length: IntVar, period: Int, zone: Int, shift: Int)
-
+
+    def roundUpModulo(from: IntVar, duration: IntVar, period: Int, zone: Int, shift: Int) = RoundUpModulo(from: IntVar, duration: IntVar, period: Int, zone: Int, shift: Int)
 
   /**Maintains output to the smallest value such that
     * output >= from
@@ -292,7 +282,6 @@
     * @param ForbiddenZones
     */
   def roundUpCustom(from: IntVar, duration: IntVar, ForbiddenZones: List[(Int, Int)]) = RoundUpCustom(from: IntVar, duration: IntVar, ForbiddenZones: List[(Int, Int)])
->>>>>>> 27c402b0
 
   /**
    * This invariant implements a step function. Values higher than pivot are mapped to ifval
