--- conflicted
+++ resolved
@@ -1,249 +1,3 @@
-<<<<<<< HEAD
-package oscar.cbls.modeling
-
-/*******************************************************************************
-  * OscaR is free software: you can redistribute it and/or modify
-  * it under the terms of the GNU Lesser General Public License as published by
-  * the Free Software Foundation, either version 2.1 of the License, or
-  * (at your option) any later version.
-  *
-  * OscaR is distributed in the hope that it will be useful,
-  * but WITHOUT ANY WARRANTY; without even the implied warranty of
-  * MERCHANTABILITY or FITNESS FOR A PARTICULAR PURPOSE.  See the
-  * GNU Lesser General Public License  for more details.
-  *
-  * You should have received a copy of the GNU Lesser General Public License along with OscaR.
-  * If not, see http://www.gnu.org/licenses/lgpl-3.0.en.html
-  ******************************************************************************/
-
-import oscar.cbls._
-import oscar.cbls.core.computation.CBLSIntVar
-import oscar.cbls.core.search.{First, LoopBehavior}
-import oscar.cbls.lib.search.neighborhoods._
-
-import scala.collection.immutable.SortedSet
-
-/** A trait that interfaces some of the neighborhoods of OScaR.CBLS
-  *
-  */
-trait StandardNeighborhoods {
-
-  /**
-   * will find a variable in the array, and find a value from its range that improves the objective function
-   *
-   * @param vars an array of [[oscar.cbls.core.computation.CBLSIntVar]] defining the search space
-   * @param name the name of the neighborhood
-   * @param selectIndiceBehavior how should it iterate on the variables?
-   * @param selectValueBehavior how should it iterate over the possible values to affect to the variable?
-   * @param searchZone a subset of the indices of vars to consider.
-   *                   If none is provided, all the array will be considered each time
-   * @param symmetryClassOfVariables a function that input the ID of a variable and returns a symmetry class;
-   *                      ony one of the variable in each class will be considered to make search faster
-   *                      Int.MinValue is considered different to itself
-   *                      if you set to None this will not be used at all
-   *                      variables of the same class with different values will not be considered as symmetrical
-   * @param symmetryClassOfValues a function that inputs the ID of a variable and a possible value for this variable,
-   *                              and returns a symmetry class for this variable and value
-   *                              only values belonging to different symmetry classes will be tested
-   *                             Int.MinValue is considered different to itself
-   *                             (this is only useful if your model is awfully expensive to evaluate)
-   * @param domain a function that receives a variable and its Id in the vars array
-   *               and returns the domain that is searched for the variable
-   *               by default, the domain of the variable is explored
-   * @param hotRestart  if true, the exploration order in case you ar not going for the best is a hotRestart
-   *                    even if you specify a searchZone that is: the exploration starts again
-   *                    at the position where it stopped, and consider the indices in increasing order
-   *                    if false, consider the exploration range in natural order from the first position.
-   */
-  def assignNeighborhood(vars:Array[CBLSIntVar],
-                         name:String = "AssignNeighborhood",
-                         selectIndiceBehavior:LoopBehavior = First(),
-                         selectValueBehavior:LoopBehavior = First(),
-                         searchZone:() => Iterable[Int] = null,
-                         symmetryClassOfVariables:Option[Int => Int] = None,
-                         symmetryClassOfValues:Option[Int => Int => Int] = None,
-                         domain:(CBLSIntVar,Int) => Iterable[Int] = (v,i) => v.minInt to v.maxInt,
-                         hotRestart:Boolean = true)
-  = AssignNeighborhood(vars,name,selectIndiceBehavior,selectValueBehavior,searchZone,symmetryClassOfVariables,symmetryClassOfValues,domain,hotRestart)
-
-
-  /**
-   * will randomize the array, typically to get out of a local minimal
-   *
-   * @param vars an array of [[oscar.cbls.core.computation.CBLSIntVar]] defining the search space
-   * @param degree the number of variables to change randomly
-   * @param searchZone a subset of the indices of vars to consider.
-   *                   If none is provided, all the array will be considered each time
-   * @param valuesToConsider: the set of values to consider for the given variable
-   * @param name the name of the neighborhood
-   */
-  def randomizeNeighborhood(vars:Array[CBLSIntVar],
-                            degree:() => Int = () => 1,
-                            name:String = "RandomizeNeighborhood",
-                            searchZone:() => SortedSet[Int] = null,
-                            valuesToConsider:(CBLSIntVar,Long) => Iterable[Long] = (variable,_) => variable.value.domain.values)
-  = RandomizeNeighborhood(vars,degree,name,searchZone,valuesToConsider)
-
-  /**
-   * will randomize the array, by performing swaps only.
-   *
-   * @param vars an array of [[oscar.cbls.core.computation.CBLSIntVar]] defining the search space
-   * @param degree the number of variables to change randomly
-   * @param searchZone a subset of the indices of vars to consider.
-   *                   If none is provided, all the array will be considered each time
-   * @param name the name of the neighborhood
-   */
-  def randomSwapNeighborhood(vars:Array[CBLSIntVar],
-                             degree:() => Int = () => 1,
-                             name:String = "RandomSwapNeighborhood",
-                             searchZone:() => SortedSet[Int] = null)
-  = RandomSwapNeighborhood(vars,degree,name,searchZone)
-
-  /**
-   * will iteratively swap the value of two different variables in the array
-   *
-   * @param vars an array of [[oscar.cbls.core.computation.CBLSIntVar]] defining the search space
-   * @param searchZone1 a subset of the indices of vars to consider for the first moved point
-   *                   If none is provided, all the array will be considered each time
-   * @param searchZone2 a subset of the indices of vars to consider for the second moved point
-   *                   If none is provided, all the array will be considered each time
-   *                   it receives the indice of the first var, and the old value of the first var
-   * @param symmetryCanBeBrokenOnIndices if set to true, the neighborhood will break symmetries on indices of swapped vars
-   *                            that is: the first variable will always have an indice strictly smaller than the second swapped variable
-   *                            typically, you always want it except if you have specified one or two searchZones, and they are different
-   * @param symmetryCanBeBrokenOnValue if set to true, the neighborhood will break symmetries on values of swapped vars
-   *                            that is: thee first variable will always have a value strictly smaller than the value of second swapped variable
-   *                            you do not want to have both symmetryCanBeBrokenOnIndices and symmetryCanBeBrokenOnValue
-   * @param selectFirstVariableBehavior how should iterate over the first variable?
-   * @param selectSecondVariableBehavior how should it iterate over the second variable?
-   * @param name the name of the neighborhood
-   * @param symmetryClassOfVariables1 a function that input the ID of a variable and returns a symmetry class;
-   *                      for each role of the move, ony one of the variable in each class will be considered for the vars in searchZone1
-   *                      this makes search faster
-   *                      Int.MinValue is considered different to itself
-   *                      if you set to None this will not be used at all
-   * @param symmetryClassOfVariables2 a function that input the ID of a variable and returns a symmetry class;
-   *                      for each role of the move, ony one of the variable in each class will be considered for the vars in searchZone2
-   *                      this makes search faster
-   *                      Int.MinValue is considered different to itself
-   *                      if you set to None this will not be used at all
-   * @param hotRestart  if true, the exploration order in case you ar not going for the best
-   *                    is a hotRestart for the first swapped variable
-   *                    even if you specify a searchZone that is: the exploration starts again
-   *                    at the position where it stopped, and consider the indices in increasing order
-   *                    if false, consider the exploration range in natural order from the first position.
-   **/
-  def swapsNeighborhood(vars:Array[CBLSIntVar],
-                        name:String = "SwapsNeighborhood",
-                        searchZone1:()=>Iterable[Int] = null,
-                        searchZone2:() => (Int,Int)=>Iterable[Int] = null,
-                        symmetryCanBeBrokenOnIndices:Boolean = true,
-                        symmetryCanBeBrokenOnValue:Boolean = false,
-                        selectFirstVariableBehavior:LoopBehavior = First(),
-                        selectSecondVariableBehavior:LoopBehavior = First(),
-                        symmetryClassOfVariables1:Option[Int => Int] = None,
-                        symmetryClassOfVariables2:Option[Int => Int] = None,
-                        hotRestart:Boolean = true)
-  = SwapsNeighborhood(vars,name,searchZone1,searchZone2,
-    symmetryCanBeBrokenOnIndices,symmetryCanBeBrokenOnValue,
-    selectFirstVariableBehavior, selectSecondVariableBehavior,symmetryClassOfVariables1,symmetryClassOfVariables2,hotRestart)
-
-  /**
-   * will randomize the array, by performing shuffle on a subset of the variables
-   * This will not consider the objective function, even if it includes some strong constraints
-   *
-   * @param vars an array of [[oscar.cbls.core.computation.CBLSIntVar]] defining the search space
-   * @param indicesToConsider the positions to consider in the shuffle, all positions if not specified
-   * @param numberOfShuffledPositions the number of positions to shuffle, taken in indicesToConsider.
-   * @param name the name of the neighborhood
-   * @param checkNoMoveFound checks that the variables to shuffle have different values, return NoMoveFound if this is not the case
-   */
-  def shuffleNeighborhood(vars:Array[CBLSIntVar],
-                          indicesToConsider:()=>Iterable[Int] = null,
-                          numberOfShuffledPositions:() => Int = () => Int.MaxValue,
-                          name:String = "ShuffleNeighborhood",
-                          checkNoMoveFound:Boolean = true) =
-    ShuffleNeighborhood(vars, indicesToConsider, numberOfShuffledPositions, name, checkNoMoveFound)
-
-  /**
-   * will shift a block of value to the right(doing it also to the left is redundant)
-   *
-   * @param vars an array of [[oscar.cbls.core.computation.CBLSIntVar]] defining the search space
-   * @param searchZone1 a subset of the indices of vars to consider in order to determine the block's extremities
-   *                   if none provided, all the array will be considered each time
-   * @param maxShiftSize the max size of the shift, given the first indice considered in the shift
-   * @param maxOffsetLength the max size of the offset
-   * @param best if true, the neighborhood will try to find the best solution possible
-   *             (not very usefull because browsing all the possibilities can be very long)
-   * @param name the name of the neighborhood
-   * @param hotRestart  if true, the exploration order in case you ar not going for the best
-   *                    is a hotRestart for the first swapped variable
-   *                    even if you specify a searchZone that is: the exploration starts again
-   *                    at the position where it stopped, and consider the indices in increasing order
-   *                    if false, consider the exploration range in natural order from the first position.
-   */
-  def shiftNeighborhood(vars:Array[CBLSIntVar],
-                        name:String = "ShiftNeighborhood",
-                        searchZone1:()=>Iterable[Int] = null,
-                        maxShiftSize:Int = Int.MaxValue,
-                        maxOffsetLength:Int = Int.MaxValue,
-                        best:Boolean = false,
-                        hotRestart:Boolean = true) =
-    ShiftNeighborhood(vars, name, searchZone1, maxShiftSize, maxOffsetLength, best, hotRestart)
-
-  /**
-   * This neighborhood will consider roll moves that roll the value of contiguous CBLSIntVar in the given array
-   *
-   * @param vars an array of [[oscar.cbls.core.computation.CBLSIntVar]] defining the search space
-   * @param searchZone a subset of the indices of vars to consider for the roll
-   *                   If none is provided, all the array will be considered each time
-   * @param bridgeOverFrozenVariables if false, contiguous variables are the ones that are adjacent in the array,
-   *                                  so that if a variable is not in the search zone,
-   *                                  no roll can involve vars on its left and on its right
-   *                                  if true, variable in the search zone will simply be ignored
-   * @param maxShiftSize the max size of the roll, given the first indice considered in the roll
-   * @param name the name of the neighborhood
-   * @param hotRestart  if true, the exploration order in case you ar not going for the best
-   *                    is a hotRestart for the first swapped variable
-   *                    even if you specify a searchZone that is: the exploration starts again
-   *                    at the position where it stopped, and consider the indices in increasing order
-   *                    if false, consider the exploration range in natural order from the first position.
-   *  @param checkForDifferentValues if true, will check that vars involved in roll have different values before exploring
-   **/
-  def rollNeighborhood(vars:Array[CBLSIntVar],
-                       name:String = "RollNeighborhood",
-                       searchZone:()=>Set[Int] = null,
-                       bridgeOverFrozenVariables:Boolean = false,
-                       maxShiftSize:Int=>Int = _ => Int.MaxValue, //the max size of the roll, given the ID of the first variable
-                       checkForDifferentValues:Boolean = false,
-                       best:Boolean = false,
-                       hotRestart:Boolean = true) =
-    RollNeighborhood(vars, name, searchZone, bridgeOverFrozenVariables,
-      maxShiftSize, checkForDifferentValues, best, hotRestart)
-
-  /**
-   * flips a section of the array, only contiguous zones are searched
-   * the search is organized efficiently by widening a flip zone around a central pint, that is moved in the outer loop
-   * this allows us to reduce the number of updates between successive neighbors, possibly reducing run time by a factor O5),
-   * also depending on the model impacted by vars.
-   * also, we consider flip with an orr or even number of involved variables
-   *
-   * for each center of flip zone, taken as all flippeable positions in the array, sorted by decreasing maximal flip size
-   *    for each width of the fliped zone, by increasing order, and interrupted whenever a non-flippeable position is reached
-   *      test flipping
-   */
-  def wideningFlipNeighborhood(vars:Array[CBLSIntVar],
-                               name:String = "WideningFlipNeighborhood",
-                               allowedPositions:()=>Iterable[Int] = null,
-                               maxFlipSize:Int = Int.MaxValue,
-                               minFlipSize:Int = 2,
-                               exploreLargerOpportunitiesFirst:Boolean = true,
-                               best:Boolean = false,
-                               hotRestart:Boolean = true) =
-    WideningFlipNeighborhood(vars, name, allowedPositions, maxFlipSize,
-      minFlipSize,exploreLargerOpportunitiesFirst, best, hotRestart)
-}
-=======
 /*******************************************************************************
   * OscaR is free software: you can redistribute it and/or modify
   * it under the terms of the GNU Lesser General Public License as published by
@@ -504,5 +258,4 @@
       exploreLargerOpportunitiesFirst,
       best,
       hotRestart)
-}
->>>>>>> a1a05486
+}