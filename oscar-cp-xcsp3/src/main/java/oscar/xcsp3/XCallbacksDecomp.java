--- conflicted
+++ resolved
@@ -2,19 +2,13 @@
 
 import org.xcsp.common.Condition;
 import org.xcsp.common.Types;
-import org.xcsp.common.domains.Domains;
 import org.xcsp.common.predicates.XNode;
 import org.xcsp.common.predicates.XNodeLeaf;
 import org.xcsp.common.predicates.XNodeParent;
-<<<<<<< HEAD
-import org.xcsp.parser.callbacks.XCallbacks2;
-import org.xcsp.parser.entries.XConstraints;
-=======
 import org.xcsp.parser.*;
 import org.xcsp.parser.callbacks.XCallbacks2;
 import org.xcsp.parser.entries.XConstraints;
 //import org.xcsp.parser.entries.XDomains;
->>>>>>> ae230d44
 import org.xcsp.parser.entries.XVariables;
 import org.xcsp.parser.entries.XConstraints.CChild;
 
@@ -22,6 +16,7 @@
 import org.xcsp.common.domains.Domains;
 
 import java.util.*;
+import java.util.HashSet;
 import java.util.stream.IntStream;
 
 /**
@@ -70,11 +65,7 @@
             int[] domain = Arrays.stream(values).mapToInt(v -> symbolicValues.get(v)).toArray();
 
             // create a std XVarInteger
-<<<<<<< HEAD
-            XVariables.XVarInteger var = (XVariables.XVarInteger)XVariables.XVar.build(x.id, Types.TypeVar.integer, new Domains.Dom(domain));
-=======
             XVariables.XVarInteger var = (XVariables.XVarInteger)XVariables.XVar.build(x.id, TypeVar.integer, new Domains.Dom(domain));
->>>>>>> ae230d44
             buildVarInteger(var, domain);
 
             // store it for future reference
@@ -181,11 +172,7 @@
      */
     @Override
     public void buildCtrElement(String id, XVariables.XVarInteger[] list, XVariables.XVarInteger value) {
-<<<<<<< HEAD
-        XVariables.XVarInteger v = (XVariables.XVarInteger)XVariables.XVar.build(generateReservedArrayIdx(), Types.TypeVar.integer, new Domains.Dom(0, list.length-1));
-=======
         XVariables.XVarInteger v = (XVariables.XVarInteger)XVariables.XVar.build(generateReservedArrayIdx(), TypeVar.integer, new Domains.Dom(0, list.length-1));
->>>>>>> ae230d44
         buildVarInteger(v, 0, list.length-1);
         buildCtrElement(id, list, 0, v, Types.TypeRank.ANY, value);
     }
@@ -201,11 +188,7 @@
      */
     @Override
     public void buildCtrElement(String id, XVariables.XVarInteger[] list, int value) {
-<<<<<<< HEAD
-        XVariables.XVarInteger v = (XVariables.XVarInteger)XVariables.XVar.build(generateReservedArrayIdx(), Types.TypeVar.integer, new Domains.Dom(0, list.length-1));
-=======
         XVariables.XVarInteger v = (XVariables.XVarInteger)XVariables.XVar.build(generateReservedArrayIdx(), TypeVar.integer, new Domains.Dom(0, list.length-1));
->>>>>>> ae230d44
         buildVarInteger(v, 0, list.length-1);
         buildCtrElement(id, list, 0, v, Types.TypeRank.ANY, value);
     }
@@ -218,11 +201,7 @@
         for(int i = 0; i < starts.length; i++) {
             int min = (int)(((Domains.Dom)starts[i].dom).firstValue() + ((Domains.Dom)lengths[i].dom).firstValue());
             int max = (int)(((Domains.Dom)starts[i].dom).lastValue() + ((Domains.Dom)lengths[i].dom).lastValue());
-<<<<<<< HEAD
-            output[i] = (XVariables.XVarInteger)XVariables.XVar.build(generateReservedArrayIdx(), Types.TypeVar.integer, new Domains.Dom(min, max));
-=======
             output[i] = (XVariables.XVarInteger)XVariables.XVar.build(generateReservedArrayIdx(), TypeVar.integer, new Domains.Dom(min, max));
->>>>>>> ae230d44
             buildVarInteger(output[i], min, max);
         }
         return output;
@@ -236,11 +215,7 @@
         for(int i = 0; i < starts.length; i++) {
             int min = (int)(((Domains.Dom)starts[i].dom).firstValue())+lengths[i];
             int max = (int)(((Domains.Dom)starts[i].dom).lastValue())+lengths[i];
-<<<<<<< HEAD
-            output[i] = (XVariables.XVarInteger)XVariables.XVar.build(generateReservedArrayIdx(), Types.TypeVar.integer, new Domains.Dom(min, max));
-=======
             output[i] = (XVariables.XVarInteger)XVariables.XVar.build(generateReservedArrayIdx(), TypeVar.integer, new Domains.Dom(min, max));
->>>>>>> ae230d44
             buildVarInteger(output[i], min, max);
         }
         return output;
