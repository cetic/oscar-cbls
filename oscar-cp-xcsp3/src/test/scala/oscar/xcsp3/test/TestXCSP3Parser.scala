package oscar.xcsp3.test

import oscar.cp._
<<<<<<< HEAD
import oscar.xcsp3.RunXCSP3.{parser, vars}
=======
import oscar.xcsp3._
>>>>>>> eaeca7a3
import oscar.xcsp3.testUtils.TestSuite

import scala.collection.mutable.ArrayBuffer


class TestXCSP3Parser extends TestSuite {




  def testSolution(instancePath: String, solution: String): Boolean = {
    new CheckerLib(instancePath, solution).valid
  }

  def isValid(instancePath: String, nSol: Int = 1): Boolean = {
    val parser = XCSP3Parser(instancePath)

    val vars = parser.varHashMap.values.toArray

    println(vars.mkString(","))
    println(vars.filter(_.isBound).mkString(","))

    val valueHeuris: (Int => Int) = learnValueHeuristic(vars,i => vars(i).min)

    parser.cp.search {
      conflictOrderingSearch(vars,i => vars(i).size, valueHeuris)
      //binaryFirstFail(vars)
    }


    var solutions = ArrayBuffer[String]()
    parser.cp.onSolution {
      val str1 = "<instantiation>\n\t<list>\n\t\t"
      val elems = vars.map(x => x.name).mkString(" ")
      var str2 = "\n\t</list>\n\t<values>\n\t\t"
      val vals = vars.map(x => x.value.toString).mkString(" ")
      val str3 = "\n\t</values>\n</instantiation>"
      solutions += str1 + elems + str2 + vals + str3
    }

    parser.cp.start(nSol)

    assert(solutions.size > 0) // feasible problem
    solutions.forall(sol => testSolution(instancePath, sol))
  }


<<<<<<< HEAD
  val KOTests = Array(
    "MagicSquare-9-f10-01.xml",
    "Allergy.xml",
    "Bibd-sc-06-050-25-03-10.xml",
    "Bibd-sum-06-050-25-03-10.xml",
    "BinPacking-sum-n1c1w4a.xml",
    "BinPacking-tab-n1c1w4a.xml",
    "ChessboardColoration-07-07.xml",
    "CryptoPuzzle-cross-roads-danger.xml",
    "DistinctVectors-30-050-02.xml",
    "GracefulGraph-K02-P04.xml",
    "GraphColoring-3-fullins-4.xml",
    "GraphColoring-qwhdec-o5-h10-1.xml",
    "Kakuro-easy-000-ext.xml",
    "Kakuro-easy-000-sumdiff.xml",
    "Knapsack-30-100-00.xml",
    "KnightTour-06-ext03.xml",
    "KnightTour-06-int.xml",
    "MagicSquare-6-mdd.xml",
    "MultiKnapsack-1-0_X2.xml",
    "MultiKnapsack-1-01.xml",
    "PrizeCollecting-15-3-5-0.xml",
    "qcp-15-120-00_X2.xml",
    "QuadraticAssignment-bur26a.xml",
    "QuadraticAssignment-qap.xml",
    "qwh-o30-h374-01.xml",
    "RadarSurveillance-8-24-3-2-00.xml",
    "StripPacking-C1P1.xml",
    "Subisomorphism-A-10.xml",
    "testObjective1.xml",
    "Tpp-3-3-20-1.xml",
    "TravellingSalesman-20-30-00.xml",
    "Vrp-P-n16-k8.xml",
    "Vrp-A-n32-k5.xml",
    "GolombRuler-09-a4.xml",
    "SocialGolfers-4-3-4-cp.xml",
    "Mario-easy-4.xml",
    "Blackhole-04-3-00.xml",
    "Sat-flat200-00-clause.xml",
    "Nonogram-001-regular.xml",
    "Opd-07-007-003.xml",
    "Ramsey-12.xml"
=======
  val KOTests = Array("Allergy.xml", // contains Intentional cst
    "Bibd-sum-06-050-25-03-10.xml", // take long time
    "ChessboardColoration-07-07.xml", // contains NotAllEqual cst
    "MagicSquare-6-mdd.xml", // take long time
    "MagicSquare-9-f10-01.xml", // take long time
    "PrizeCollecting-15-3-5-0.xml", // contains Short Table cst
    "RadarSurveillance-8-24-3-2-00.xml", // contains Intentional cst
    "StripPacking-C1P1.xml", // contains NoOverlap2D cst
    "Tpp-3-3-20-1.xml", // contains Circuit cst
    "Vrp-A-n32-k5.xml", // take long time
    "GolombRuler-09-a4.xml", // contains Intentional cst
    "Mario-easy-4.xml", // contains Circuit cst
    "Sat-flat200-00-clause.xml", // contains Clause cst
    "Ramsey-12.xml" // contains NotAllEqual cst
>>>>>>> eaeca7a3
    )


  // objectif: ramener tout dans OKTests ;-)
  /*
  val OKTests = Array(
    "Pb-robin08.xml",
    "RoomMate-sr0050-int.xml",
    "StillLife-03-06.xml",
    "StillLife-wastage-03.xml",
    "Nonogram-001-table.xml",
    "Ortholatin-005.xml",
    "Zebra.xml",
    "LangfordBin-08.xml",
    "BusScheduling-cnt-t1.xml",
    "CarSequencing-dingbas.xml",
    "Pb-gr-05.xml",
    "Primes-15-20-2-1.xml",
    "Queens-0008-m1.xml",
    "testExtension1.xml",
    "testExtension2.xml",
    "BinPacking-mdd-ft060-00.xml",
    "BinPacking-mdd-n1c1w4a.xml",
    "Sudoku-s01a-alldiff.xml",
    "AllInterval-005.xml",
    "GolombRuler-09-a3.xml",
    "Hanoi-05.xml",
    "Cutstock-small.xml",
    "QueenAttacking-06.xml",
    "Taillard-os-04-04-0.xml",
    "Langford-3-10.xml",
    "Warehouse-opl.xml",
    "testPrimitive.xml",
    "QuasiGroup-7-09.xml",
    "QuasiGroup-3-04.xml",
    "MagicSequence-008-ca.xml",
    "MagicSequence-008-co.xml",
    "LowAutocorrelation-015.xml",
    "MagicSquare-4-table.xml",
    "Domino-300-300.xml",
    "driverlogw-09.xml",
    "Fastfood-ff10.xml",
    "ColouredQueens-07.xml",
    "CostasArray-12.xml",
    "Crossword-lex-vg-5-6.xml",
    "MarketSplit-01.xml",
    "Taillard-js-015-15-0.xml",
<<<<<<< HEAD
    "SportsScheduling-08.xml"
  )*/

  // objectif: ramener tout dans OKTests ;-)
  val OKTests = Array(
    "bqwh-18-141-02_X2.xml",
    "CryptoPuzzle-cross-roads-danger.xml",
    "MarketSplit-01.xml",
    "testExtension1.xml",
    "testExtension2.xml",
    "Allergy.xml",
    "AllInterval-005.xml",
    "CarSequencing-dingbas.xml",
    "Cutstock-small.xml",
    "GolombRuler-09-a3.xml",
    "GolombRuler-09-a4.xml",
=======
    "SportsScheduling-08.xml",
    "Bibd-sc-06-050-25-03-10.xml",
    "BinPacking-sum-n1c1w4a.xml",
    "BinPacking-tab-n1c1w4a.xml",
    "CryptoPuzzle-cross-roads-danger.xml",
    "DistinctVectors-30-050-02.xml",
    "GracefulGraph-K02-P04.xml",
    "GraphColoring-3-fullins-4.xml",
>>>>>>> eaeca7a3
    "GraphColoring-qwhdec-o5-h10-1.xml",
    "Kakuro-easy-000-ext.xml",
    "Kakuro-easy-000-sumdiff.xml",
    "Knapsack-30-100-00.xml",
<<<<<<< HEAD
    "Langford-3-10.xml",
    "LangfordBin-08.xml",
    "LowAutocorrelation-015.xml",
    "MultiKnapsack-1-0_X2.xml",
    "MultiKnapsack-1-01.xml",
    "Nonogram-001-table.xml",
    "Ortholatin-005.xml",
    "Pb-gr-05.xml",
    "Primes-15-20-2-1.xml",
    "QuadraticAssignment-qap.xml",
    "QuasiGroup-3-04.xml",
    "Queens-0008-m1.xml",
    "StillLife-03-06.xml",
    "StillLife-wastage-03.xml",
    "Subisomorphism-A-10.xml",
    "Sudoku-s01a-alldiff.xml",
    "testObjective1.xml",
    "testPrimitive.xml",
    "Zebra.xml",
    "MagicSequence-008-ca.xml",
    "BusScheduling-cnt-t1.xml",
    "MagicSequence-008-co.xml",
    "Warehouse-opl.xml",
    "RoomMate-sr0050-int.xml",
    "PrizeCollecting-15-3-5-0.xml",
    "Mario-easy-4.xml",
    "Tpp-3-3-20-1.xml",
    "Opd-07-007-003.xml",
    "Taillard-os-04-04-0.xml",
    "Domino-300-300.xml",
    "BinPacking-mdd-ft060-00.xml",
    "BinPacking-mdd-n1c1w4a.xml",
    "Bibd-sc-06-050-25-03-10.xml",
    //"Bibd-sum-06-050-25-03-10.xml",
    "KnightTour-06-ext03.xml",
    "MagicSquare-4-table.xml",
    "SportsScheduling-08.xml",
    "SocialGolfers-4-3-4-cp.xml",
    "ColouredQueens-07.xml",
    "CostasArray-12.xml",
    "driverlogw-09.xml",
    "GracefulGraph-K02-P04.xml",
    "GraphColoring-3-fullins-4.xml",
    "Hanoi-05.xml",
    "MagicSquare-6-sum.xml",
    "qcp-15-120-00_X2.xml",
    "QuadraticAssignment-bur26a.xml",
    "QuasiGroup-7-09.xml",
    "RadarSurveillance-8-24-3-2-00.xml",
    "TravellingSalesman-20-30-00.xml",
    "BinPacking-tab-n1c1w4a.xml",
    "Fastfood-ff10.xml",
    "Vrp-P-n16-k8.xml",
    "Taillard-js-015-15-0.xml",
    "DivisionTest.xml",
    "Crossword-lex-vg-4-4.xml",
    "Crossword-lex-vg-5-6.xml",
    "DistinctVectors-30-050-02.xml",
    "Blackhole-04-3-00.xml",
    "Sat-flat200-00-clause.xml",
    "Nonogram-001-regular.xml",
    "ChessboardColoration-07-07.xml",
    "Ramsey-12.xml"
    //"testExtension3.xml", //has no solutions
=======
    "KnightTour-06-ext03.xml",
    "KnightTour-06-int.xml",
    "MultiKnapsack-1-0_X2.xml",
    "MultiKnapsack-1-01.xml",
    "qcp-15-120-00_X2.xml",
    "QuadraticAssignment-bur26a.xml",
    "QuadraticAssignment-qap.xml",
    "qwh-o30-h374-01.xml",
    "Subisomorphism-A-10.xml",
    "testObjective1.xml",
    "TravellingSalesman-20-30-00.xml",
    "Vrp-P-n16-k8.xml",
    "SocialGolfers-4-3-4-cp.xml",
    "Blackhole-04-3-00.xml",
    "Nonogram-001-regular.xml",
    "Opd-07-007-003.xml"
>>>>>>> eaeca7a3
  )

  val OKTestsButSlow = Array(
    "Steiner3-08.xml"
  )




  for (t <- OKTests) {
    test(t) {
      assert(isValid("data/xcsp3/instancesTest/"+t))
    }
  }

}<|MERGE_RESOLUTION|>--- conflicted
+++ resolved
@@ -1,11 +1,10 @@
 package oscar.xcsp3.test
 
+import org.xcsp.parser.XCallbacks
+import org.xcsp.parser.XCallbacks.XCallbacksParameters
+import oscar.xcsp3._
 import oscar.cp._
-<<<<<<< HEAD
 import oscar.xcsp3.RunXCSP3.{parser, vars}
-=======
-import oscar.xcsp3._
->>>>>>> eaeca7a3
 import oscar.xcsp3.testUtils.TestSuite
 
 import scala.collection.mutable.ArrayBuffer
@@ -53,7 +52,6 @@
   }
 
 
-<<<<<<< HEAD
   val KOTests = Array(
     "MagicSquare-9-f10-01.xml",
     "Allergy.xml",
@@ -96,23 +94,7 @@
     "Nonogram-001-regular.xml",
     "Opd-07-007-003.xml",
     "Ramsey-12.xml"
-=======
-  val KOTests = Array("Allergy.xml", // contains Intentional cst
-    "Bibd-sum-06-050-25-03-10.xml", // take long time
-    "ChessboardColoration-07-07.xml", // contains NotAllEqual cst
-    "MagicSquare-6-mdd.xml", // take long time
-    "MagicSquare-9-f10-01.xml", // take long time
-    "PrizeCollecting-15-3-5-0.xml", // contains Short Table cst
-    "RadarSurveillance-8-24-3-2-00.xml", // contains Intentional cst
-    "StripPacking-C1P1.xml", // contains NoOverlap2D cst
-    "Tpp-3-3-20-1.xml", // contains Circuit cst
-    "Vrp-A-n32-k5.xml", // take long time
-    "GolombRuler-09-a4.xml", // contains Intentional cst
-    "Mario-easy-4.xml", // contains Circuit cst
-    "Sat-flat200-00-clause.xml", // contains Clause cst
-    "Ramsey-12.xml" // contains NotAllEqual cst
->>>>>>> eaeca7a3
-    )
+  )
 
 
   // objectif: ramener tout dans OKTests ;-)
@@ -159,7 +141,6 @@
     "Crossword-lex-vg-5-6.xml",
     "MarketSplit-01.xml",
     "Taillard-js-015-15-0.xml",
-<<<<<<< HEAD
     "SportsScheduling-08.xml"
   )*/
 
@@ -176,21 +157,10 @@
     "Cutstock-small.xml",
     "GolombRuler-09-a3.xml",
     "GolombRuler-09-a4.xml",
-=======
-    "SportsScheduling-08.xml",
-    "Bibd-sc-06-050-25-03-10.xml",
-    "BinPacking-sum-n1c1w4a.xml",
-    "BinPacking-tab-n1c1w4a.xml",
-    "CryptoPuzzle-cross-roads-danger.xml",
-    "DistinctVectors-30-050-02.xml",
-    "GracefulGraph-K02-P04.xml",
-    "GraphColoring-3-fullins-4.xml",
->>>>>>> eaeca7a3
     "GraphColoring-qwhdec-o5-h10-1.xml",
     "Kakuro-easy-000-ext.xml",
     "Kakuro-easy-000-sumdiff.xml",
     "Knapsack-30-100-00.xml",
-<<<<<<< HEAD
     "Langford-3-10.xml",
     "LangfordBin-08.xml",
     "LowAutocorrelation-015.xml",
@@ -255,24 +225,6 @@
     "ChessboardColoration-07-07.xml",
     "Ramsey-12.xml"
     //"testExtension3.xml", //has no solutions
-=======
-    "KnightTour-06-ext03.xml",
-    "KnightTour-06-int.xml",
-    "MultiKnapsack-1-0_X2.xml",
-    "MultiKnapsack-1-01.xml",
-    "qcp-15-120-00_X2.xml",
-    "QuadraticAssignment-bur26a.xml",
-    "QuadraticAssignment-qap.xml",
-    "qwh-o30-h374-01.xml",
-    "Subisomorphism-A-10.xml",
-    "testObjective1.xml",
-    "TravellingSalesman-20-30-00.xml",
-    "Vrp-P-n16-k8.xml",
-    "SocialGolfers-4-3-4-cp.xml",
-    "Blackhole-04-3-00.xml",
-    "Nonogram-001-regular.xml",
-    "Opd-07-007-003.xml"
->>>>>>> eaeca7a3
   )
 
   val OKTestsButSlow = Array(
@@ -284,7 +236,7 @@
 
   for (t <- OKTests) {
     test(t) {
-      assert(isValid("data/xcsp3/instancesTest/"+t))
+      assert(isValid("../data/xcsp3/instancesTest/"+t))
     }
   }
 
