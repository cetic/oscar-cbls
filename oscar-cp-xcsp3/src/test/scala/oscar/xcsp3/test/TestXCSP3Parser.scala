package oscar.xcsp3.test

import oscar.xcsp3._
import oscar.cp._
import oscar.xcsp3.testUtils.TestSuite

import scala.collection.mutable.ArrayBuffer


class TestXCSP3Parser extends TestSuite {

  def testSolution(instancePath: String, solution: String): Boolean = {
    new CheckerLib(instancePath, solution).valid
  }

  def isValid(instancePath: String, nSol: Int = 1): Boolean = {
    val parser = XCSP3Parser(instancePath)

    val vars = parser.varHashMap.values.toArray
    parser.cp.search {
      conflictOrderingSearch(vars,i => vars(i).size, i => vars(i).min)
    }

    var solutions = ArrayBuffer[String]()
    parser.cp.onSolution {
      val str1 = "<instantiation>\n\t<list>\n\t\t"
      val elems = vars.map(x => x.name).mkString(" ")
      var str2 = "\n\t</list>\n\t<values>\n\t\t"
      val vals = vars.map(x => x.value.toString).mkString(" ")
      val str3 = "\n\t</values>\n</instantiation>"
      solutions += str1 + elems + str2 + vals + str3
    }

    parser.cp.start(nSol)

    assert(solutions.size > 0) // feasible problem
    solutions.forall(sol => testSolution(instancePath, sol))
  }


  val KOTests = Array("Allergy.xml",
    "AllInterval-005.xml",
    "Bibd-sc-06-050-25-03-10.xml",
    "Bibd-sum-06-050-25-03-10.xml",
    "BinPacking-sum-n1c1w4a.xml",
    "BinPacking-tab-n1c1w4a.xml",
    "Blackhole-04-3-00.xml",
    "BusScheduling-cnt-t1.xml",
    "CarSequencing-dingbas.xml",
    "ChessboardColoration-07-07.xml",
    "ColouredQueens-07.xml",
    "CostasArray-12.xml",
    "Crossword-lex-vg-5-6.xml",
    "CryptoPuzzle-cross-roads-danger.xml",
    "Cutstock-small.xml",
    "DistinctVectors-30-050-02.xml",
    "Domino-300-300.xml",
    "driverlogw-09.xml",
    "Fastfood-ff10.xml",
    "GolombRuler-09-a3.xml",
    "GolombRuler-09-a4.xml",
    "GracefulGraph-K02-P04.xml",
    "GraphColoring-3-fullins-4.xml",
    "GraphColoring-qwhdec-o5-h10-1.xml",
    "Hanoi-05.xml",
    "Kakuro-easy-000-ext.xml",
    "Kakuro-easy-000-sumdiff.xml",
    "Knapsack-30-100-00.xml",
    "KnightTour-06-ext03.xml",
    "KnightTour-06-int.xml",
    "Langford-3-10.xml",
    "LangfordBin-08.xml",
    "LowAutocorrelation-015.xml",
    "MagicSequence-008-ca.xml",
    "MagicSequence-008-co.xml",
    "MagicSquare-4-table.xml",
    "MagicSquare-6-mdd.xml",
    "MagicSquare-9-f10-01.xml",
    "Mario-easy-4.xml",
    "MarketSplit-01.xml",
    "MultiKnapsack-1-0_X2.xml",
    "MultiKnapsack-1-01.xml",
    "Nonogram-001-regular.xml",
    "Nonogram-001-table.xml",
    "Opd-07-007-003.xml",
    "Ortholatin-005.xml",
    "Pb-gr-05.xml",
    "Pb-robin08.xml",
    "Primes-15-20-2-1.xml",
    "PrizeCollecting-15-3-5-0.xml",
    "qcp-15-120-00_X2.xml",
    "QuadraticAssignment-bur26a.xml",
    "QuadraticAssignment-qap.xml",
    "QuasiGroup-3-04.xml",
    "QuasiGroup-7-09.xml",
    "QueenAttacking-06.xml",
    "Queens-0008-m1.xml",
    "qwh-o30-h374-01.xml",
    "RadarSurveillance-8-24-3-2-00.xml",
    "Ramsey-12.xml","RoomMate-sr0050-int.xml",
    "Sat-flat200-00-clause.xml",
    "SocialGolfers-4-3-4-cp.xml",
    "SportsScheduling-08.xml",
    "Steiner3-08.xml",
    "StillLife-03-06.xml",
    "StillLife-wastage-03.xml",
    "StripPacking-C1P1.xml",
    "Subisomorphism-A-10.xml",
    "Taillard-js-015-15-0.xml",
    "Taillard-os-04-04-0.xml",
    "testObjective1.xml",
    "testPrimitive.xml",
    "Tpp-3-3-20-1.xml",
    "TravellingSalesman-20-30-00.xml",
    "Vrp-A-n32-k5.xml",
    "Vrp-P-n16-k8.xml",
    "Warehouse-opl.xml",
    "Zebra.xml")


  // objectif: ramener tout dans OKTests ;-)
  val OKTests = Array("Queens-0008-m1.xml",
    "testExtension1.xml",
<<<<<<< HEAD
    "testExtension2.xml",
    "BinPacking-mdd-n1c1w4a.xml",
    "Sudoku-s01a-alldiff.xml"

=======
    "testExtension2.xml"
    //"testExtension3.xml", //has no solutions
>>>>>>> 4800979a
  )


  for (t <- OKTests) {
    test(t) {
      assert(isValid("data/xcsp3/instancesTest/"+t))
    }
  }

}<|MERGE_RESOLUTION|>--- conflicted
+++ resolved
@@ -121,15 +121,9 @@
   // objectif: ramener tout dans OKTests ;-)
   val OKTests = Array("Queens-0008-m1.xml",
     "testExtension1.xml",
-<<<<<<< HEAD
     "testExtension2.xml",
     "BinPacking-mdd-n1c1w4a.xml",
     "Sudoku-s01a-alldiff.xml"
-
-=======
-    "testExtension2.xml"
-    //"testExtension3.xml", //has no solutions
->>>>>>> 4800979a
   )
 
 
