/**
 * *****************************************************************************
 * OscaR is free software: you can redistribute it and/or modify
 * it under the terms of the GNU Lesser General Public License as published by
 * the Free Software Foundation, either version 2.1 of the License, or
 * (at your option) any later version.
 *
 * OscaR is distributed in the hope that it will be useful,
 * but WITHOUT ANY WARRANTY; without even the implied warranty of
 * MERCHANTABILITY or FITNESS FOR A PARTICULAR PURPOSE.  See the
 * GNU Lesser General Public License  for more details.
 *
 * You should have received a copy of the GNU Lesser General Public License along with OscaR.
 * If not, see http://www.gnu.org/licenses/lgpl-3.0.en.html
 * ****************************************************************************
 */

package oscar.algo.search

import oscar.algo.reversible._
import scala.collection.mutable.Stack

class SearchStatistics(
  val nNodes: Int,
  val nFails: Int,
  val time: Long,
  val completed: Boolean,
  val timeInTrail: Long,
  val maxTrailSize: Int,
  val nSols: Int) {
  override val toString: String = s"nNodes: $nNodes\nnFails: $nFails\ntime(ms): $time\ncompleted: $completed\ntimeInTrail: $timeInTrail\nnSols: $nSols\n"
}

/**
 * DFS and Bounded Dicrepancy DFS
 * @author Pierre Schaus pschaus@gmail.com
 */
class Search(node: SearchNode, branching: Branching) {
<<<<<<< HEAD
  type SolutionActionStat = (SearchStatistics) => Unit
  private var solutionActionsStat = List[SolutionActionStat]()
  
  def onSolution(action: => Unit) {
    solutionActionsStat = ((s: SearchStatistics) => action) :: solutionActionsStat
  }
  
  def onSolutionWithStats(action: SearchStatistics => Unit) {
    solutionActionsStat = (action) :: solutionActionsStat
  }  

  def solFound(stat: SearchStatistics) {
    solutionActionsStat.foreach(_(stat))
  }
=======

  // Action to execute in case of failed or solution node
  private var solutionActions = List.empty[() => Unit]
  private var failureActions = List.empty[() => Unit]

  // Stack of alternatives to define the DFS search
  private val alternatives: Stack[(Int, Alternative, Boolean)] = Stack()
>>>>>>> 5bfd3fcc

  // Number of discrepancy on the current branch of the search tree
  private val discrepancy = new ReversibleInt(node, 0)

  /** Adds an action to execute when a solution node is found */
  def onSolution(action: => Unit): Unit = solutionActions = (() => action) :: solutionActions

  /** Adds an action to execute when a failed node is found */
  def onFailure(action: => Unit): Unit = failureActions = (() => action) :: failureActions

  @inline private def stackAlternatives(maxDiscrepancy: Int): Boolean = {
    val alts = branching.alternatives
    if (alts.isEmpty) false
    else {
      val currDiscrepancy = discrepancy.value
      val slackDiscrepancy = maxDiscrepancy - currDiscrepancy
      var i = (maxDiscrepancy - currDiscrepancy).min(alts.size - 1)
      var last = true
      while (i >= 0) {
        alternatives.push((i, alts(i), last))
        i -= 1
        last = false
      }
      true
    }
  }

  def solveAll(nSols: Int = Int.MaxValue, failureLimit: Int = Int.MaxValue, timeLimit: Int = Int.MaxValue, maxDiscrepancy: Int = Int.MaxValue): SearchStatistics = {

    // Initializes the search
    node.resetStats()
    alternatives.clear()
    discrepancy.value = 0

    val t0 = System.currentTimeMillis()
    var solCounter = 0
    var nbNodes = 0
    var nBkts = 0
<<<<<<< HEAD
    
    def stat() =  new SearchStatistics(nbNodes,nFails = nBkts, time = time,completed = stack.isEmpty ,timeInTrail = timeInTrail , maxTrailSize = node.trail.getMaxSize() ,nSols = solCounter)

    
    def searchLimitReached = (time/1000 >= timeLimit) || (nBkts >= failureLimit)
    
    // add initial alternatives of the root node
    if (!node.isFailed) {
      node.pushState()
      if (!stackAlternatives()) {
         solFound(stat()) // it seems that the root node is a solution
         solCounter += 1
      }
    }
    
    var done = false
    
 
    while (!stack.isEmpty && !done && !searchLimitReached) {
      nbNodes += 1
      val (d,a,last) = stack.pop() // (discrepancy,alternative)
      if (!last) node.pushState()
      discrepancy.value = discrepancy.value + d
      a()
      if (!node.isFailed()) {
        // a node not failed without alternative is a solution
        if (!stackAlternatives()) { 
            solFound(stat())
=======

    node.pushState()

    def searchLimitReached: Boolean = {
      ((System.currentTimeMillis() - t0) / 1000 >= timeLimit) ||
        (nBkts >= failureLimit)
    }

    if (node.isFailed) failureActions.foreach(_())
    else {
      node.pushState()

      // The root is already a solution
      if (!stackAlternatives(maxDiscrepancy)) {
        solutionActions.foreach(_()) // it seems that the root node is a solution
        solCounter += 1
      }

      var done = false

      while (!alternatives.isEmpty && !done && !searchLimitReached) {
        nbNodes += 1
        val (d, a, last) = alternatives.pop() // (discrepancy,alternative)
        if (!last) node.pushState()
        discrepancy.value = discrepancy.value + d
        a()
        if (!node.isFailed()) {
          // a node not failed without alternative is a solution
          if (!stackAlternatives(maxDiscrepancy)) {
            solutionActions.foreach(_())
>>>>>>> 5bfd3fcc
            solCounter += 1
            nBkts += 1
            if (nSols == solCounter) done = true
            else {
              node.pop()
            }
          }

        } else {
          failureActions.foreach(_())
          nBkts += 1
          node.pop()
        }
      }
    }

    node.popAll()
<<<<<<< HEAD
    stat()
=======
    new SearchStatistics(nbNodes, nFails = nBkts, time = System.currentTimeMillis() - t0, completed = alternatives.isEmpty, timeInTrail = node.time, maxTrailSize = node.maxSize, nSols = solCounter)
>>>>>>> 5bfd3fcc
  }
}<|MERGE_RESOLUTION|>--- conflicted
+++ resolved
@@ -1,49 +1,48 @@
-/**
- * *****************************************************************************
+/*******************************************************************************
  * OscaR is free software: you can redistribute it and/or modify
  * it under the terms of the GNU Lesser General Public License as published by
  * the Free Software Foundation, either version 2.1 of the License, or
  * (at your option) any later version.
- *
+ *   
  * OscaR is distributed in the hope that it will be useful,
  * but WITHOUT ANY WARRANTY; without even the implied warranty of
  * MERCHANTABILITY or FITNESS FOR A PARTICULAR PURPOSE.  See the
  * GNU Lesser General Public License  for more details.
- *
+ *   
  * You should have received a copy of the GNU Lesser General Public License along with OscaR.
  * If not, see http://www.gnu.org/licenses/lgpl-3.0.en.html
- * ****************************************************************************
- */
+ ******************************************************************************/
 
 package oscar.algo.search
 
 import oscar.algo.reversible._
-import scala.collection.mutable.Stack
 
 class SearchStatistics(
-  val nNodes: Int,
-  val nFails: Int,
-  val time: Long,
-  val completed: Boolean,
-  val timeInTrail: Long,
-  val maxTrailSize: Int,
-  val nSols: Int) {
+    val nNodes: Int,
+    val nFails: Int,
+    val time: Long,
+    val completed: Boolean,
+    val timeInTrail: Long,
+    val maxTrailSize: Int,
+    val nSols: Int) {
   override val toString: String = s"nNodes: $nNodes\nnFails: $nFails\ntime(ms): $time\ncompleted: $completed\ntimeInTrail: $timeInTrail\nnSols: $nSols\n"
 }
 
 /**
- * DFS and Bounded Dicrepancy DFS
+ * DFS and Bounded Dicrepancy DFS 
  * @author Pierre Schaus pschaus@gmail.com
  */
 class Search(node: SearchNode, branching: Branching) {
-<<<<<<< HEAD
+
   type SolutionActionStat = (SearchStatistics) => Unit
   private var solutionActionsStat = List[SolutionActionStat]()
   
+  /** Adds an action to execute when a solution node is found */
   def onSolution(action: => Unit) {
     solutionActionsStat = ((s: SearchStatistics) => action) :: solutionActionsStat
   }
   
+  /** Adds an action to execute when a solution node is found, a statistics object on the search so far is given */
   def onSolutionWithStats(action: SearchStatistics => Unit) {
     solutionActionsStat = (action) :: solutionActionsStat
   }  
@@ -51,57 +50,42 @@
   def solFound(stat: SearchStatistics) {
     solutionActionsStat.foreach(_(stat))
   }
-=======
+  
+  def solveAll(nSols: Int = Int.MaxValue, failureLimit: Int = Int.MaxValue, timeLimit: Int = Int.MaxValue, maxDiscrepancy: Int = Int.MaxValue): SearchStatistics = {
+    node.resetStats()
+    val t0trail = node.time
+    val t0 = System.currentTimeMillis()
+    def time = System.currentTimeMillis()-t0
+    def timeInTrail = node.time-t0trail
+    var solCounter = 0
+    var nbNodes = 0
+    var nBkts = 0
+    var stack = scala.collection.mutable.Stack[(Int,Alternative,Boolean)]()
+    
+    def stat() =  new SearchStatistics(nbNodes,nFails = nBkts, time = time,completed = stack.isEmpty ,timeInTrail = timeInTrail , maxTrailSize = node.maxSize ,nSols = solCounter)
 
-  // Action to execute in case of failed or solution node
-  private var solutionActions = List.empty[() => Unit]
-  private var failureActions = List.empty[() => Unit]
-
-  // Stack of alternatives to define the DFS search
-  private val alternatives: Stack[(Int, Alternative, Boolean)] = Stack()
->>>>>>> 5bfd3fcc
-
-  // Number of discrepancy on the current branch of the search tree
-  private val discrepancy = new ReversibleInt(node, 0)
-
-  /** Adds an action to execute when a solution node is found */
-  def onSolution(action: => Unit): Unit = solutionActions = (() => action) :: solutionActions
-
-  /** Adds an action to execute when a failed node is found */
-  def onFailure(action: => Unit): Unit = failureActions = (() => action) :: failureActions
-
-  @inline private def stackAlternatives(maxDiscrepancy: Int): Boolean = {
-    val alts = branching.alternatives
-    if (alts.isEmpty) false
-    else {
+    
+    val discrepancy = new ReversibleInt(node,0)
+    node.pushState()
+    
+    
+    // retrieve alternatives not exceeding max discrepancy and stack them
+    def stackAlternatives(): Boolean = {
+      val alts = branching.alternatives
+      if (alts.isEmpty) return false
       val currDiscrepancy = discrepancy.value
       val slackDiscrepancy = maxDiscrepancy - currDiscrepancy
-      var i = (maxDiscrepancy - currDiscrepancy).min(alts.size - 1)
+      var i = (maxDiscrepancy - currDiscrepancy).min(alts.size-1)
       var last = true
       while (i >= 0) {
-        alternatives.push((i, alts(i), last))
+        stack.push((i,alts(i),last))
         i -= 1
         last = false
       }
       true
     }
-  }
-
-  def solveAll(nSols: Int = Int.MaxValue, failureLimit: Int = Int.MaxValue, timeLimit: Int = Int.MaxValue, maxDiscrepancy: Int = Int.MaxValue): SearchStatistics = {
-
-    // Initializes the search
-    node.resetStats()
-    alternatives.clear()
-    discrepancy.value = 0
-
-    val t0 = System.currentTimeMillis()
-    var solCounter = 0
-    var nbNodes = 0
-    var nBkts = 0
-<<<<<<< HEAD
     
-    def stat() =  new SearchStatistics(nbNodes,nFails = nBkts, time = time,completed = stack.isEmpty ,timeInTrail = timeInTrail , maxTrailSize = node.trail.getMaxSize() ,nSols = solCounter)
-
+    
     
     def searchLimitReached = (time/1000 >= timeLimit) || (nBkts >= failureLimit)
     
@@ -116,7 +100,6 @@
     
     var done = false
     
- 
     while (!stack.isEmpty && !done && !searchLimitReached) {
       nbNodes += 1
       val (d,a,last) = stack.pop() // (discrepancy,alternative)
@@ -127,59 +110,20 @@
         // a node not failed without alternative is a solution
         if (!stackAlternatives()) { 
             solFound(stat())
-=======
-
-    node.pushState()
-
-    def searchLimitReached: Boolean = {
-      ((System.currentTimeMillis() - t0) / 1000 >= timeLimit) ||
-        (nBkts >= failureLimit)
-    }
-
-    if (node.isFailed) failureActions.foreach(_())
-    else {
-      node.pushState()
-
-      // The root is already a solution
-      if (!stackAlternatives(maxDiscrepancy)) {
-        solutionActions.foreach(_()) // it seems that the root node is a solution
-        solCounter += 1
-      }
-
-      var done = false
-
-      while (!alternatives.isEmpty && !done && !searchLimitReached) {
-        nbNodes += 1
-        val (d, a, last) = alternatives.pop() // (discrepancy,alternative)
-        if (!last) node.pushState()
-        discrepancy.value = discrepancy.value + d
-        a()
-        if (!node.isFailed()) {
-          // a node not failed without alternative is a solution
-          if (!stackAlternatives(maxDiscrepancy)) {
-            solutionActions.foreach(_())
->>>>>>> 5bfd3fcc
             solCounter += 1
-            nBkts += 1
+            nBkts += 1 
             if (nSols == solCounter) done = true
             else {
               node.pop()
             }
-          }
-
-        } else {
-          failureActions.foreach(_())
-          nBkts += 1
-          node.pop()
-        }
+        } 
+      } else {
+        nBkts += 1 
+        node.pop()
       }
     }
+    node.popAll()
+    stat()
+  }
 
-    node.popAll()
-<<<<<<< HEAD
-    stat()
-=======
-    new SearchStatistics(nbNodes, nFails = nBkts, time = System.currentTimeMillis() - t0, completed = alternatives.isEmpty, timeInTrail = node.time, maxTrailSize = node.maxSize, nSols = solCounter)
->>>>>>> 5bfd3fcc
-  }
 }