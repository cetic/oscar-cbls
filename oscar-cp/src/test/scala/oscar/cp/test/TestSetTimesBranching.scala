--- conflicted
+++ resolved
@@ -1,5 +1,4 @@
-/**
- * *****************************************************************************
+/*******************************************************************************
  * OscaR is free software: you can redistribute it and/or modify
  * it under the terms of the GNU Lesser General Public License as published by
  * the Free Software Foundation, either version 2.1 of the License, or
@@ -12,8 +11,7 @@
  *
  * You should have received a copy of the GNU Lesser General Public License along with OscaR.
  * If not, see http://www.gnu.org/licenses/lgpl-3.0.en.html
- * ****************************************************************************
- */
+ ******************************************************************************/
 package oscar.cp.test
 
 import oscar.cp._
@@ -29,7 +27,8 @@
   def splitRectangle(leftBound: Int, rightBound: Int, minWidth: Int, remainingSplits: Int): List[(Int, Int)] = {
     if (remainingSplits == 0 || (rightBound - leftBound) < 2 * minWidth) {
       List((leftBound, rightBound))
-    } else {
+    }
+    else {
       val minR = leftBound + minWidth
       val randomSplit = minR + RandomGenerator.nextInt(rightBound - minR)
       splitRectangle(leftBound, randomSplit, minWidth, remainingSplits - 1) ::: splitRectangle(randomSplit, rightBound, minWidth, remainingSplits - 1)
@@ -62,12 +61,12 @@
       cp.add(maxCumulativeResource(startVars, durationVars, endVars, demandVars, CPIntVar(capacity)(cp)))
 
       cp.minimize(makespan)
-      cp.search {
-        setTimes(startVars, durationVars, endVars, i => -endVars(i).min)
+      cp.search{
+        setTimes(startVars, durationVars, endVars,i => -endVars(i).min)
       }
 
       var bestSol = 0
-      cp.onSolution {
+      cp.onSolution{
         bestSol = makespan.value
       }
 
@@ -103,12 +102,12 @@
       cp.add(maxCumulativeResource(startVars, durationVars, endVars, demandVars, CPIntVar(capacity)(cp)))
 
       cp.minimize(makespan)
-      cp.search {
-        setTimes(startVars, durationVars, endVars, i => -endVars(i).min)
+      cp.search{
+        setTimes(startVars, durationVars, endVars,i => -endVars(i).min)
       }
 
       var bestSol = 0
-      cp.onSolution {
+      cp.onSolution{
         bestSol = makespan.value
       }
 
@@ -118,24 +117,25 @@
     }
   }
 
-<<<<<<< HEAD
-  test(false, "SetTimes with transitions and precedences") {
-=======
   test("SetTimes with transitions and precedences") {
->>>>>>> 3562cb6a
     // (duration, consumption)
+    
+    
+
 
     def solve(seed: Int, withSetTimes: Boolean): Int = {
-
+      
       val rand = new scala.util.Random(seed)
       val nTasks = 7
-      val instance = Array.tabulate(nTasks)(t => (rand.nextInt(30) + 1, rand.nextInt(4) + 1))
+      val instance = Array.tabulate(nTasks)(t => (rand.nextInt(30)+1,rand.nextInt(4)+1))
       val durationsData = instance.map(_._1)
       val demandsData = instance.map(_._2)
       val capa = 5
       val horizon = instance.map(_._1).sum
       val Times = 0 to horizon
-
+      
+      
+      
       implicit val cp = CPSolver()
       cp.silent = true
 
@@ -156,12 +156,8 @@
         }
 
         for ((i, j, d) <- prec) {
-<<<<<<< HEAD
-          add(ends(i) <= starts(j) + d)
-=======
           add(ends(i)+d <= starts(j))
           //add(ends(i) <= starts(j)+d)
->>>>>>> 3562cb6a
           //add(starts(i) + d <= starts(j)) // settimes failw with this
         }
       } catch {
@@ -178,13 +174,15 @@
 
       search {
         if (withSetTimes) setTimes(starts, durations, ends)
-        else binaryStatic(starts, _.min)
+        else binaryStatic(starts,_.min)
+
       }
 
       val stats = start()
       //println(stats)
       //println("obj:"+best)
       best
+
     }
     for (i <- 0 until 10000) {
       println(i)
@@ -192,13 +190,9 @@
       val opt2 = solve(i, false)
       assert(opt1 == opt2)
     }
-<<<<<<< HEAD
-  }
-=======
 
 
   }
     
 
->>>>>>> 3562cb6a
 }