package oscar.cp.scheduling

import scala.util.continuations._
import oscar.cp.core.CPVarInt
import oscar.algo.reversible.ReversibleBool
import oscar.algo.reversible.ReversibleInt

object SchedulingUtils {

<<<<<<< HEAD
  /** Returns the id of the task with minimal EST (minimal ECT as tie breaker). */
  private def minTask(tasks: Iterable[Int], starts: IndexedSeq[CPVarInt], ends: IndexedSeq[CPVarInt]): Int = {
    var minTask = -1
    var minEST = Int.MaxValue
    var minECT = Int.MaxValue
    for (t <- tasks) {
      if (starts(t).min < minEST) {
        minTask = t
        minEST = starts(t).min
        minECT = ends(t).min
      } else if (starts(t).min == minEST && ends(t).min < minECT) {
        minTask = t
        minEST = starts(t).min
        minECT = ends(t).min
      }
    }
    minTask
  }

=======
  @deprecated(message = "Use search/start instead instead of non-deterministic search, @see SetTimesBranching in particular", since = "1.0")
>>>>>>> 994e9910
  def setTimes(starts: Array[CPVarInt], durations: Array[CPVarInt], ends: Array[CPVarInt]): Unit @suspendable = {

    val cp = starts.head.store
    val nTasks = starts.size
    val Tasks = 0 until nTasks

    // Tasks to schedule
    val selectable = Array.fill(nTasks)(new ReversibleBool(cp, true))  
    // Scheduled tasks
    val scheduled = Array.fill(nTasks)(new ReversibleBool(cp, false))
    // Value of the ESTs when tasks became postponed
    val oldEST = Array.fill(nTasks)(new ReversibleInt(cp, -1))
    
    // Returns true if the task is bound
    def isBound(t: Int): Boolean = starts(t).isBound && ends(t).isBound
    // Returns true if all tasks are bound
    def allBound: Boolean = Tasks.forall(isBound(_))
    // Updates the status of the tasks
    def updateSelectable() = {
      for (t <- Tasks) {
        if (isBound(t)) selectable(t).value = false
        else if (oldEST(t).value < starts(t).min) selectable(t).value = true
      }
    }
    // Returns the indices of the selectable tasks
    def selectableIndices() = (Tasks).filter(i => selectable(i).value)

    def checkDominance(t: Int): Boolean = {
      for (j <- Tasks; if !selectable(j).value && !scheduled(j).value && ends(j).min <= starts(t).min && starts(j).max <= starts(t).min) {
        return true
      }
      return false
    }

    def updateAndCheck() = {
      updateSelectable()
      if (selectableIndices().isEmpty && !allBound) cp.fail()
    }

    updateSelectable()

    while (!allBound) {

      val x = minTask(selectableIndices(), starts, ends)

      if (checkDominance(x)) cp.fail()

      cp.branch {
        if (!cp.isFailed) {
          cp.assign(starts(x), starts(x).min)
          scheduled(x).value = true
          if (!cp.isFailed) updateAndCheck()
        }
      } {
        if (!cp.isFailed) {
          selectable(x).value = false
          oldEST(x).value = starts(x).min
          updateAndCheck()
        }
      }
    }
  }
}<|MERGE_RESOLUTION|>--- conflicted
+++ resolved
@@ -7,7 +7,6 @@
 
 object SchedulingUtils {
 
-<<<<<<< HEAD
   /** Returns the id of the task with minimal EST (minimal ECT as tie breaker). */
   private def minTask(tasks: Iterable[Int], starts: IndexedSeq[CPVarInt], ends: IndexedSeq[CPVarInt]): Int = {
     var minTask = -1
@@ -27,9 +26,7 @@
     minTask
   }
 
-=======
   @deprecated(message = "Use search/start instead instead of non-deterministic search, @see SetTimesBranching in particular", since = "1.0")
->>>>>>> 994e9910
   def setTimes(starts: Array[CPVarInt], durations: Array[CPVarInt], ends: Array[CPVarInt]): Unit @suspendable = {
 
     val cp = starts.head.store
