--- conflicted
+++ resolved
@@ -7,90 +7,5 @@
 
 object SchedulingUtils {
 
-<<<<<<< HEAD
-  /** Returns the id of the task with minimal EST (minimal ECT as tie breaker). */
-  private def minTask(tasks: Iterable[Int], starts: IndexedSeq[CPVarInt], ends: IndexedSeq[CPVarInt]): Int = {
-    var minTask = -1
-    var minEST = Int.MaxValue
-    var minECT = Int.MaxValue
-    for (t <- tasks) {
-      if (starts(t).min < minEST) {
-        minTask = t
-        minEST = starts(t).min
-        minECT = ends(t).min
-      } else if (starts(t).min == minEST && ends(t).min < minECT) {
-        minTask = t
-        minEST = starts(t).min
-        minECT = ends(t).min
-      }
-    }
-    minTask
-  }
 
-  @deprecated(message = "Use search/start instead instead of non-deterministic search, @see SetTimesBranching in particular", since = "1.0")
-  def setTimes(starts: Array[CPVarInt], durations: Array[CPVarInt], ends: Array[CPVarInt]): Unit @suspendable = {
-
-    val cp = starts.head.store
-    val nTasks = starts.size
-    val Tasks = 0 until nTasks
-
-    // Tasks to schedule
-    val selectable = Array.fill(nTasks)(new ReversibleBool(cp, true))  
-    // Scheduled tasks
-    val scheduled = Array.fill(nTasks)(new ReversibleBool(cp, false))
-    // Value of the ESTs when tasks became postponed
-    val oldEST = Array.fill(nTasks)(new ReversibleInt(cp, -1))
-    
-    // Returns true if the task is bound
-    def isBound(t: Int): Boolean = starts(t).isBound && ends(t).isBound
-    // Returns true if all tasks are bound
-    def allBound: Boolean = Tasks.forall(isBound(_))
-    // Updates the status of the tasks
-    def updateSelectable() = {
-      for (t <- Tasks) {
-        if (isBound(t)) selectable(t).value = false
-        else if (oldEST(t).value < starts(t).min) selectable(t).value = true
-      }
-    }
-    // Returns the indices of the selectable tasks
-    def selectableIndices() = (Tasks).filter(i => selectable(i).value)
-
-    def checkDominance(t: Int): Boolean = {
-      for (j <- Tasks; if !selectable(j).value && !scheduled(j).value && ends(j).min <= starts(t).min && starts(j).max <= starts(t).min) {
-        return true
-      }
-      return false
-    }
-
-    def updateAndCheck() = {
-      updateSelectable()
-      if (selectableIndices().isEmpty && !allBound) cp.fail()
-    }
-
-    updateSelectable()
-
-    while (!allBound) {
-
-      val x = minTask(selectableIndices(), starts, ends)
-
-      if (checkDominance(x)) cp.fail()
-
-      cp.branch {
-        if (!cp.isFailed) {
-          cp.assign(starts(x), starts(x).min)
-          scheduled(x).value = true
-          if (!cp.isFailed) updateAndCheck()
-        }
-      } {
-        if (!cp.isFailed) {
-          selectable(x).value = false
-          oldEST(x).value = starts(x).min
-          updateAndCheck()
-        }
-      }
-    }
-  }
-=======
-
->>>>>>> 9fa05d7f
 }