package oscar.cp.scheduling.constraints

import oscar.cp.core.variables.CPIntVar
import oscar.cp.core.Constraint
import oscar.cp.core.CPPropagStrength
import oscar.cp.core.CPOutcome
import oscar.cp.core.CPOutcome._
import oscar.cp.core.CPPropagStrength._
import oscar.cp.scheduling.constraints._

class MaxCumulative(starts: Array[CPIntVar], durations: Array[CPIntVar], ends: Array[CPIntVar], demands: Array[CPIntVar], resources: Array[CPIntVar], capacity: CPIntVar, id: Int = 1)
  extends Constraint(starts.head.store, "Max Cumulative") {
  override def setup(l: CPPropagStrength): CPOutcome = {
    if (s.post(new MaxCumulativeCapaCheck(starts,durations,ends,demands,resources,capacity,id)) == Failure) {
      return Failure
    }

    l match {
      case Weak =>
        if (s.post(TTPerTask(starts,durations,ends,demands,resources,capacity,id)) == Failure) return Failure
<<<<<<< HEAD
        // steven, stop adding things here, weak = time-table only
=======
      // steven, stop adding things here, weak = time-table only
>>>>>>> d80ab138
      case Automatic =>
        if (s.post(TTPerTask(starts,durations,ends,demands,resources,capacity,id)) == Failure) return Failure
        if (s.post(TimeTableOverloadChecker(starts,durations,ends,demands,resources,capacity,id)) == Failure) return Failure
      case Medium =>
        if (s.post(TTPerTask(starts,durations,ends,demands,resources,capacity,id)) == Failure) return Failure
        if (s.post(TimeTableDisjunctiveReasoning(starts,durations,ends,demands,resources,capacity,id)) == Failure) return Failure
        if (s.post(TimeTableOverloadChecker(starts,durations,ends,demands,resources,capacity,id)) == Failure) return Failure
        if (s.post(TimeTableEdgeFinding(starts,durations,ends,demands,resources,capacity,id)) == Failure) return Failure
      case Strong =>
        if (s.post(TTPerTask(starts,durations,ends,demands,resources,capacity,id)) == Failure) return Failure
        if (s.post(TimeTableDisjunctiveReasoning(starts,durations,ends,demands,resources,capacity,id)) == Failure) return Failure
        if (s.post(TimeTableOverloadChecker(starts,durations,ends,demands,resources,capacity,id)) == Failure) return Failure
        if (s.post(TimeTableEdgeFinding(starts,durations,ends,demands,resources,capacity,id)) == Failure) return Failure
        if (s.post(EnergeticReasoning(starts,durations,ends,demands,resources,capacity,id)) == Failure) return Failure
    }

    Success
  }
}

object MaxCumulative {
  def apply(starts: Array[CPIntVar], durations: Array[CPIntVar], ends: Array[CPIntVar], demands: Array[CPIntVar], resources: Array[CPIntVar], capacity: CPIntVar, id: Int) =
    new MaxCumulative(starts, durations, ends, demands, resources, capacity, id: Int)
}<|MERGE_RESOLUTION|>--- conflicted
+++ resolved
@@ -18,11 +18,7 @@
     l match {
       case Weak =>
         if (s.post(TTPerTask(starts,durations,ends,demands,resources,capacity,id)) == Failure) return Failure
-<<<<<<< HEAD
         // steven, stop adding things here, weak = time-table only
-=======
-      // steven, stop adding things here, weak = time-table only
->>>>>>> d80ab138
       case Automatic =>
         if (s.post(TTPerTask(starts,durations,ends,demands,resources,capacity,id)) == Failure) return Failure
         if (s.post(TimeTableOverloadChecker(starts,durations,ends,demands,resources,capacity,id)) == Failure) return Failure
