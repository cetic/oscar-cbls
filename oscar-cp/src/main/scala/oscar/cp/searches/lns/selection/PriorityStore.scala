--- conflicted
+++ resolved
@@ -11,7 +11,6 @@
 /**
  * Adaptive store backed by a priority queue.
  */
-<<<<<<< HEAD
 class PriorityStore[T <: ALNSElement](
                                        val elems: Array[T],
                                        val weights: Array[Double],
@@ -19,14 +18,6 @@
                                        val min: Boolean,
                                        var perfMetric: (T) => Double
                       ) extends AdaptiveStore[T]{
-=======
-class PriorityStore[T](
-                        val elems: Array[T],
-                        val weights: Array[Double],
-                        var rFactor: Double,
-                        val min: Boolean
-                      ) extends AdaptiveStore[T] {
->>>>>>> ea60312a
 
   private val ordering: Ordering[Int] =
     if(min) Ordering.by(x => (weights(x), Random.nextInt()))
