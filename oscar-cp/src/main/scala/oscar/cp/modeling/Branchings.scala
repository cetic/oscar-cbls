/*******************************************************************************
 * OscaR is free software: you can redistribute it and/or modify
 * it under the terms of the GNU Lesser General Public License as published by
 * the Free Software Foundation, either version 2.1 of the License, or
 * (at your option) any later version.
 *   
 * OscaR is distributed in the hope that it will be useful,
 * but WITHOUT ANY WARRANTY; without even the implied warranty of
 * MERCHANTABILITY or FITNESS FOR A PARTICULAR PURPOSE.  See the
 * GNU Lesser General Public License  for more details.
 *   
 * You should have received a copy of the GNU Lesser General Public License along with OscaR.
 * If not, see http://www.gnu.org/licenses/lgpl-3.0.en.html
 ******************************************************************************/

package oscar.cp.modeling

import oscar.cp.core.CPIntVar
import oscar.cp.core.CPIntervalVar
import oscar.cp.search._
import oscar.cp.scheduling.search.SetTimesBranching
import oscar.algo.search.BranchingUtils
import oscar.cp.core.CPSetVar
import oscar.cp.scheduling.search.RankBranching
import oscar.algo.search.Branching

/**
 * @author Pierre Schaus pschaus@gmail.com
 */
trait Branchings extends BranchingUtils {
  
  
  def binary(vars: Seq[_ <: CPIntVar], varHeuris: (CPIntVar => Int), valHeuris: (CPIntVar => Int) = minVal) = {
    new BinaryBranching(vars.toArray,varHeuris,valHeuris)
  }
 
  /**
   * Binary Search on the decision variables vars with fixed static ordering.
   * The next variable to assign is the first unbound variable in vars.
   * @param vars: the array of variables to assign during the search
   * @param valHeuris: gives the value v to try on left branch for the chosen variable, this value is removed on the right branch
   */  
  def binaryStatic(vars: Seq[_ <: CPIntVar], valHeuris: (CPIntVar => Int) = minVal) = new BinaryStaticOrderBranching(vars.toArray,valHeuris)

  /**
   * Binary First Fail (min dom size) on the decision variables vars.
   * @param vars: the array of variables to assign during the search
   * @param valHeuris: gives the value v to try on left branch for the chosen variable, this value is removed on the right branch
   */
  def binaryFirstFail(x: Seq[CPIntVar], valHeuris: (CPIntVar => Int) = minVal) = new BinaryFirstFailBranching(x.toArray, valHeuris)

  /**
   * Binary search on the decision variables vars, selecting first the variables having the max number of propagation methods attached to it.
   */
  def binaryMaxDegree(x: Seq[_ <: CPIntVar]) = new  BinaryMaxDegreeBranching(x.toArray)

  /**
   * Binary search on the decision variables vars, splitting the domain of the selected variable on the
   * median of the values (left : <= median, right : > median)
   */
  def binarySplit(x: Seq[CPIntVar], varHeuris: (CPIntVar => Int) = minVar, valHeuris: (CPIntVar => Int) = (x: CPIntVar) => (x.min + x.max) / 2) = new BinaryDomainSplitBranching(x.toArray, varHeuris, valHeuris)
  
<<<<<<< HEAD

  /**
   * set times heuristic: 
   * see: Time- versus-capacity compromises in project scheduling. (Le Pape et al.). 1994. 
   */  
  def setTimes(starts: IndexedSeq[_ <: CPIntervalVar], durations: IndexedSeq[_ <: CPIntervalVar], ends: IndexedSeq[_ <: CPIntervalVar], tieBreaker: Int => Int = (i: Int) => i) = new SetTimesBranching(starts, durations, ends, tieBreaker) 
  
=======
>>>>>>> 40e888e1
  /**
   * Binary Search on the set variable
   * forcing an arbitrary on the left, and removing it on the right until the variable is bound
   */   
  def binary(x: CPSetVar) = {
    new BinarySetBranching(x)
  }
  
  /**
   * set times heuristic (for discrete resources) 
   * see: Time- versus-capacity compromises in project scheduling. (Le Pape et al.). 1994. 
   */  
  def setTimes(starts: IndexedSeq[CPIntVar], durations: IndexedSeq[CPIntVar], ends: IndexedSeq[CPIntVar], tieBreaker: Int => Int = (i: Int) => i) = new SetTimesBranching(starts,durations, ends, tieBreaker) 
  
  /**
   * rank heuristic (for unary resources)
   */  
  def rank[T](starts: IndexedSeq[CPIntVar], durations: IndexedSeq[CPIntVar], ends: IndexedSeq[CPIntVar], by: Int => T)(implicit orderer: T => Ordered[T]): Branching = new RankBranching(starts,durations, ends, by) 
  
  def rank[T](starts: IndexedSeq[CPIntVar], durations: IndexedSeq[CPIntVar], ends: IndexedSeq[CPIntVar]): Branching = {
    rank(starts,durations,ends,(i: Int) => ends(i).max)
  }
  

  
  

}<|MERGE_RESOLUTION|>--- conflicted
+++ resolved
@@ -21,8 +21,6 @@
 import oscar.cp.scheduling.search.SetTimesBranching
 import oscar.algo.search.BranchingUtils
 import oscar.cp.core.CPSetVar
-import oscar.cp.scheduling.search.RankBranching
-import oscar.algo.search.Branching
 
 /**
  * @author Pierre Schaus pschaus@gmail.com
@@ -60,16 +58,6 @@
    */
   def binarySplit(x: Seq[CPIntVar], varHeuris: (CPIntVar => Int) = minVar, valHeuris: (CPIntVar => Int) = (x: CPIntVar) => (x.min + x.max) / 2) = new BinaryDomainSplitBranching(x.toArray, varHeuris, valHeuris)
   
-<<<<<<< HEAD
-
-  /**
-   * set times heuristic: 
-   * see: Time- versus-capacity compromises in project scheduling. (Le Pape et al.). 1994. 
-   */  
-  def setTimes(starts: IndexedSeq[_ <: CPIntervalVar], durations: IndexedSeq[_ <: CPIntervalVar], ends: IndexedSeq[_ <: CPIntervalVar], tieBreaker: Int => Int = (i: Int) => i) = new SetTimesBranching(starts, durations, ends, tieBreaker) 
-  
-=======
->>>>>>> 40e888e1
   /**
    * Binary Search on the set variable
    * forcing an arbitrary on the left, and removing it on the right until the variable is bound
@@ -82,7 +70,7 @@
    * set times heuristic (for discrete resources) 
    * see: Time- versus-capacity compromises in project scheduling. (Le Pape et al.). 1994. 
    */  
-  def setTimes(starts: IndexedSeq[CPIntVar], durations: IndexedSeq[CPIntVar], ends: IndexedSeq[CPIntVar], tieBreaker: Int => Int = (i: Int) => i) = new SetTimesBranching(starts,durations, ends, tieBreaker) 
+  def setTimes(starts: IndexedSeq[_ <: CPIntervalVar], durations: IndexedSeq[_ <: CPIntervalVar], ends: IndexedSeq[_ <: CPIntervalVar], tieBreaker: Int => Int = (i: Int) => i) = new SetTimesBranching(starts, durations, ends, tieBreaker) 
   
   /**
    * rank heuristic (for unary resources)
@@ -92,9 +80,4 @@
   def rank[T](starts: IndexedSeq[CPIntVar], durations: IndexedSeq[CPIntVar], ends: IndexedSeq[CPIntVar]): Branching = {
     rank(starts,durations,ends,(i: Int) => ends(i).max)
   }
-  
-
-  
-  
-
 }