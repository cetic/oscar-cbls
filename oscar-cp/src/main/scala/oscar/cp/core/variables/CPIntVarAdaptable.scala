/*******************************************************************************
 * OscaR is free software: you can redistribute it and/or modify
 * it under the terms of the GNU Lesser General Public License as published by
 * the Free Software Foundation, either version 2.1 of the License, or
 * (at your option) any later version.
 *   
 * OscaR is distributed in the hope that it will be useful,
 * but WITHOUT ANY WARRANTY; without even the implied warranty of
 * MERCHANTABILITY or FITNESS FOR A PARTICULAR PURPOSE.  See the
 * GNU Lesser General Public License  for more details.
 *   
 * You should have received a copy of the GNU Lesser General Public License along with OscaR.
 * If not, see http://www.gnu.org/licenses/lgpl-3.0.en.html
 ******************************************************************************/

package oscar.cp.core.variables

import scala.util.Random
import oscar.algo.reversible.ReversibleBoolean
import oscar.algo.reversible.ReversibleInt
import oscar.algo.reversible.ReversiblePointer
import oscar.algo.reversible.TrailEntry
import oscar.cp.core.CPOutcome
import oscar.cp.core.CPOutcome.Failure
import oscar.cp.core.CPOutcome.Suspend
import oscar.cp.core.CPStore
import oscar.cp.core.Constraint
import oscar.cp.core.watcher.WatcherListL2
import oscar.cp.core.watcher.WatcherListL1
import scala.collection.JavaConversions.mapAsScalaMap

/**
 *  @author Renaud Hartert ren.hartert@gmail.com
 *  @author Pierre Schaus pschaus@gmail.com
 */

class CPIntVarAdaptableDomainContinuous(variable: CPIntVarAdaptable, min: Int, max: Int, size: Int, continuous: Boolean) extends TrailEntry {
  final override def restore(): Unit = variable.restoreContinuous(min, max, size, continuous)
}

class CPIntVarAdaptableDomainSparse(variable: CPIntVarAdaptable, min: Int, max: Int, size: Int) extends TrailEntry {
  final override def restore(): Unit = variable.restoreSparse(min, max, size)
}

class CPIntVarAdaptable(final override val store: CPStore, minValue: Int, maxValue: Int, continuous: Boolean, final override val name: String = "") extends CPIntVar {

  // Registered constraints
  private[this] val onBindL2 = new WatcherListL2(store)
  private[this] val onBoundsL2 = new WatcherListL2(store)
  private[this] val onDomainL2 = new WatcherListL2(store)
  
  private[this] val onBindL1 = new WatcherListL1(store)
  private[this] val onBoundsL1 = new WatcherListL1(store)
  private[this] val onDomainL1 = new WatcherListL1(store)

  // Number of constraints registered on the variable
  private[this] val degree = new ReversibleInt(store, 0) // should not change often

  // Domain representation
  private[this] var values: Array[Int] = null
  private[this] var positions: Array[Int] = null
  private[this] var offset = minValue
  private[this] var _continuous = continuous // can be true with a sparse representation
  private[this] var _min = minValue
  private[this] var _max = maxValue
  private[this] var _size = maxValue - minValue + 1

  // True if the domain had to switch its representation
  private[this] var switched = false

  // Switch to a sparse set if necessacry
  if (!continuous) buildSparse()

  // Used to trail changes in the domain
  private[this] var lastMagic: Long = -1L

  @inline private def trail(): Unit = {
    val contextMagic = store.magic
    if (lastMagic != contextMagic) {
      lastMagic = contextMagic
      if (_continuous) store.trail(new CPIntVarAdaptableDomainContinuous(this, _min, _max, _size, _continuous))
      else store.trail(new CPIntVarAdaptableDomainSparse(this, _min, _max, _size))
    }
  }
  
  // Restore the domain to continuous domain
  @inline final def restoreContinuous(oldMin: Int, oldMax: Int, oldSize: Int, continuous: Boolean): Unit = {
    _min = oldMin; _max = oldMax; _size = oldSize; _continuous = continuous
    if (continuous && switched) buildSparse() // recreate a sparse domain on backtrack
  }
  
  // Restore the domain to a sparse domain
  @inline final def restoreSparse(oldMin: Int, oldMax: Int, oldSize: Int): Unit = {
    _min = oldMin; _max = oldMax; _size = oldSize
  }

  @inline final override def size: Int = _size

  @inline final override def min: Int = _min

  @inline final override def max: Int = _max

  @inline final override def isContinuous: Boolean = _continuous

  @inline final def setContinuous(): Unit = _continuous = true

  @inline final override def isBound: Boolean = _size == 1

  final override def isBoundTo(value: Int): Boolean = _size == 1 && _min == value

  @inline final override def hasValue(value: Int): Boolean = {
    if (value < _min || value > _max) false
    else if (_continuous) true
    else positions(value - offset) < _size
  }

  final override def randomValue(rand: Random): Int = {
    val r = rand.nextInt(_size)
    if (_continuous) _min + r
    else values(r)
  }

  final override def transform(v: Int): Int = v

  final override def iterator: Iterator[Int] = {
    if (_continuous) iteratorContinuous
    else iteratorSparse
  }

  @inline private def iteratorContinuous: Iterator[Int] = new Iterator[Int] {
    private[this] val max = _max
    private[this] var i = _min - 1
    final override def next(): Int = { i += 1; i }
    final override def hasNext: Boolean = i < max
  }

  @inline private def iteratorSparse: Iterator[Int] = new Iterator[Int] {
    private[this] val array = new Array[Int](_size)
    private[this] var i = 0
    System.arraycopy(values, 0, array, 0, _size)
    final override def next(): Int = { val v = array(i); i += 1; v }
    final override def hasNext: Boolean = i < _size
  }

  /**
   *  @return an array containing all the values in the domain.
   *          The result array is not sorted.
   */
  final override def toArray: Array[Int] = {
    val array = new Array[Int](_size)
    copyDomain(array)
    array
  }

  /**
   *  @param array.length >= this.size
   *  @return Fills the array with the values contained in the domain and
   *          returns the number of values (this.size).
   *          The array is not sorted.
   */
  final override def fillArray(array: Array[Int]): Int = copyDomain(array)

  // Copy the domain in the array and return the size of the domain
  @inline private def copyDomain(array: Array[Int]): Int = {
    if (_continuous) {
      var i = _size
      while (i > 0) { i -= 1; array(i) = i + _min }
    } else System.arraycopy(values, 0, array, 0, _size)
    _size
  }

  final override def constraintDegree: Int = degree.value

  /**
   * Reduce the domain to the singleton {value}, and notify appropriately all the propagators registered to this variable
   * @param val
   * @return  Suspend if val was in the domain, Failure otherwise
   */
  final override def assign(value: Int): CPOutcome = {
    if (value < _min || value > _max) Failure
    else if (_size == 1) Suspend
    else if (_continuous) assignContinuous(value) // assign continuous
    else if (positions(value - offset) >= _size) Failure // gard on sparse
    else assignSparse(value) // assign sparse
  }

  @inline private def assignContinuous(value: Int): CPOutcome = {
    // Notify AC3
    onBoundsL2.enqueue()
    onBindL2.enqueue()
    // Notify AC5
    onBindL1.enqueueBind()
    onBoundsL1.enqueueBounds()
    // Notify removed values if necessary
    if (!onDomainL1.isEmpty) {
      var i = _min
      while (i <= _max) {
        if (i != value) onDomainL1.enqueueRemove(i)
        i += 1
      }
    }
    // Update the domain
    trail() // trail before changes
    _min = value
    _max = value
    _size = 1
    // at the end because of watchers
    onDomainL2.enqueue()
    Suspend
  }

  @inline private def assignSparse(value: Int): CPOutcome = {
    // Notify AC3
    onBoundsL2.enqueue()
    onBindL2.enqueue()
    // Notify AC5
    onBindL1.enqueueBind()
    onBoundsL1.enqueueBounds()
    // Notify removed values if necessary
    if (!onDomainL1.isEmpty) {
      var i = _size
      while (i > 0) {
        i -= 1
        val v = values(i)
        if (v != value) {
          onDomainL1.enqueueRemove(v)
        }
      }
    }
    // Update domain
    val id = value - offset
    val position = positions(id)
    val v = values(0)
    positions(id) = 0
    values(0) = value
    positions(v - offset) = position
    values(position) = v
    trail() // trail before changes 
    _min = value
    _max = value
    _size = 1
    // at the end because of watchers
    onDomainL2.enqueue()    
    Suspend
  }

  /**
   * Remove val from the domain, and notify appropriately all the propagators registered to this variable
   * @param val
   * @return  Suspend if the domain is not equal to the singleton {val}, Failure otherwise
   */
  final override def removeValue(value: Int): CPOutcome = {
    if (value < _min || value > _max) Suspend
    else if (_size == 1) Failure
    else if (_continuous) removeContinuous(value)
    else removeSparse(value)
  }

  @inline private def removeContinuous(value: Int): CPOutcome = {
    if (value == _min) updateMinContinuous(value + 1)
    else if (value == _max) updateMaxContinuous(value - 1)
    else { // Switch the domain representation
      switched = true
      buildSparse()
      removeSparse(value)
    }
  }

  @inline private def buildSparse(): Unit = {
    //store.trail(domainType)
    val nValues = _max - _min + 1
    offset = _min
    values = Array.tabulate(nValues)(i => i + offset)
    positions = Array.tabulate(nValues)(i => i)
    _continuous = false
  }

  @inline private def removeSparse(value: Int): CPOutcome = {
    val id1 = value - offset
    val pos1 = positions(id1)
    if (pos1 >= _size) Suspend
    else {
      trail() // trail before changes 
      // Notify removed watchers
      onDomainL1.enqueueRemove(value)
      // Assigned variable
      if (_size == 2) {
        // Notify bind watchers
        onBindL1.enqueueBind()
        onBindL2.enqueue()
        // Notify bound watchers
        onBoundsL1.enqueueBounds()
        onBoundsL2.enqueue()
        // Update min or max
        if (value == _min) _min = _max
        else _max = _min
      } // Min changed
      else if (_min == value) {
        // Notify bound watchers
        onBoundsL1.enqueueBounds()
        onBoundsL2.enqueue()
        // Update min
        var i = _min - offset + 1
        while (positions(i) >= _size) i += 1
        _min = i + offset
      } // Max change
      else if (_max == value) {
        // Notify bound watchers
        onBoundsL1.enqueueBounds()
        onBoundsL2.enqueue()
        // Update max
        var i = _max - offset - 1
        while (positions(i) >= _size) i -= 1
        _max = i + offset
      }
      // Update the domain
      _size -= 1
      val v = values(_size)
      val id2 = v - offset
      val pos2 = positions(id2)
      values(pos1) = v
      values(pos2) = value
      positions(id1) = pos2
      positions(id2) = pos1
      // the enqueue is added after the domain changes because of watchers
      onDomainL2.enqueue() 
      Suspend
    }
  }

  /**
   * Remove from the domain all values < val, and notify appropriately all the propagators registered to this variable
   * @param val
   * @return  Suspend if there is at least one value >= val in the domain, Failure otherwise
   */
  final override def updateMin(value: Int): CPOutcome = {
    if (value <= _min) Suspend
    else if (value > _max) Failure
    else if (_continuous) updateMinContinuous(value)
    else updateMinSparse(value)
  }

  @inline private def updateMinContinuous(value: Int): CPOutcome = {
    if (value == _max) assignContinuous(value)
    else {
      // Notify bounds watchers
      onBoundsL1.enqueueBounds()
      onBoundsL2.enqueue()
      // Notify remove watchers if necessary
      if (!onDomainL1.isEmpty) {
        var i = _min
        while (i < value) {
          onDomainL1.enqueueRemove(i)
          i += 1
        }
      }
      trail() // trail before changes 
      _size -= (value - _min)
<<<<<<< HEAD
      _min = value  
      
      // Notify change in domain
      onDomainL2.enqueue() // must be last because of watchers
      
=======
      _min = value
      
      // Notify bind events
      if (_size == 1) {
        onBindL1.enqueueBind()
        onBindL2.enqueue()
      }      
      
      // must be last because of watchers
      onDomainL2.enqueue()
>>>>>>> 9f492df4
      Suspend
    }
  }

  @inline private def updateMinSparse(value: Int): CPOutcome = {
    if (value == _max) assignSparse(value)
    else {
      trail() // trail before changes  
      // Remove values
      val valueId = value - offset
      var i = _min - offset
      while (i < valueId) {
        val pos1 = positions(i)
        if (pos1 < _size) {
          // Update the domain
          _size -= 1
          val v1 = i + offset
          val v2 = values(_size)
          val id2 = v2 - offset
          val pos2 = positions(id2)
          values(pos1) = v2
          values(pos2) = v1
          positions(i) = pos2
          positions(id2) = pos1
          onDomainL1.enqueueRemove(v1)
        }
        i += 1
      }
      // Search new min
      while (positions(i) >= _size) i += 1
      _min = i + offset
<<<<<<< HEAD
      
=======

>>>>>>> 9f492df4
      // Notify bind events
      if (_size == 1) {
        onBindL1.enqueueBind()
        onBindL2.enqueue()
      }
      
      // Notify bounds events
      onBoundsL1.enqueueBounds()
      onBoundsL2.enqueue()
      
      // Notify domain events
      onDomainL2.enqueue()
      
      Suspend
    }
  }

  /**
   * Remove from the domain all values > val, and notify appropriately all the propagators registered to this variable
   * @param val
   * @return  Suspend if there is at least one value <= val in the domain, Failure otherwise
   */
  final override def updateMax(value: Int): CPOutcome = {
    if (value >= _max) Suspend
    else if (value < _min) Failure
    else if (_continuous) updateMaxContinuous(value)
    else updateMaxSparse(value)
  }

  @inline private def updateMaxContinuous(value: Int): CPOutcome = {
    if (value == _min) assignContinuous(value)
    else {
      // Notify bounds watchers
      onBoundsL1.enqueueBounds()
      onBoundsL2.enqueue()
      // Notify remove watchers if necessary
      if (!onDomainL1.isEmpty) {
        var i = _max
        while (i > value) {
          onDomainL1.enqueueRemove(i)
          i -= 1
        }
      }
      trail() // trail before changes 
      _size -= (_max - value)
      _max = value
      
<<<<<<< HEAD
      // Notify change in domain
      onDomainL2.enqueue() // must be last because of watchers
     
=======
      // Notify bind events
      if (_size == 1) {
        onBindL1.enqueueBind()
        onBindL2.enqueue()
      }      
      
      // must be last because of watchers
      onDomainL2.enqueue()      
>>>>>>> 9f492df4
      Suspend
    }
  }

  @inline private def updateMaxSparse(value: Int): CPOutcome = {
    if (value == _min) assignSparse(value)
    else {
      trail() // trail before changes  
      // Remove values
      val valueId = value - offset
      var i = _max - offset
      while (i > valueId) {
        val pos1 = positions(i)
        if (pos1 < _size) {
          // Update the domain
          _size -= 1
          val v1 = i + offset
          val v2 = values(_size)
          val id2 = v2 - offset
          val pos2 = positions(id2)
          values(pos1) = v2
          values(pos2) = v1
          positions(i) = pos2
          positions(id2) = pos1
          onDomainL1.enqueueRemove(v1)
        }
        i -= 1
      }
      // Search new min
      while (positions(i) >= _size) i -= 1
      _max = i + offset
      
      // Notify bind events
<<<<<<< HEAD
      
=======
>>>>>>> 9f492df4
      if (_size == 1) {
        onBindL1.enqueueBind()
        onBindL2.enqueue()
      }
      
      // Notify bounds events
      onBoundsL1.enqueueBounds()
      onBoundsL2.enqueue()
      
      // Notify domain events
      onDomainL2.enqueue()
      Suspend
    }
  }

  final override def toString(): String = {
    val buffer = new StringBuffer
    if (name.length > 0) buffer.append(s"$name ")
    if (_size == 1) buffer.append(_min)
    else if (_continuous) buffer.append(s"[${_min}, ${_max}]")
    else {
      val array = new Array[Int](_size)
      System.arraycopy(values, 0, array, 0, _size)
      buffer.append("{")
      buffer.append(array.sorted.mkString(", "))
      buffer.append("}")
    }
    buffer.toString
  }

  /**
   * Level 2 registration: ask that the propagate() method of the constraint c is called whenever
   * the domain of the variable is a singleton (i.e. isBound).
   * @param c
   * @see oscar.cp.core.Constraint#propagate()
   */
  final override def callPropagateWhenBind(c: Constraint) {
    degree.incr()
    onBindL2.register(c)
  }

  /**
   * Level 2 registration: ask that the propagate() method of the constraint c is called whenever
   * the maximum or the minimum value of the domain changes
   * @param c
   * @see oscar.cp.core.Constraint#propagate()
   */
  final override def callPropagateWhenBoundsChange(c: Constraint) {
    degree.incr()
    onBoundsL2.register(c)
  }

  /**
   * Level 2 registration: ask that the propagate() method of the constraint c is called whenever
   * one of the value is removed from the domain
   * @param c
   * @see oscar.cp.core.Constraint#propagate()
   */
  final override def callPropagateWhenDomainChanges(c: Constraint, trackDelta: Boolean = false) {
    degree.incr()
    onDomainL2.register(c)
    if (trackDelta) c.addSnapshot(this)
  }
<<<<<<< HEAD
  
  /**
   * Level 2 registration: ask that the propagate() method of the constraint c is called whenever
   * one of the value is removed from the domain
   * @param c
   * @see oscar.cp.core.Constraint#propagate()
   */
  final override def callPropagateWhenDomainChanges(c: Constraint, watcher: oscar.cp.core.Watcher) {
    degree.incr()
    onDomainL2.register(c,watcher)
  }  
=======
   
>>>>>>> 9f492df4

  /**
   * Level 1 registration: ask that the updateBounds(CPIntVar) method of the constraint c is called whenever
   * the minimum or maximum value of the domain changes.
   * @param c
   * @see oscar.cp.core.Constraint#updateBounds(CPIntVar)
   */
  final override def callUpdateBoundsWhenBoundsChange(c: Constraint) {
    callUpdateBoundsWhenBoundsChange(c, this)
  }

  final override def callUpdateBoundsWhenBoundsChange(c: Constraint, variable: CPIntVar) {
    degree.incr()
    onBoundsL1.register(c, variable)
  }

  /**
   * Level 1 registration: ask that the valRemove(CPIntVar, int) method of the constraint c is called for each
   * value deletion from the domain
   * @param c
   * @see oscar.cp.core.Constraint#valRemove(CPIntVar, int)
   */
  final override def callValRemoveWhenValueIsRemoved(c: Constraint) {
    callValRemoveWhenValueIsRemoved(c, this)
  }

  final override def callValRemoveWhenValueIsRemoved(c: Constraint, variable: CPIntVar) {
    degree.incr()
    onDomainL1.register(c, variable)
  }

  /**
   * Level 1 registration: ask that the valBind(CPIntVar) method of the constraint c is called whenever
   * the domain of the variable is a singleton (i.e. isBound).
   * @param c
   * @see oscar.cp.core.Constraint#valBind(CPIntVar)
   */
  final override def callValBindWhenBind(c: Constraint) {
    callValBindWhenBind(c, this)
  }

  final override def callValBindWhenBind(c: Constraint, variable: CPIntVar) {
    degree.incr()
    onBindL1.register(c, variable)
  }

  /**
   * Level 1 registration: ask that the valRemoveIdx(CPIntVar, int, int) method of the constraint c is called for each
   * value deletion from the domain
   * @param c
   * @param idx, an index that will be given as parameter to valRemoveIdx(CPIntVar, int, int)
   * @see Constraint#valRemoveIdx(CPIntVar, int, int)
   */
  final override def callValRemoveIdxWhenValueIsRemoved(c: Constraint, idx: Int) {
    callValRemoveIdxWhenValueIsRemoved(c, this, idx)
  }

  final override def callValRemoveIdxWhenValueIsRemoved(c: Constraint, variable: CPIntVar, idx: Int) {
    degree.incr()
    onDomainL1.register(c, variable, idx)
  }

  /**
   * Level 1 registration: ask that the updateBoundsIdx(CPIntVar, int) method of the constraint c is called whenever
   * the minimum or maximum value of the domain changes
   * @param c
   * @param idx, an index that will be given as parameter to updateBoundsIdx(CPIntVar, int)
   * @see Constraint#updateBoundsIdx(CPIntVar, int)
   */
  final override def callUpdateBoundsIdxWhenBoundsChange(c: Constraint, idx: Int) {
    callUpdateBoundsIdxWhenBoundsChange(c, this, idx)
  }

  final override def callUpdateBoundsIdxWhenBoundsChange(c: Constraint, variable: CPIntVar, idx: Int) {
    degree.incr()
    onBoundsL1.register(c, variable, idx)
  }

  /**
   * Level 1 registration: ask that the valBindIdx(CPIntVar, int) method of the constraint c is called whenever
   * the domain of the variable is a singleton (i.e. isBound).
   * @param c
   * @param idx, an index that will be given as parameter to valBindIdx(CPIntVar, int)
   * @see Constraint#valBindIdx(CPIntVar, int)
   */
  final override def callValBindIdxWhenBind(c: Constraint, idx: Int) {
    callValBindIdxWhenBind(c, this, idx)
  }

  final override def callValBindIdxWhenBind(c: Constraint, variable: CPIntVar, idx: Int) {
    degree.incr()
    onBindL1.register(c, variable, idx)
  }

  final override def isEmpty: Boolean = _size == 0

  final override def valueAfter(value: Int): Int = {
    if (value >= _max) value
    else if (value < _min) _min
    else if (_continuous) value + 1
    else {
      var i = value - offset + 1
      while (positions(i) >= _size) i += 1
      offset + i
    }
  }

  final override def valueBefore(value: Int): Int = {
    if (value <= _min) value
    else if (value > _max) _max
    else if (_continuous) value - 1
    else {
      var i = value - offset - 1
      while (positions(i) >= _size) i -= 1
      offset + i
    }
  }

  @inline final def delta(oldMin: Int, oldMax: Int, oldSize: Int): Iterator[Int] = {
    if (_continuous) (oldMin to _min - 1).iterator ++ (_max + 1 to oldMax).iterator
    else {
      val newarray = new Array[Int](oldSize-_size)
      fillDeltaArray(oldMin,oldMax,oldSize, newarray)
      newarray.iterator
    }
  }

  final def changed(c: Constraint): Boolean = changed(c.snapshotsVarInt(this))

  final def minChanged(c: Constraint): Boolean = minChanged(c.snapshotsVarInt(this))

  final def maxChanged(c: Constraint): Boolean = maxChanged(c.snapshotsVarInt(this))

  final def boundsChanged(c: Constraint): Boolean = boundsChanged(c.snapshotsVarInt(this))

  final def oldMin(c: Constraint): Int = oldMin(c.snapshotsVarInt(this))

  final def oldMax(c: Constraint): Int = oldMax(c.snapshotsVarInt(this))

  final def oldSize(c: Constraint): Int = oldSize(c.snapshotsVarInt(this))

  final def deltaSize(c: Constraint): Int = deltaSize(c.snapshotsVarInt(this))
  
  @inline final override def fillDeltaArray(oldMin: Int, oldMax: Int, oldSize: Int, arr: Array[Int]): Int = {
    var i = 0
    if (_continuous) {
      var j = oldMin
      while (j < _min) {
        arr(i) = j
        i += 1
        j += 1
      }
      j = _max + 1
      while (j <= oldMax) {
        arr(i) = j
        i += 1
        j += 1
      }      
      return i
    } else {
      val M = math.min(oldSize,values.length) - _size
      System.arraycopy(values,_size,arr,0,M)
      i = M
      var j = oldMin
      while (j < offset) {
        arr(i) = j
        i += 1
        j += 1
      }
      j = offset + values.length
      while (j <= oldMax) {
        arr(i) = j
        i += 1
        j += 1
      }          
    }
    i
  }  

  final override def fillDeltaArray(c: Constraint, arr: Array[Int]): Int = {
    
    val sn = c.snapshotsVarInt(this)
    fillDeltaArray(sn.oldMin,sn.oldMax,sn.oldSize,arr)
  }

  final def delta(c: Constraint): Iterator[Int] = {
    val sn = c.snapshotsVarInt(this)
    delta(sn.oldMin,sn.oldMax,sn.oldSize)
  }

}<|MERGE_RESOLUTION|>--- conflicted
+++ resolved
@@ -356,13 +356,6 @@
       }
       trail() // trail before changes 
       _size -= (value - _min)
-<<<<<<< HEAD
-      _min = value  
-      
-      // Notify change in domain
-      onDomainL2.enqueue() // must be last because of watchers
-      
-=======
       _min = value
       
       // Notify bind events
@@ -373,7 +366,6 @@
       
       // must be last because of watchers
       onDomainL2.enqueue()
->>>>>>> 9f492df4
       Suspend
     }
   }
@@ -405,11 +397,7 @@
       // Search new min
       while (positions(i) >= _size) i += 1
       _min = i + offset
-<<<<<<< HEAD
-      
-=======
-
->>>>>>> 9f492df4
+
       // Notify bind events
       if (_size == 1) {
         onBindL1.enqueueBind()
@@ -457,11 +445,6 @@
       _size -= (_max - value)
       _max = value
       
-<<<<<<< HEAD
-      // Notify change in domain
-      onDomainL2.enqueue() // must be last because of watchers
-     
-=======
       // Notify bind events
       if (_size == 1) {
         onBindL1.enqueueBind()
@@ -470,7 +453,6 @@
       
       // must be last because of watchers
       onDomainL2.enqueue()      
->>>>>>> 9f492df4
       Suspend
     }
   }
@@ -504,10 +486,6 @@
       _max = i + offset
       
       // Notify bind events
-<<<<<<< HEAD
-      
-=======
->>>>>>> 9f492df4
       if (_size == 1) {
         onBindL1.enqueueBind()
         onBindL2.enqueue()
@@ -571,7 +549,6 @@
     onDomainL2.register(c)
     if (trackDelta) c.addSnapshot(this)
   }
-<<<<<<< HEAD
   
   /**
    * Level 2 registration: ask that the propagate() method of the constraint c is called whenever
@@ -583,9 +560,6 @@
     degree.incr()
     onDomainL2.register(c,watcher)
   }  
-=======
-   
->>>>>>> 9f492df4
 
   /**
    * Level 1 registration: ask that the updateBounds(CPIntVar) method of the constraint c is called whenever
