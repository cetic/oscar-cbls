/*******************************************************************************
 * OscaR is free software: you can redistribute it and/or modify
 * it under the terms of the GNU Lesser General Public License as published by
 * the Free Software Foundation, either version 2.1 of the License, or
 * (at your option) any later version.
 *   
 * OscaR is distributed in the hope that it will be useful,
 * but WITHOUT ANY WARRANTY; without even the implied warranty of
 * MERCHANTABILITY or FITNESS FOR A PARTICULAR PURPOSE.  See the
 * GNU Lesser General Public License  for more details.
 *   
 * You should have received a copy of the GNU Lesser General Public License along with OscaR.
 * If not, see http://www.gnu.org/licenses/lgpl-3.0.en.html
 ******************************************************************************/

package oscar.cp.core

/**
 * Trailable Queue of AC5 events
 * Each entry of the queue stores:
 *  - a delta
 *  - a index
 *  - a variable
 *  @author Pierre Schaus pschaus@gmail.com
 */
<<<<<<< HEAD
class PropagEventQueueVarInt(val next: PropagEventQueueVarInt, val cons: Constraint, val x: CPIntVar, val idx: Int, val delta: Int) {
	
    def this(next: PropagEventQueueVarInt, cons: Constraint, x: CPIntVar, delta: Int) = {
      this(next,cons,x,0,delta)
    }
    
    def hasNext() = next != null
=======
class PropagEventQueueVarInt(val next: PropagEventQueueVarInt, val cons: Constraint, val x: CPVarInt, val idx: Int, val delta: Int) {
>>>>>>> eba5b4be

  def this(next: PropagEventQueueVarInt, cons: Constraint, x: CPVarInt, delta: Int) = {
    this(next, cons, x, 0, delta)
  }

  def hasNext(): Boolean = next != null

  override def toString(): String = "PropagEventQueueVarInt constraint:" + cons + " var:" + x + " idx:" + idx;

  def size() = {
    var s = 0;
    var q = this;
    while (q != null) {
      s += 1
      q = q.next
    }
    s
  }
}<|MERGE_RESOLUTION|>--- conflicted
+++ resolved
@@ -23,19 +23,9 @@
  *  - a variable
  *  @author Pierre Schaus pschaus@gmail.com
  */
-<<<<<<< HEAD
-class PropagEventQueueVarInt(val next: PropagEventQueueVarInt, val cons: Constraint, val x: CPIntVar, val idx: Int, val delta: Int) {
-	
-    def this(next: PropagEventQueueVarInt, cons: Constraint, x: CPIntVar, delta: Int) = {
-      this(next,cons,x,0,delta)
-    }
-    
-    def hasNext() = next != null
-=======
 class PropagEventQueueVarInt(val next: PropagEventQueueVarInt, val cons: Constraint, val x: CPVarInt, val idx: Int, val delta: Int) {
->>>>>>> eba5b4be
 
-  def this(next: PropagEventQueueVarInt, cons: Constraint, x: CPVarInt, delta: Int) = {
+  def this(next: PropagEventQueueVarInt, cons: Constraint, x: CPIntVar, delta: Int) = {
     this(next, cons, x, 0, delta)
   }
 
