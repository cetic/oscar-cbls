--- conflicted
+++ resolved
@@ -41,29 +41,19 @@
     deactivateNoSolExceptions()
     val stat = super.startSubjectTo(stopCondition,maxDiscrepancy)(block)
     cleanQueues()
-<<<<<<< HEAD
-    // Build the statistic object
-    new SearchStatistics(
-      searchStrategy.nNodes,
-      searchStrategy.nBacktracks,
-      System.currentTimeMillis() - t0,
-      searchStrategy.isCompleted,
-      this.time,
-      this.maxSize,
-      searchStrategy.nSolutions
-    )
-  }
-
-  final def listen() : Unit = {
+    stat
+  }
+
+  final def listen(): Unit = {
     val dFSListener = new DFSLinearizer
     searchEngine.searchListener(dFSListener)
   }
 
   //the solution variables are the variables that must be assigned to have a solution
-  final def replay(solutionVariables : Seq[CPIntVar]) : ReplayStatistics = {
-    if(searchEngine.searchListener != null) {
+  final def replay(solutionVariables: Seq[CPIntVar]): ReplayStatistics = {
+    if (searchEngine.searchListener != null) {
       searchEngine.searchListener match {
-        case listener : DFSLinearizer => {
+        case listener: DFSLinearizer => {
           val replayer = new DFSReplayer(solver, solutionVariables)
           replayer.replay(listener.searchStateModifications)
         }
@@ -88,17 +78,6 @@
     }
   }
 
-  def search(block: => Seq[Alternative]): CPSolver = {
-    heuristic = Branching(block); this
-  }
-
-  def search(branching: Branching): CPSolver = {
-    heuristic = branching; this
-=======
-    stat
->>>>>>> 3cd42558
-  }
-
 
   private val decVariables = scala.collection.mutable.Set[CPIntVar]()
 
