package oscar.cp.constraints.tables

import oscar.cp.core.variables.CPIntVar
import oscar.cp.core.Constraint
import oscar.cp.core.CPOutcome
import oscar.cp.core.CPOutcome._
import oscar.cp.core.CPPropagStrength
import oscar.algo.reversible.ReversibleInt
import java.util.Arrays
import oscar.cp.core.CPStore

/**
 * @author ThanhKM thanhkhongminh@gmail.com
 * 
 * Class for Negative Table Constraint
 * 
 * Implementation follows https://www.aaai.org/ocs/index.php/AAAI/AAAI13/paper/viewFile/6141/6825 
 * and improves with ideas of STR2 (Sval, Ssup)
 * 
 */
class TableSTRNe(val variables: Array[CPIntVar], table: Array[Array[Int]]) extends Constraint(variables(0).store, "TableSTRNe") {
  idempotent = true
  priorityL2 = CPStore.MaxPriorityL2 - 1
  
  private[this] val arity = variables.length
  // Ssup, Sval
  private[this] var sSupLimit = -1
  private[this] val sSup = Array.tabulate(arity)(i => i)  
  private[this] var sValLimit = -1
  private[this] val sVal = Array.tabulate(arity)(i => i)

  // Global time-stamp increased at each propagate
  private[this] var timeStamp = 0
  // domValues is used for speedup validity check 
  private[this] val values = Array.ofDim[Int](variables.map(_.size).max)
  private[this] val domValues = Array.tabulate(arity)(i => Array.fill(variables(i).max-variables(i).min+1)(-1))
  
  // Dense + sparse set for (variable, value) (unsupported set)
  private[this] val unsDense = Array.tabulate(arity)(i => new Array[Int](variables(i).size)) // store values
  private[this] val unsSparse = Array.tabulate(arity)(i => new Array[Int](variables(i).max - variables(i).min + 1)) // sparse
  private[this] val minValues = Array.tabulate(arity)(i => variables(i).min) // min values of each variables 
  private[this] val unsSizes = Array.tabulate(arity)(i => variables(i).size) // size of sparse set

  //// Remove invalid tuples to obtain filtered table
  private[this] val fTable = table.filter(t => (0 until arity).forall(i => variables(i).hasValue(t(i))))
  // Sparse set for current table
  private[this] val position = Array.tabulate(fTable.length)(i => i)
  private[this] val currentLimit = new ReversibleInt(s, fTable.length - 1)
  
  // variable's domain size since last invocation 
  private[this] val lastSizes = Array.tabulate(variables.length)(i => new ReversibleInt(s, -1))  
  
  //TODO: fix 'count' and use gac to speedup unsupport
  // count(x,a): number of support possibles for each literal (x,a)
<<<<<<< HEAD
  private[this] val count = Array.tabulate(arity)(i => new Array[Int](variables(i).max-variables(i).min+1))
=======
  private[this] val count = Array.tabulate(arity)(i => new Array[Int](variables(i).max - variables(i).min+1))
>>>>>>> 657abf40
  
  override def setup(l: CPPropagStrength): CPOutcome = {
    if (propagate() == Failure) return Failure
    variables.filter(!_.isBound).foreach(_.callPropagateWhenDomainChanges(this))
    Suspend
  }

  override def propagate(): CPOutcome = {
    timeStamp += 1
    var limit = currentLimit.getValue()
    //---------------------- initialize -------------------------------------/
    sValLimit = -1 // reset Sval
    sSupLimit = -1 // reset Ssup
    var i = 0
    while (i < arity) {
    	copyDomainsToUns(i)
      sSupLimit += 1
      sSup(sSupLimit) = i

      // SVal
      if (variables(i).size != lastSizes(i).getValue) {
        sValLimit += 1
        sVal(sValLimit) = i
        lastSizes(i).setValue(variables(i).size)        
        // update domValues, speed up check validity
        var k = variables(i).fillArray(values)
        while (k > 0) {
          k -= 1
          domValues(i)(values(k)-minValues(i)) = timeStamp
        }
      }
      i += 1
    }
    
    // calculate the number of tuple possibles for this constraint 
    i = 0
    var nTuplePossibles = 1
    while (i < arity) {
      nTuplePossibles *= variables(i).size
      i += 1
    }
    // calculate count(x,a) for each variable. count(x,a) = nTuplePossibles / dom(x)
    // if count(x,a) > tableSize, it means (x,a) is GAC
    i = arity - 1
    while (i >= 0) {
      val nTuples = nTuplePossibles / variables(i).size
      if (nTuples > limit + 1) {
        sSup(i) = sSup(sSupLimit)
        sSupLimit -= 1
      } else {
        // update count(x,a)
        var k = variables(i).fillArray(values)
        while (k > 0) {
          k -= 1
          println(i+" countsize"+count.size+" count(i).size"+count(i).size)
          println(values(k)+" minvalue "+minValues(i))

          count(i)(values(k)-minValues(i)) = nTuples
        }
      }
      i -= 1
    }
    //-------------- iterate global table ------------------------------/
    i = limit
    while (i >= 0) {
      val tau = fTable(position(i))
      if (!isValidTupleWithSVal(tau)) {
        // remove tuple
        swap(position, i, limit)
        limit -= 1
      }
      i -= 1
    }
    i = limit
    while (i >= 0) { // && sSupLimit > -1
      val tau = fTable(position(i))
      unsupport(tau, limit+1)
      i -= 1
    }

    currentLimit.setValue(limit)
    //---------------- update domains ---------------------------------/
    if (limit == -1) return Success
		updateDomains()
  }
  
  /*****************************************************************************/
  /************************** Helper functions *********************************/
  /**
   * Copy domain of variables to sparse set
   */
  @inline private def copyDomainsToUns(varId: Int): Unit = {
    val size = variables(varId).fillArray(unsDense(varId))
    unsSizes(varId) = size
    var i = 0
    while (i < size) {
      val value = unsDense(varId)(i)
      unsSparse(varId)(value - minValues(varId)) = i
      i += 1
    }
  }
  
  /**
   * Remove (varId, value) from Uns.
   * @return new size of Uns(varId)
   */
  @inline private def removeFromUns(varId: Int, value: Int): Unit = {
    val valIndex = unsSparse(varId)(value - minValues(varId))
    // value
    val size = unsSizes(varId)
    if (valIndex < size) {
      val value2 = unsDense(varId)(size - 1)
      val valIndex2 = size - 1
      swap(unsDense(varId), valIndex, valIndex2)
      swap(unsSparse(varId), value - minValues(varId), value2 - minValues(varId))
      unsSizes(varId) = size - 1
    }
  }
  
  /**
   *  Reduce count for each value of variable in this tuple
   */
  @inline private def unsupport(tau: Array[Int], tbSize: Int): Unit = {
    var i = sSupLimit
    while (i >= 0) {
      val varId = sSup(i)
      val offValue = tau(varId) - minValues(varId)
      count(varId)(offValue) -= 1
      // when count(x,a) > tbSize, it means (x,a) is GAC, we have to remove it
      if (count(varId)(offValue) > tbSize) {
        // Remove from Uns
        removeFromUns(varId, offValue + minValues(varId))
        if (unsSizes(varId) == 0) {
          sSup(i) = sSup(sSupLimit)
          sSupLimit -= 1
        }
      }
      i -= 1
    }
  }
  
  /**
   * Update variables' domain and return CPOutcome i.e. Suspend, Failure,... 
   */
  @inline private def updateDomains(): CPOutcome = {
    var i = 0
    while (i <= sSupLimit) {
      val varId = sSup(i)
      val size = unsSizes(varId)
      var j = 0
      while (j < size) {
        val value = unsDense(varId)(j)        
        if (count(varId)(value - minValues(varId)) == 0) {
          if (variables(varId).size == 1)
            return Failure
          variables(varId).removeValue(value)
        }
        j += 1
      }
      // Can not do like STR2 because after remove some values, the global table is not GAC
      // i.e. not all tuple are GAC.
      // lastSizes(varId).setValue(variables(varId).size)
      i += 1
    }
    Suspend
  }
  
  /**
   *  Check tuple validity with SVal
   */
  @inline private def isValidTupleWithSVal(tau: Array[Int]): Boolean = {
    var i = 0
    while (i <= sValLimit) {
      val varId = sVal(i)
      if (domValues(varId)(tau(varId)-minValues(varId)) != timeStamp) return false
      //if (!variables(varId).hasValue(tau(varId)))  return false
      i += 1
    }
    true
  }

  /**
   *  Check valid tuple by presence of all values in variables' domain
   */
  @inline private def isValidTuple(tau: Array[Int]): Boolean = {
    var varId = 0
    while (varId < arity) {
      if (!variables(varId).hasValue(tau(varId)))
        return false        
      varId += 1
    }
    true
  }
  
  @inline private def swap(arrays: Array[Int], i1: Int, i2: Int) = {
    val tmp = arrays(i1)
    arrays(i1) = arrays(i2)
    arrays(i2) = tmp
  }
  
  @inline private def printArray(arrays: Array[Int]) = {
    for (a <- arrays) print(a + " ")
    println
  }
}<|MERGE_RESOLUTION|>--- conflicted
+++ resolved
@@ -52,12 +52,8 @@
   
   //TODO: fix 'count' and use gac to speedup unsupport
   // count(x,a): number of support possibles for each literal (x,a)
-<<<<<<< HEAD
-  private[this] val count = Array.tabulate(arity)(i => new Array[Int](variables(i).max-variables(i).min+1))
-=======
   private[this] val count = Array.tabulate(arity)(i => new Array[Int](variables(i).max - variables(i).min+1))
->>>>>>> 657abf40
-  
+
   override def setup(l: CPPropagStrength): CPOutcome = {
     if (propagate() == Failure) return Failure
     variables.filter(!_.isBound).foreach(_.callPropagateWhenDomainChanges(this))
